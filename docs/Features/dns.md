--- conflicted
+++ resolved
@@ -26,10 +26,6 @@
 Please note that in a partially migrated network  (where some nodes are on version 2.4.0 and others on lower version) **with DNS feature enabled** for migrated nodes, `raft.addPeer` should not be invoked with Hostname till entire network migrates to 2.4.0 version. If invoked, this call will crash all nodes running in older version and these nodes will have to restarted with `geth` of version 2.4.0 of Quorum. `raft.addPeer` can still be invoked with IP address and network will work fine. 
 
 ### Note
-<<<<<<< HEAD
-In a network where all nodes are running on Quorum version 2.4.0, with few nodes enabled for DNS, we recommend the `--verbosity` to be 3 or below. We have observed that nodes which are not enabled for DNS fail to restart if `raft.addPeer` is invoked with host name if `--verbosity` is set above 3. We are currently fixing the same.
-=======
 In a network where all nodes are running on Quorum version 2.4.0, with few nodes enabled for DNS, we recommend the
  `--verbosity` to be 3 or below. We have observed that nodes which are not enabled for DNS fail to restart if 
- `raft.addPeer` is invoked with host name if `--verbosity` is set above 3.
->>>>>>> 51e1f635
+ `raft.addPeer` is invoked with host name if `--verbosity` is set above 3.