// Copyright 2009,2010 The Go Authors. All rights reserved.
// Use of this source code is governed by a BSD-style
// license that can be found in the LICENSE file.

// Darwin system calls.
// This file is compiled as ordinary Go code,
// but it is also input to mksyscall,
// which parses the //sys lines and generates system call stubs.
// Note that sometimes we use a lowercase //sys name and wrap
// it in our own nicer implementation, either here or in
// syscall_bsd.go or syscall_unix.go.

package unix

import (
	"errors"
	"syscall"
	"unsafe"
)

const ImplementsGetwd = true

func Getwd() (string, error) {
	buf := make([]byte, 2048)
	attrs, err := getAttrList(".", attrList{CommonAttr: attrCmnFullpath}, buf, 0)
	if err == nil && len(attrs) == 1 && len(attrs[0]) >= 2 {
		wd := string(attrs[0])
		// Sanity check that it's an absolute path and ends
		// in a null byte, which we then strip.
		if wd[0] == '/' && wd[len(wd)-1] == 0 {
			return wd[:len(wd)-1], nil
		}
	}
	// If pkg/os/getwd.go gets ENOTSUP, it will fall back to the
	// slow algorithm.
	return "", ENOTSUP
}

// SockaddrDatalink implements the Sockaddr interface for AF_LINK type sockets.
type SockaddrDatalink struct {
	Len    uint8
	Family uint8
	Index  uint16
	Type   uint8
	Nlen   uint8
	Alen   uint8
	Slen   uint8
	Data   [12]int8
	raw    RawSockaddrDatalink
}

// Translate "kern.hostname" to []_C_int{0,1,2,3}.
func nametomib(name string) (mib []_C_int, err error) {
	const siz = unsafe.Sizeof(mib[0])

	// NOTE(rsc): It seems strange to set the buffer to have
	// size CTL_MAXNAME+2 but use only CTL_MAXNAME
	// as the size. I don't know why the +2 is here, but the
	// kernel uses +2 for its own implementation of this function.
	// I am scared that if we don't include the +2 here, the kernel
	// will silently write 2 words farther than we specify
	// and we'll get memory corruption.
	var buf [CTL_MAXNAME + 2]_C_int
	n := uintptr(CTL_MAXNAME) * siz

	p := (*byte)(unsafe.Pointer(&buf[0]))
	bytes, err := ByteSliceFromString(name)
	if err != nil {
		return nil, err
	}

	// Magic sysctl: "setting" 0.3 to a string name
	// lets you read back the array of integers form.
	if err = sysctl([]_C_int{0, 3}, p, &n, &bytes[0], uintptr(len(name))); err != nil {
		return nil, err
	}
	return buf[0 : n/siz], nil
}

//sys   ptrace(request int, pid int, addr uintptr, data uintptr) (err error)
func PtraceAttach(pid int) (err error) { return ptrace(PT_ATTACH, pid, 0, 0) }
func PtraceDetach(pid int) (err error) { return ptrace(PT_DETACH, pid, 0, 0) }

const (
	attrBitMapCount = 5
	attrCmnFullpath = 0x08000000
)

type attrList struct {
	bitmapCount uint16
	_           uint16
	CommonAttr  uint32
	VolAttr     uint32
	DirAttr     uint32
	FileAttr    uint32
	Forkattr    uint32
}

func getAttrList(path string, attrList attrList, attrBuf []byte, options uint) (attrs [][]byte, err error) {
	if len(attrBuf) < 4 {
		return nil, errors.New("attrBuf too small")
	}
	attrList.bitmapCount = attrBitMapCount

	var _p0 *byte
	_p0, err = BytePtrFromString(path)
	if err != nil {
		return nil, err
	}

	if err := getattrlist(_p0, unsafe.Pointer(&attrList), unsafe.Pointer(&attrBuf[0]), uintptr(len(attrBuf)), int(options)); err != nil {
		return nil, err
	}
	size := *(*uint32)(unsafe.Pointer(&attrBuf[0]))

	// dat is the section of attrBuf that contains valid data,
	// without the 4 byte length header. All attribute offsets
	// are relative to dat.
	dat := attrBuf
	if int(size) < len(attrBuf) {
		dat = dat[:size]
	}
	dat = dat[4:] // remove length prefix

	for i := uint32(0); int(i) < len(dat); {
		header := dat[i:]
		if len(header) < 8 {
			return attrs, errors.New("truncated attribute header")
		}
		datOff := *(*int32)(unsafe.Pointer(&header[0]))
		attrLen := *(*uint32)(unsafe.Pointer(&header[4]))
		if datOff < 0 || uint32(datOff)+attrLen > uint32(len(dat)) {
			return attrs, errors.New("truncated results; attrBuf too small")
		}
		end := uint32(datOff) + attrLen
		attrs = append(attrs, dat[datOff:end])
		i = end
		if r := i % 4; r != 0 {
			i += (4 - r)
		}
	}
	return
}

//sys getattrlist(path *byte, list unsafe.Pointer, buf unsafe.Pointer, size uintptr, options int) (err error)

<<<<<<< HEAD
=======
func SysctlClockinfo(name string) (*Clockinfo, error) {
	mib, err := sysctlmib(name)
	if err != nil {
		return nil, err
	}

	n := uintptr(SizeofClockinfo)
	var ci Clockinfo
	if err := sysctl(mib, (*byte)(unsafe.Pointer(&ci)), &n, nil, 0); err != nil {
		return nil, err
	}
	if n != SizeofClockinfo {
		return nil, EIO
	}
	return &ci, nil
}

>>>>>>> 12755995
//sysnb pipe() (r int, w int, err error)

func Pipe(p []int) (err error) {
	if len(p) != 2 {
		return EINVAL
	}
	p[0], p[1], err = pipe()
	return
}

func Getfsstat(buf []Statfs_t, flags int) (n int, err error) {
	var _p0 unsafe.Pointer
	var bufsize uintptr
	if len(buf) > 0 {
		_p0 = unsafe.Pointer(&buf[0])
		bufsize = unsafe.Sizeof(Statfs_t{}) * uintptr(len(buf))
	}
	return getfsstat(_p0, bufsize, flags)
}

func xattrPointer(dest []byte) *byte {
	// It's only when dest is set to NULL that the OS X implementations of
	// getxattr() and listxattr() return the current sizes of the named attributes.
	// An empty byte array is not sufficient. To maintain the same behaviour as the
	// linux implementation, we wrap around the system calls and pass in NULL when
	// dest is empty.
	var destp *byte
	if len(dest) > 0 {
		destp = &dest[0]
	}
	return destp
}

//sys	getxattr(path string, attr string, dest *byte, size int, position uint32, options int) (sz int, err error)

func Getxattr(path string, attr string, dest []byte) (sz int, err error) {
	return getxattr(path, attr, xattrPointer(dest), len(dest), 0, 0)
}

func Lgetxattr(link string, attr string, dest []byte) (sz int, err error) {
	return getxattr(link, attr, xattrPointer(dest), len(dest), 0, XATTR_NOFOLLOW)
}

//sys	fgetxattr(fd int, attr string, dest *byte, size int, position uint32, options int) (sz int, err error)

func Fgetxattr(fd int, attr string, dest []byte) (sz int, err error) {
	return fgetxattr(fd, attr, xattrPointer(dest), len(dest), 0, 0)
}

//sys	setxattr(path string, attr string, data *byte, size int, position uint32, options int) (err error)

func Setxattr(path string, attr string, data []byte, flags int) (err error) {
	// The parameters for the OS X implementation vary slightly compared to the
	// linux system call, specifically the position parameter:
	//
	//  linux:
	//      int setxattr(
	//          const char *path,
	//          const char *name,
	//          const void *value,
	//          size_t size,
	//          int flags
	//      );
	//
	//  darwin:
	//      int setxattr(
	//          const char *path,
	//          const char *name,
	//          void *value,
	//          size_t size,
	//          u_int32_t position,
	//          int options
	//      );
	//
	// position specifies the offset within the extended attribute. In the
	// current implementation, only the resource fork extended attribute makes
	// use of this argument. For all others, position is reserved. We simply
	// default to setting it to zero.
	return setxattr(path, attr, xattrPointer(data), len(data), 0, flags)
}

func Lsetxattr(link string, attr string, data []byte, flags int) (err error) {
	return setxattr(link, attr, xattrPointer(data), len(data), 0, flags|XATTR_NOFOLLOW)
}

//sys	fsetxattr(fd int, attr string, data *byte, size int, position uint32, options int) (err error)

func Fsetxattr(fd int, attr string, data []byte, flags int) (err error) {
	return fsetxattr(fd, attr, xattrPointer(data), len(data), 0, 0)
}

//sys	removexattr(path string, attr string, options int) (err error)

func Removexattr(path string, attr string) (err error) {
	// We wrap around and explicitly zero out the options provided to the OS X
	// implementation of removexattr, we do so for interoperability with the
	// linux variant.
	return removexattr(path, attr, 0)
}

func Lremovexattr(link string, attr string) (err error) {
	return removexattr(link, attr, XATTR_NOFOLLOW)
}

//sys	fremovexattr(fd int, attr string, options int) (err error)

func Fremovexattr(fd int, attr string) (err error) {
	return fremovexattr(fd, attr, 0)
}

//sys	listxattr(path string, dest *byte, size int, options int) (sz int, err error)

func Listxattr(path string, dest []byte) (sz int, err error) {
	return listxattr(path, xattrPointer(dest), len(dest), 0)
}

func Llistxattr(link string, dest []byte) (sz int, err error) {
	return listxattr(link, xattrPointer(dest), len(dest), XATTR_NOFOLLOW)
}

//sys	flistxattr(fd int, dest *byte, size int, options int) (sz int, err error)

func Flistxattr(fd int, dest []byte) (sz int, err error) {
	return flistxattr(fd, xattrPointer(dest), len(dest), 0)
}

func setattrlistTimes(path string, times []Timespec, flags int) error {
	_p0, err := BytePtrFromString(path)
	if err != nil {
		return err
	}

	var attrList attrList
	attrList.bitmapCount = ATTR_BIT_MAP_COUNT
	attrList.CommonAttr = ATTR_CMN_MODTIME | ATTR_CMN_ACCTIME

	// order is mtime, atime: the opposite of Chtimes
	attributes := [2]Timespec{times[1], times[0]}
	options := 0
	if flags&AT_SYMLINK_NOFOLLOW != 0 {
		options |= FSOPT_NOFOLLOW
	}
	return setattrlist(
		_p0,
		unsafe.Pointer(&attrList),
		unsafe.Pointer(&attributes),
		unsafe.Sizeof(attributes),
		options)
}

//sys setattrlist(path *byte, list unsafe.Pointer, buf unsafe.Pointer, size uintptr, options int) (err error)

func utimensat(dirfd int, path string, times *[2]Timespec, flags int) error {
	// Darwin doesn't support SYS_UTIMENSAT
	return ENOSYS
}

/*
 * Wrapped
 */

//sys	kill(pid int, signum int, posix int) (err error)

func Kill(pid int, signum syscall.Signal) (err error) { return kill(pid, int(signum), 1) }

//sys	ioctl(fd int, req uint, arg uintptr) (err error)

// ioctl itself should not be exposed directly, but additional get/set
// functions for specific types are permissible.

// IoctlSetInt performs an ioctl operation which sets an integer value
// on fd, using the specified request number.
func IoctlSetInt(fd int, req uint, value int) error {
	return ioctl(fd, req, uintptr(value))
}

func ioctlSetWinsize(fd int, req uint, value *Winsize) error {
	return ioctl(fd, req, uintptr(unsafe.Pointer(value)))
}

func ioctlSetTermios(fd int, req uint, value *Termios) error {
	return ioctl(fd, req, uintptr(unsafe.Pointer(value)))
}

// IoctlGetInt performs an ioctl operation which gets an integer value
// from fd, using the specified request number.
func IoctlGetInt(fd int, req uint) (int, error) {
	var value int
	err := ioctl(fd, req, uintptr(unsafe.Pointer(&value)))
	return value, err
}

func IoctlGetWinsize(fd int, req uint) (*Winsize, error) {
	var value Winsize
	err := ioctl(fd, req, uintptr(unsafe.Pointer(&value)))
	return &value, err
}

func IoctlGetTermios(fd int, req uint) (*Termios, error) {
	var value Termios
	err := ioctl(fd, req, uintptr(unsafe.Pointer(&value)))
	return &value, err
}

func Uname(uname *Utsname) error {
	mib := []_C_int{CTL_KERN, KERN_OSTYPE}
	n := unsafe.Sizeof(uname.Sysname)
	if err := sysctl(mib, &uname.Sysname[0], &n, nil, 0); err != nil {
		return err
	}

	mib = []_C_int{CTL_KERN, KERN_HOSTNAME}
	n = unsafe.Sizeof(uname.Nodename)
	if err := sysctl(mib, &uname.Nodename[0], &n, nil, 0); err != nil {
		return err
	}

	mib = []_C_int{CTL_KERN, KERN_OSRELEASE}
	n = unsafe.Sizeof(uname.Release)
	if err := sysctl(mib, &uname.Release[0], &n, nil, 0); err != nil {
		return err
	}

	mib = []_C_int{CTL_KERN, KERN_VERSION}
	n = unsafe.Sizeof(uname.Version)
	if err := sysctl(mib, &uname.Version[0], &n, nil, 0); err != nil {
		return err
	}

	// The version might have newlines or tabs in it, convert them to
	// spaces.
	for i, b := range uname.Version {
		if b == '\n' || b == '\t' {
			if i == len(uname.Version)-1 {
				uname.Version[i] = 0
			} else {
				uname.Version[i] = ' '
			}
		}
	}

	mib = []_C_int{CTL_HW, HW_MACHINE}
	n = unsafe.Sizeof(uname.Machine)
	if err := sysctl(mib, &uname.Machine[0], &n, nil, 0); err != nil {
		return err
	}

	return nil
}

func Sendfile(outfd int, infd int, offset *int64, count int) (written int, err error) {
	if raceenabled {
		raceReleaseMerge(unsafe.Pointer(&ioSync))
	}
	var length = int64(count)
	err = sendfile(infd, outfd, *offset, &length, nil, 0)
	written = int(length)
	return
}

//sys	sendfile(infd int, outfd int, offset int64, len *int64, hdtr unsafe.Pointer, flags int) (err error)

/*
 * Exposed directly
 */
//sys	Access(path string, mode uint32) (err error)
//sys	Adjtime(delta *Timeval, olddelta *Timeval) (err error)
//sys	Chdir(path string) (err error)
//sys	Chflags(path string, flags int) (err error)
//sys	Chmod(path string, mode uint32) (err error)
//sys	Chown(path string, uid int, gid int) (err error)
//sys	Chroot(path string) (err error)
//sys	ClockGettime(clockid int32, time *Timespec) (err error)
//sys	Close(fd int) (err error)
//sys	Dup(fd int) (nfd int, err error)
//sys	Dup2(from int, to int) (err error)
//sys	Exchangedata(path1 string, path2 string, options int) (err error)
//sys	Exit(code int)
//sys	Faccessat(dirfd int, path string, mode uint32, flags int) (err error)
//sys	Fchdir(fd int) (err error)
//sys	Fchflags(fd int, flags int) (err error)
//sys	Fchmod(fd int, mode uint32) (err error)
//sys	Fchmodat(dirfd int, path string, mode uint32, flags int) (err error)
//sys	Fchown(fd int, uid int, gid int) (err error)
//sys	Fchownat(dirfd int, path string, uid int, gid int, flags int) (err error)
//sys	Flock(fd int, how int) (err error)
//sys	Fpathconf(fd int, name int) (val int, err error)
//sys	Fsync(fd int) (err error)
//sys	Ftruncate(fd int, length int64) (err error)
//sys	Getdtablesize() (size int)
//sysnb	Getegid() (egid int)
//sysnb	Geteuid() (uid int)
//sysnb	Getgid() (gid int)
//sysnb	Getpgid(pid int) (pgid int, err error)
//sysnb	Getpgrp() (pgrp int)
//sysnb	Getpid() (pid int)
//sysnb	Getppid() (ppid int)
//sys	Getpriority(which int, who int) (prio int, err error)
//sysnb	Getrlimit(which int, lim *Rlimit) (err error)
//sysnb	Getrusage(who int, rusage *Rusage) (err error)
//sysnb	Getsid(pid int) (sid int, err error)
//sysnb	Getuid() (uid int)
//sysnb	Issetugid() (tainted bool)
//sys	Kqueue() (fd int, err error)
//sys	Lchown(path string, uid int, gid int) (err error)
//sys	Link(path string, link string) (err error)
//sys	Linkat(pathfd int, path string, linkfd int, link string, flags int) (err error)
//sys	Listen(s int, backlog int) (err error)
//sys	Mkdir(path string, mode uint32) (err error)
//sys	Mkdirat(dirfd int, path string, mode uint32) (err error)
//sys	Mkfifo(path string, mode uint32) (err error)
//sys	Mknod(path string, mode uint32, dev int) (err error)
//sys	Open(path string, mode int, perm uint32) (fd int, err error)
//sys	Openat(dirfd int, path string, mode int, perm uint32) (fd int, err error)
//sys	Pathconf(path string, name int) (val int, err error)
//sys	Pread(fd int, p []byte, offset int64) (n int, err error)
//sys	Pwrite(fd int, p []byte, offset int64) (n int, err error)
//sys	read(fd int, p []byte) (n int, err error)
//sys	Readlink(path string, buf []byte) (n int, err error)
//sys	Readlinkat(dirfd int, path string, buf []byte) (n int, err error)
//sys	Rename(from string, to string) (err error)
//sys	Renameat(fromfd int, from string, tofd int, to string) (err error)
//sys	Revoke(path string) (err error)
//sys	Rmdir(path string) (err error)
//sys	Seek(fd int, offset int64, whence int) (newoffset int64, err error) = SYS_LSEEK
//sys	Select(n int, r *FdSet, w *FdSet, e *FdSet, timeout *Timeval) (err error)
//sys	Setegid(egid int) (err error)
//sysnb	Seteuid(euid int) (err error)
//sysnb	Setgid(gid int) (err error)
//sys	Setlogin(name string) (err error)
//sysnb	Setpgid(pid int, pgid int) (err error)
//sys	Setpriority(which int, who int, prio int) (err error)
//sys	Setprivexec(flag int) (err error)
//sysnb	Setregid(rgid int, egid int) (err error)
//sysnb	Setreuid(ruid int, euid int) (err error)
//sysnb	Setrlimit(which int, lim *Rlimit) (err error)
//sysnb	Setsid() (pid int, err error)
//sysnb	Settimeofday(tp *Timeval) (err error)
//sysnb	Setuid(uid int) (err error)
//sys	Symlink(path string, link string) (err error)
//sys	Symlinkat(oldpath string, newdirfd int, newpath string) (err error)
//sys	Sync() (err error)
//sys	Truncate(path string, length int64) (err error)
//sys	Umask(newmask int) (oldmask int)
//sys	Undelete(path string) (err error)
//sys	Unlink(path string) (err error)
//sys	Unlinkat(dirfd int, path string, flags int) (err error)
//sys	Unmount(path string, flags int) (err error)
//sys	write(fd int, p []byte) (n int, err error)
//sys   mmap(addr uintptr, length uintptr, prot int, flag int, fd int, pos int64) (ret uintptr, err error)
//sys   munmap(addr uintptr, length uintptr) (err error)
//sys	readlen(fd int, buf *byte, nbuf int) (n int, err error) = SYS_READ
//sys	writelen(fd int, buf *byte, nbuf int) (n int, err error) = SYS_WRITE

/*
 * Unimplemented
 */
// Profil
// Sigaction
// Sigprocmask
// Getlogin
// Sigpending
// Sigaltstack
// Ioctl
// Reboot
// Execve
// Vfork
// Sbrk
// Sstk
// Ovadvise
// Mincore
// Setitimer
// Swapon
// Select
// Sigsuspend
// Readv
// Writev
// Nfssvc
// Getfh
// Quotactl
// Mount
// Csops
// Waitid
// Add_profil
// Kdebug_trace
// Sigreturn
// Atsocket
// Kqueue_from_portset_np
// Kqueue_portset
// Getattrlist
// Setattrlist
// Getdirentriesattr
// Searchfs
// Delete
// Copyfile
// Watchevent
// Waitevent
// Modwatch
// Fsctl
// Initgroups
// Posix_spawn
// Nfsclnt
// Fhopen
// Minherit
// Semsys
// Msgsys
// Shmsys
// Semctl
// Semget
// Semop
// Msgctl
// Msgget
// Msgsnd
// Msgrcv
// Shmat
// Shmctl
// Shmdt
// Shmget
// Shm_open
// Shm_unlink
// Sem_open
// Sem_close
// Sem_unlink
// Sem_wait
// Sem_trywait
// Sem_post
// Sem_getvalue
// Sem_init
// Sem_destroy
// Open_extended
// Umask_extended
// Stat_extended
// Lstat_extended
// Fstat_extended
// Chmod_extended
// Fchmod_extended
// Access_extended
// Settid
// Gettid
// Setsgroups
// Getsgroups
// Setwgroups
// Getwgroups
// Mkfifo_extended
// Mkdir_extended
// Identitysvc
// Shared_region_check_np
// Shared_region_map_np
// __pthread_mutex_destroy
// __pthread_mutex_init
// __pthread_mutex_lock
// __pthread_mutex_trylock
// __pthread_mutex_unlock
// __pthread_cond_init
// __pthread_cond_destroy
// __pthread_cond_broadcast
// __pthread_cond_signal
// Setsid_with_pid
// __pthread_cond_timedwait
// Aio_fsync
// Aio_return
// Aio_suspend
// Aio_cancel
// Aio_error
// Aio_read
// Aio_write
// Lio_listio
// __pthread_cond_wait
// Iopolicysys
// __pthread_kill
// __pthread_sigmask
// __sigwait
// __disable_threadsignal
// __pthread_markcancel
// __pthread_canceled
// __semwait_signal
// Proc_info
// sendfile
// Stat64_extended
// Lstat64_extended
// Fstat64_extended
// __pthread_chdir
// __pthread_fchdir
// Audit
// Auditon
// Getauid
// Setauid
// Getaudit
// Setaudit
// Getaudit_addr
// Setaudit_addr
// Auditctl
// Bsdthread_create
// Bsdthread_terminate
// Stack_snapshot
// Bsdthread_register
// Workq_open
// Workq_ops
// __mac_execve
// __mac_syscall
// __mac_get_file
// __mac_set_file
// __mac_get_link
// __mac_set_link
// __mac_get_proc
// __mac_set_proc
// __mac_get_fd
// __mac_set_fd
// __mac_get_pid
// __mac_get_lcid
// __mac_get_lctx
// __mac_set_lctx
// Setlcid
// Read_nocancel
// Write_nocancel
// Open_nocancel
// Close_nocancel
// Wait4_nocancel
// Recvmsg_nocancel
// Sendmsg_nocancel
// Recvfrom_nocancel
// Accept_nocancel
// Fcntl_nocancel
// Select_nocancel
// Fsync_nocancel
// Connect_nocancel
// Sigsuspend_nocancel
// Readv_nocancel
// Writev_nocancel
// Sendto_nocancel
// Pread_nocancel
// Pwrite_nocancel
// Waitid_nocancel
// Poll_nocancel
// Msgsnd_nocancel
// Msgrcv_nocancel
// Sem_wait_nocancel
// Aio_suspend_nocancel
// __sigwait_nocancel
// __semwait_signal_nocancel
// __mac_mount
// __mac_get_mount
// __mac_getfsstat<|MERGE_RESOLUTION|>--- conflicted
+++ resolved
@@ -75,6 +75,18 @@
 		return nil, err
 	}
 	return buf[0 : n/siz], nil
+}
+
+func direntIno(buf []byte) (uint64, bool) {
+	return readInt(buf, unsafe.Offsetof(Dirent{}.Ino), unsafe.Sizeof(Dirent{}.Ino))
+}
+
+func direntReclen(buf []byte) (uint64, bool) {
+	return readInt(buf, unsafe.Offsetof(Dirent{}.Reclen), unsafe.Sizeof(Dirent{}.Reclen))
+}
+
+func direntNamlen(buf []byte) (uint64, bool) {
+	return readInt(buf, unsafe.Offsetof(Dirent{}.Namlen), unsafe.Sizeof(Dirent{}.Namlen))
 }
 
 //sys   ptrace(request int, pid int, addr uintptr, data uintptr) (err error)
@@ -144,8 +156,6 @@
 
 //sys getattrlist(path *byte, list unsafe.Pointer, buf unsafe.Pointer, size uintptr, options int) (err error)
 
-<<<<<<< HEAD
-=======
 func SysctlClockinfo(name string) (*Clockinfo, error) {
 	mib, err := sysctlmib(name)
 	if err != nil {
@@ -163,7 +173,6 @@
 	return &ci, nil
 }
 
->>>>>>> 12755995
 //sysnb pipe() (r int, w int, err error)
 
 func Pipe(p []int) (err error) {
