// cgo -godefs types_openbsd.go | go run mkpost.go
// Code generated by the command above; see README.md. DO NOT EDIT.

// +build amd64,openbsd

package unix

const (
	SizeofPtr      = 0x8
	SizeofShort    = 0x2
	SizeofInt      = 0x4
	SizeofLong     = 0x8
	SizeofLongLong = 0x8
)

type (
	_C_short     int16
	_C_int       int32
	_C_long      int64
	_C_long_long int64
)

type Timespec struct {
	Sec  int64
	Nsec int64
}

type Timeval struct {
	Sec  int64
	Usec int64
}

type Rusage struct {
	Utime    Timeval
	Stime    Timeval
	Maxrss   int64
	Ixrss    int64
	Idrss    int64
	Isrss    int64
	Minflt   int64
	Majflt   int64
	Nswap    int64
	Inblock  int64
	Oublock  int64
	Msgsnd   int64
	Msgrcv   int64
	Nsignals int64
	Nvcsw    int64
	Nivcsw   int64
}

type Rlimit struct {
	Cur uint64
	Max uint64
}

type _Gid_t uint32

type Stat_t struct {
	Mode    uint32
	Dev     int32
	Ino     uint64
	Nlink   uint32
	Uid     uint32
	Gid     uint32
	Rdev    int32
	Atim    Timespec
	Mtim    Timespec
	Ctim    Timespec
	Size    int64
	Blocks  int64
	Blksize int32
	Flags   uint32
	Gen     uint32
	_       [4]byte
	_       Timespec
}

type Statfs_t struct {
	F_flags       uint32
	F_bsize       uint32
	F_iosize      uint32
	_             [4]byte
	F_blocks      uint64
	F_bfree       uint64
	F_bavail      int64
	F_files       uint64
	F_ffree       uint64
	F_favail      int64
	F_syncwrites  uint64
	F_syncreads   uint64
	F_asyncwrites uint64
	F_asyncreads  uint64
	F_fsid        Fsid
	F_namemax     uint32
	F_owner       uint32
	F_ctime       uint64
	F_fstypename  [16]int8
	F_mntonname   [90]int8
	F_mntfromname [90]int8
	F_mntfromspec [90]int8
	_             [2]byte
	Mount_info    [160]byte
}

type Flock_t struct {
	Start  int64
	Len    int64
	Pid    int32
	Type   int16
	Whence int16
}

type Dirent struct {
	Fileno uint64
	Off    int64
	Reclen uint16
	Type   uint8
	Namlen uint8
	_      [4]uint8
	Name   [256]int8
}

type Fsid struct {
	Val [2]int32
}

const (
	PathMax = 0x400
)

type RawSockaddrInet4 struct {
	Len    uint8
	Family uint8
	Port   uint16
	Addr   [4]byte /* in_addr */
	Zero   [8]int8
}

type RawSockaddrInet6 struct {
	Len      uint8
	Family   uint8
	Port     uint16
	Flowinfo uint32
	Addr     [16]byte /* in6_addr */
	Scope_id uint32
}

type RawSockaddrUnix struct {
	Len    uint8
	Family uint8
	Path   [104]int8
}

type RawSockaddrDatalink struct {
	Len    uint8
	Family uint8
	Index  uint16
	Type   uint8
	Nlen   uint8
	Alen   uint8
	Slen   uint8
	Data   [24]int8
}

type RawSockaddr struct {
	Len    uint8
	Family uint8
	Data   [14]int8
}

type RawSockaddrAny struct {
	Addr RawSockaddr
	Pad  [92]int8
}

type _Socklen uint32

type Linger struct {
	Onoff  int32
	Linger int32
}

type Iovec struct {
	Base *byte
	Len  uint64
}

type IPMreq struct {
	Multiaddr [4]byte /* in_addr */
	Interface [4]byte /* in_addr */
}

type IPv6Mreq struct {
	Multiaddr [16]byte /* in6_addr */
	Interface uint32
}

type Msghdr struct {
	Name       *byte
	Namelen    uint32
	_          [4]byte
	Iov        *Iovec
	Iovlen     uint32
	_          [4]byte
	Control    *byte
	Controllen uint32
	Flags      int32
}

type Cmsghdr struct {
	Len   uint32
	Level int32
	Type  int32
}

type Inet6Pktinfo struct {
	Addr    [16]byte /* in6_addr */
	Ifindex uint32
}

type IPv6MTUInfo struct {
	Addr RawSockaddrInet6
	Mtu  uint32
}

type ICMPv6Filter struct {
	Filt [8]uint32
}

const (
	SizeofSockaddrInet4    = 0x10
	SizeofSockaddrInet6    = 0x1c
	SizeofSockaddrAny      = 0x6c
	SizeofSockaddrUnix     = 0x6a
	SizeofSockaddrDatalink = 0x20
	SizeofLinger           = 0x8
	SizeofIPMreq           = 0x8
	SizeofIPv6Mreq         = 0x14
	SizeofMsghdr           = 0x30
	SizeofCmsghdr          = 0xc
	SizeofInet6Pktinfo     = 0x14
	SizeofIPv6MTUInfo      = 0x20
	SizeofICMPv6Filter     = 0x20
)

const (
	PTRACE_TRACEME = 0x0
	PTRACE_CONT    = 0x7
	PTRACE_KILL    = 0x8
)

type Kevent_t struct {
	Ident  uint64
	Filter int16
	Flags  uint16
	Fflags uint32
	Data   int64
	Udata  *byte
}

type FdSet struct {
	Bits [32]uint32
}

const (
	SizeofIfMsghdr         = 0xa8
	SizeofIfData           = 0x90
	SizeofIfaMsghdr        = 0x18
	SizeofIfAnnounceMsghdr = 0x1a
	SizeofRtMsghdr         = 0x60
	SizeofRtMetrics        = 0x38
)

type IfMsghdr struct {
	Msglen  uint16
	Version uint8
	Type    uint8
	Hdrlen  uint16
	Index   uint16
	Tableid uint16
	Pad1    uint8
	Pad2    uint8
	Addrs   int32
	Flags   int32
	Xflags  int32
	Data    IfData
}

type IfData struct {
	Type         uint8
	Addrlen      uint8
	Hdrlen       uint8
	Link_state   uint8
	Mtu          uint32
	Metric       uint32
	Rdomain      uint32
	Baudrate     uint64
	Ipackets     uint64
	Ierrors      uint64
	Opackets     uint64
	Oerrors      uint64
	Collisions   uint64
	Ibytes       uint64
	Obytes       uint64
	Imcasts      uint64
	Omcasts      uint64
	Iqdrops      uint64
	Oqdrops      uint64
	Noproto      uint64
	Capabilities uint32
	_            [4]byte
	Lastchange   Timeval
}

type IfaMsghdr struct {
	Msglen  uint16
	Version uint8
	Type    uint8
	Hdrlen  uint16
	Index   uint16
	Tableid uint16
	Pad1    uint8
	Pad2    uint8
	Addrs   int32
	Flags   int32
	Metric  int32
}

type IfAnnounceMsghdr struct {
	Msglen  uint16
	Version uint8
	Type    uint8
	Hdrlen  uint16
	Index   uint16
	What    uint16
	Name    [16]int8
}

type RtMsghdr struct {
	Msglen   uint16
	Version  uint8
	Type     uint8
	Hdrlen   uint16
	Index    uint16
	Tableid  uint16
	Priority uint8
	Mpls     uint8
	Addrs    int32
	Flags    int32
	Fmask    int32
	Pid      int32
	Seq      int32
	Errno    int32
	Inits    uint32
	Rmx      RtMetrics
}

type RtMetrics struct {
	Pksent   uint64
	Expire   int64
	Locks    uint32
	Mtu      uint32
	Refcnt   uint32
	Hopcount uint32
	Recvpipe uint32
	Sendpipe uint32
	Ssthresh uint32
	Rtt      uint32
	Rttvar   uint32
	Pad      uint32
}

type Mclpool struct{}

const (
	SizeofBpfVersion = 0x4
	SizeofBpfStat    = 0x8
	SizeofBpfProgram = 0x10
	SizeofBpfInsn    = 0x8
	SizeofBpfHdr     = 0x14
)

type BpfVersion struct {
	Major uint16
	Minor uint16
}

type BpfStat struct {
	Recv uint32
	Drop uint32
}

type BpfProgram struct {
	Len   uint32
	_     [4]byte
	Insns *BpfInsn
}

type BpfInsn struct {
	Code uint16
	Jt   uint8
	Jf   uint8
	K    uint32
}

type BpfHdr struct {
	Tstamp  BpfTimeval
	Caplen  uint32
	Datalen uint32
	Hdrlen  uint16
	_       [2]byte
}

type BpfTimeval struct {
	Sec  uint32
	Usec uint32
}

type Termios struct {
	Iflag  uint32
	Oflag  uint32
	Cflag  uint32
	Lflag  uint32
	Cc     [20]uint8
	Ispeed int32
	Ospeed int32
}

type Winsize struct {
	Row    uint16
	Col    uint16
	Xpixel uint16
	Ypixel uint16
}

const (
	AT_FDCWD            = -0x64
	AT_SYMLINK_FOLLOW   = 0x4
	AT_SYMLINK_NOFOLLOW = 0x2
)

type PollFd struct {
	Fd      int32
	Events  int16
	Revents int16
}

const (
	POLLERR    = 0x8
	POLLHUP    = 0x10
	POLLIN     = 0x1
	POLLNVAL   = 0x20
	POLLOUT    = 0x4
	POLLPRI    = 0x2
	POLLRDBAND = 0x80
	POLLRDNORM = 0x40
	POLLWRBAND = 0x100
	POLLWRNORM = 0x4
)

type Sigset_t uint32

type Utsname struct {
	Sysname  [256]byte
	Nodename [256]byte
	Release  [256]byte
	Version  [256]byte
	Machine  [256]byte
}

const SizeofUvmexp = 0x158

type Uvmexp struct {
	Pagesize           int32
	Pagemask           int32
	Pageshift          int32
	Npages             int32
	Free               int32
	Active             int32
	Inactive           int32
	Paging             int32
	Wired              int32
	Zeropages          int32
	Reserve_pagedaemon int32
	Reserve_kernel     int32
	Anonpages          int32
	Vnodepages         int32
	Vtextpages         int32
	Freemin            int32
	Freetarg           int32
	Inactarg           int32
	Wiredmax           int32
	Anonmin            int32
	Vtextmin           int32
	Vnodemin           int32
	Anonminpct         int32
	Vtextminpct        int32
	Vnodeminpct        int32
	Nswapdev           int32
	Swpages            int32
	Swpginuse          int32
	Swpgonly           int32
	Nswget             int32
	Nanon              int32
	Nanonneeded        int32
	Nfreeanon          int32
	Faults             int32
	Traps              int32
	Intrs              int32
	Swtch              int32
	Softs              int32
	Syscalls           int32
	Pageins            int32
	Obsolete_swapins   int32
	Obsolete_swapouts  int32
	Pgswapin           int32
	Pgswapout          int32
	Forks              int32
	Forks_ppwait       int32
	Forks_sharevm      int32
	Pga_zerohit        int32
	Pga_zeromiss       int32
	Zeroaborts         int32
	Fltnoram           int32
	Fltnoanon          int32
	Fltnoamap          int32
	Fltpgwait          int32
	Fltpgrele          int32
	Fltrelck           int32
	Fltrelckok         int32
	Fltanget           int32
	Fltanretry         int32
	Fltamcopy          int32
	Fltnamap           int32
	Fltnomap           int32
	Fltlget            int32
	Fltget             int32
	Flt_anon           int32
	Flt_acow           int32
	Flt_obj            int32
	Flt_prcopy         int32
	Flt_przero         int32
	Pdwoke             int32
	Pdrevs             int32
	Pdswout            int32
	Pdfreed            int32
	Pdscans            int32
	Pdanscan           int32
	Pdobscan           int32
	Pdreact            int32
	Pdbusy             int32
	Pdpageouts         int32
	Pdpending          int32
	Pddeact            int32
	Pdreanon           int32
	Pdrevnode          int32
	Pdrevtext          int32
	Fpswtch            int32
	Kmapent            int32
<<<<<<< HEAD
=======
}

const SizeofClockinfo = 0x14

type Clockinfo struct {
	Hz      int32
	Tick    int32
	Tickadj int32
	Stathz  int32
	Profhz  int32
>>>>>>> 12755995
}<|MERGE_RESOLUTION|>--- conflicted
+++ resolved
@@ -558,8 +558,6 @@
 	Pdrevtext          int32
 	Fpswtch            int32
 	Kmapent            int32
-<<<<<<< HEAD
-=======
 }
 
 const SizeofClockinfo = 0x14
@@ -570,5 +568,4 @@
 	Tickadj int32
 	Stathz  int32
 	Profhz  int32
->>>>>>> 12755995
 }