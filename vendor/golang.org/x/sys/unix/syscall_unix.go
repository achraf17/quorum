// Copyright 2009 The Go Authors. All rights reserved.
// Use of this source code is governed by a BSD-style
// license that can be found in the LICENSE file.

// +build aix darwin dragonfly freebsd linux netbsd openbsd solaris

package unix

import (
	"bytes"
	"sort"
	"sync"
	"syscall"
	"unsafe"
)

var (
	Stdin  = 0
	Stdout = 1
	Stderr = 2
)

// Do the interface allocations only once for common
// Errno values.
var (
	errEAGAIN error = syscall.EAGAIN
	errEINVAL error = syscall.EINVAL
	errENOENT error = syscall.ENOENT
)

var (
	signalNameMapOnce sync.Once
	signalNameMap     map[string]syscall.Signal
)

// errnoErr returns common boxed Errno values, to prevent
// allocations at runtime.
func errnoErr(e syscall.Errno) error {
	switch e {
	case 0:
		return nil
	case EAGAIN:
		return errEAGAIN
	case EINVAL:
		return errEINVAL
	case ENOENT:
		return errENOENT
	}
	return e
}

// ErrnoName returns the error name for error number e.
func ErrnoName(e syscall.Errno) string {
	i := sort.Search(len(errorList), func(i int) bool {
		return errorList[i].num >= e
	})
	if i < len(errorList) && errorList[i].num == e {
		return errorList[i].name
	}
	return ""
}

// SignalName returns the signal name for signal number s.
func SignalName(s syscall.Signal) string {
	i := sort.Search(len(signalList), func(i int) bool {
		return signalList[i].num >= s
	})
	if i < len(signalList) && signalList[i].num == s {
		return signalList[i].name
	}
	return ""
}

<<<<<<< HEAD
=======
// SignalNum returns the syscall.Signal for signal named s,
// or 0 if a signal with such name is not found.
// The signal name should start with "SIG".
func SignalNum(s string) syscall.Signal {
	signalNameMapOnce.Do(func() {
		signalNameMap = make(map[string]syscall.Signal)
		for _, signal := range signalList {
			signalNameMap[signal.name] = signal.num
		}
	})
	return signalNameMap[s]
}

>>>>>>> 12755995
// clen returns the index of the first NULL byte in n or len(n) if n contains no NULL byte.
func clen(n []byte) int {
	i := bytes.IndexByte(n, 0)
	if i == -1 {
		i = len(n)
	}
	return i
}

// Mmap manager, for use by operating system-specific implementations.

type mmapper struct {
	sync.Mutex
	active map[*byte][]byte // active mappings; key is last byte in mapping
	mmap   func(addr, length uintptr, prot, flags, fd int, offset int64) (uintptr, error)
	munmap func(addr uintptr, length uintptr) error
}

func (m *mmapper) Mmap(fd int, offset int64, length int, prot int, flags int) (data []byte, err error) {
	if length <= 0 {
		return nil, EINVAL
	}

	// Map the requested memory.
	addr, errno := m.mmap(0, uintptr(length), prot, flags, fd, offset)
	if errno != nil {
		return nil, errno
	}

	// Slice memory layout
	var sl = struct {
		addr uintptr
		len  int
		cap  int
	}{addr, length, length}

	// Use unsafe to turn sl into a []byte.
	b := *(*[]byte)(unsafe.Pointer(&sl))

	// Register mapping in m and return it.
	p := &b[cap(b)-1]
	m.Lock()
	defer m.Unlock()
	m.active[p] = b
	return b, nil
}

func (m *mmapper) Munmap(data []byte) (err error) {
	if len(data) == 0 || len(data) != cap(data) {
		return EINVAL
	}

	// Find the base of the mapping.
	p := &data[cap(data)-1]
	m.Lock()
	defer m.Unlock()
	b := m.active[p]
	if b == nil || &b[0] != &data[0] {
		return EINVAL
	}

	// Unmap the memory and update m.
	if errno := m.munmap(uintptr(unsafe.Pointer(&b[0])), uintptr(len(b))); errno != nil {
		return errno
	}
	delete(m.active, p)
	return nil
}

func Read(fd int, p []byte) (n int, err error) {
	n, err = read(fd, p)
	if raceenabled {
		if n > 0 {
			raceWriteRange(unsafe.Pointer(&p[0]), n)
		}
		if err == nil {
			raceAcquire(unsafe.Pointer(&ioSync))
		}
	}
	return
}

func Write(fd int, p []byte) (n int, err error) {
	if raceenabled {
		raceReleaseMerge(unsafe.Pointer(&ioSync))
	}
	n, err = write(fd, p)
	if raceenabled && n > 0 {
		raceReadRange(unsafe.Pointer(&p[0]), n)
	}
	return
}

// For testing: clients can set this flag to force
// creation of IPv6 sockets to return EAFNOSUPPORT.
var SocketDisableIPv6 bool

// Sockaddr represents a socket address.
type Sockaddr interface {
	sockaddr() (ptr unsafe.Pointer, len _Socklen, err error) // lowercase; only we can define Sockaddrs
}

// SockaddrInet4 implements the Sockaddr interface for AF_INET type sockets.
type SockaddrInet4 struct {
	Port int
	Addr [4]byte
	raw  RawSockaddrInet4
}

// SockaddrInet6 implements the Sockaddr interface for AF_INET6 type sockets.
type SockaddrInet6 struct {
	Port   int
	ZoneId uint32
	Addr   [16]byte
	raw    RawSockaddrInet6
}

// SockaddrUnix implements the Sockaddr interface for AF_UNIX type sockets.
type SockaddrUnix struct {
	Name string
	raw  RawSockaddrUnix
}

func Bind(fd int, sa Sockaddr) (err error) {
	ptr, n, err := sa.sockaddr()
	if err != nil {
		return err
	}
	return bind(fd, ptr, n)
}

func Connect(fd int, sa Sockaddr) (err error) {
	ptr, n, err := sa.sockaddr()
	if err != nil {
		return err
	}
	return connect(fd, ptr, n)
}

func Getpeername(fd int) (sa Sockaddr, err error) {
	var rsa RawSockaddrAny
	var len _Socklen = SizeofSockaddrAny
	if err = getpeername(fd, &rsa, &len); err != nil {
		return
	}
	return anyToSockaddr(fd, &rsa)
}

func GetsockoptByte(fd, level, opt int) (value byte, err error) {
	var n byte
	vallen := _Socklen(1)
	err = getsockopt(fd, level, opt, unsafe.Pointer(&n), &vallen)
	return n, err
}

func GetsockoptInt(fd, level, opt int) (value int, err error) {
	var n int32
	vallen := _Socklen(4)
	err = getsockopt(fd, level, opt, unsafe.Pointer(&n), &vallen)
	return int(n), err
}

func GetsockoptInet4Addr(fd, level, opt int) (value [4]byte, err error) {
	vallen := _Socklen(4)
	err = getsockopt(fd, level, opt, unsafe.Pointer(&value[0]), &vallen)
	return value, err
}

func GetsockoptIPMreq(fd, level, opt int) (*IPMreq, error) {
	var value IPMreq
	vallen := _Socklen(SizeofIPMreq)
	err := getsockopt(fd, level, opt, unsafe.Pointer(&value), &vallen)
	return &value, err
}

func GetsockoptIPv6Mreq(fd, level, opt int) (*IPv6Mreq, error) {
	var value IPv6Mreq
	vallen := _Socklen(SizeofIPv6Mreq)
	err := getsockopt(fd, level, opt, unsafe.Pointer(&value), &vallen)
	return &value, err
}

func GetsockoptIPv6MTUInfo(fd, level, opt int) (*IPv6MTUInfo, error) {
	var value IPv6MTUInfo
	vallen := _Socklen(SizeofIPv6MTUInfo)
	err := getsockopt(fd, level, opt, unsafe.Pointer(&value), &vallen)
	return &value, err
}

func GetsockoptICMPv6Filter(fd, level, opt int) (*ICMPv6Filter, error) {
	var value ICMPv6Filter
	vallen := _Socklen(SizeofICMPv6Filter)
	err := getsockopt(fd, level, opt, unsafe.Pointer(&value), &vallen)
	return &value, err
}

func GetsockoptLinger(fd, level, opt int) (*Linger, error) {
	var linger Linger
	vallen := _Socklen(SizeofLinger)
	err := getsockopt(fd, level, opt, unsafe.Pointer(&linger), &vallen)
	return &linger, err
}

func GetsockoptTimeval(fd, level, opt int) (*Timeval, error) {
	var tv Timeval
	vallen := _Socklen(unsafe.Sizeof(tv))
	err := getsockopt(fd, level, opt, unsafe.Pointer(&tv), &vallen)
	return &tv, err
}

<<<<<<< HEAD
=======
func GetsockoptUint64(fd, level, opt int) (value uint64, err error) {
	var n uint64
	vallen := _Socklen(8)
	err = getsockopt(fd, level, opt, unsafe.Pointer(&n), &vallen)
	return n, err
}

>>>>>>> 12755995
func Recvfrom(fd int, p []byte, flags int) (n int, from Sockaddr, err error) {
	var rsa RawSockaddrAny
	var len _Socklen = SizeofSockaddrAny
	if n, err = recvfrom(fd, p, flags, &rsa, &len); err != nil {
		return
	}
	if rsa.Addr.Family != AF_UNSPEC {
		from, err = anyToSockaddr(fd, &rsa)
	}
	return
}

func Sendto(fd int, p []byte, flags int, to Sockaddr) (err error) {
	ptr, n, err := to.sockaddr()
	if err != nil {
		return err
	}
	return sendto(fd, p, flags, ptr, n)
}

func SetsockoptByte(fd, level, opt int, value byte) (err error) {
	return setsockopt(fd, level, opt, unsafe.Pointer(&value), 1)
}

func SetsockoptInt(fd, level, opt int, value int) (err error) {
	var n = int32(value)
	return setsockopt(fd, level, opt, unsafe.Pointer(&n), 4)
}

func SetsockoptInet4Addr(fd, level, opt int, value [4]byte) (err error) {
	return setsockopt(fd, level, opt, unsafe.Pointer(&value[0]), 4)
}

func SetsockoptIPMreq(fd, level, opt int, mreq *IPMreq) (err error) {
	return setsockopt(fd, level, opt, unsafe.Pointer(mreq), SizeofIPMreq)
}

func SetsockoptIPv6Mreq(fd, level, opt int, mreq *IPv6Mreq) (err error) {
	return setsockopt(fd, level, opt, unsafe.Pointer(mreq), SizeofIPv6Mreq)
}

func SetsockoptICMPv6Filter(fd, level, opt int, filter *ICMPv6Filter) error {
	return setsockopt(fd, level, opt, unsafe.Pointer(filter), SizeofICMPv6Filter)
}

func SetsockoptLinger(fd, level, opt int, l *Linger) (err error) {
	return setsockopt(fd, level, opt, unsafe.Pointer(l), SizeofLinger)
}

func SetsockoptString(fd, level, opt int, s string) (err error) {
	var p unsafe.Pointer
	if len(s) > 0 {
		p = unsafe.Pointer(&[]byte(s)[0])
	}
	return setsockopt(fd, level, opt, p, uintptr(len(s)))
}

func SetsockoptTimeval(fd, level, opt int, tv *Timeval) (err error) {
	return setsockopt(fd, level, opt, unsafe.Pointer(tv), unsafe.Sizeof(*tv))
}

func SetsockoptUint64(fd, level, opt int, value uint64) (err error) {
	return setsockopt(fd, level, opt, unsafe.Pointer(&value), 8)
}

func Socket(domain, typ, proto int) (fd int, err error) {
	if domain == AF_INET6 && SocketDisableIPv6 {
		return -1, EAFNOSUPPORT
	}
	fd, err = socket(domain, typ, proto)
	return
}

func Socketpair(domain, typ, proto int) (fd [2]int, err error) {
	var fdx [2]int32
	err = socketpair(domain, typ, proto, &fdx)
	if err == nil {
		fd[0] = int(fdx[0])
		fd[1] = int(fdx[1])
	}
	return
}

var ioSync int64

func CloseOnExec(fd int) { fcntl(fd, F_SETFD, FD_CLOEXEC) }

func SetNonblock(fd int, nonblocking bool) (err error) {
	flag, err := fcntl(fd, F_GETFL, 0)
	if err != nil {
		return err
	}
	if nonblocking {
		flag |= O_NONBLOCK
	} else {
		flag &= ^O_NONBLOCK
	}
	_, err = fcntl(fd, F_SETFL, flag)
	return err
}

// Exec calls execve(2), which replaces the calling executable in the process
// tree. argv0 should be the full path to an executable ("/bin/ls") and the
// executable name should also be the first argument in argv (["ls", "-l"]).
// envv are the environment variables that should be passed to the new
// process (["USER=go", "PWD=/tmp"]).
func Exec(argv0 string, argv []string, envv []string) error {
	return syscall.Exec(argv0, argv, envv)
<<<<<<< HEAD
=======
}

// Lutimes sets the access and modification times tv on path. If path refers to
// a symlink, it is not dereferenced and the timestamps are set on the symlink.
// If tv is nil, the access and modification times are set to the current time.
// Otherwise tv must contain exactly 2 elements, with access time as the first
// element and modification time as the second element.
func Lutimes(path string, tv []Timeval) error {
	if tv == nil {
		return UtimesNanoAt(AT_FDCWD, path, nil, AT_SYMLINK_NOFOLLOW)
	}
	if len(tv) != 2 {
		return EINVAL
	}
	ts := []Timespec{
		NsecToTimespec(TimevalToNsec(tv[0])),
		NsecToTimespec(TimevalToNsec(tv[1])),
	}
	return UtimesNanoAt(AT_FDCWD, path, ts, AT_SYMLINK_NOFOLLOW)
>>>>>>> 12755995
}<|MERGE_RESOLUTION|>--- conflicted
+++ resolved
@@ -71,8 +71,6 @@
 	return ""
 }
 
-<<<<<<< HEAD
-=======
 // SignalNum returns the syscall.Signal for signal named s,
 // or 0 if a signal with such name is not found.
 // The signal name should start with "SIG".
@@ -86,7 +84,6 @@
 	return signalNameMap[s]
 }
 
->>>>>>> 12755995
 // clen returns the index of the first NULL byte in n or len(n) if n contains no NULL byte.
 func clen(n []byte) int {
 	i := bytes.IndexByte(n, 0)
@@ -297,8 +294,6 @@
 	return &tv, err
 }
 
-<<<<<<< HEAD
-=======
 func GetsockoptUint64(fd, level, opt int) (value uint64, err error) {
 	var n uint64
 	vallen := _Socklen(8)
@@ -306,7 +301,6 @@
 	return n, err
 }
 
->>>>>>> 12755995
 func Recvfrom(fd int, p []byte, flags int) (n int, from Sockaddr, err error) {
 	var rsa RawSockaddrAny
 	var len _Socklen = SizeofSockaddrAny
@@ -415,8 +409,6 @@
 // process (["USER=go", "PWD=/tmp"]).
 func Exec(argv0 string, argv []string, envv []string) error {
 	return syscall.Exec(argv0, argv, envv)
-<<<<<<< HEAD
-=======
 }
 
 // Lutimes sets the access and modification times tv on path. If path refers to
@@ -436,5 +428,4 @@
 		NsecToTimespec(TimevalToNsec(tv[1])),
 	}
 	return UtimesNanoAt(AT_FDCWD, path, ts, AT_SYMLINK_NOFOLLOW)
->>>>>>> 12755995
 }