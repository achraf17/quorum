// cgo -godefs types_darwin.go | go run mkpost.go
// Code generated by the command above; see README.md. DO NOT EDIT.

// +build amd64,darwin

package unix

const (
	SizeofPtr      = 0x8
	SizeofShort    = 0x2
	SizeofInt      = 0x4
	SizeofLong     = 0x8
	SizeofLongLong = 0x8
)

type (
	_C_short     int16
	_C_int       int32
	_C_long      int64
	_C_long_long int64
)

type Timespec struct {
	Sec  int64
	Nsec int64
}

type Timeval struct {
	Sec  int64
	Usec int32
	_    [4]byte
}

type Timeval32 struct {
	Sec  int32
	Usec int32
}

type Rusage struct {
	Utime    Timeval
	Stime    Timeval
	Maxrss   int64
	Ixrss    int64
	Idrss    int64
	Isrss    int64
	Minflt   int64
	Majflt   int64
	Nswap    int64
	Inblock  int64
	Oublock  int64
	Msgsnd   int64
	Msgrcv   int64
	Nsignals int64
	Nvcsw    int64
	Nivcsw   int64
}

type Rlimit struct {
	Cur uint64
	Max uint64
}

type _Gid_t uint32

type Stat_t struct {
<<<<<<< HEAD
	Dev           int32
	Mode          uint16
	Nlink         uint16
	Ino           uint64
	Uid           uint32
	Gid           uint32
	Rdev          int32
	_             [4]byte
	Atimespec     Timespec
	Mtimespec     Timespec
	Ctimespec     Timespec
	Birthtimespec Timespec
	Size          int64
	Blocks        int64
	Blksize       int32
	Flags         uint32
	Gen           uint32
	Lspare        int32
	Qspare        [2]int64
=======
	Dev     int32
	Mode    uint16
	Nlink   uint16
	Ino     uint64
	Uid     uint32
	Gid     uint32
	Rdev    int32
	_       [4]byte
	Atim    Timespec
	Mtim    Timespec
	Ctim    Timespec
	Btim    Timespec
	Size    int64
	Blocks  int64
	Blksize int32
	Flags   uint32
	Gen     uint32
	Lspare  int32
	Qspare  [2]int64
>>>>>>> 12755995
}

type Statfs_t struct {
	Bsize       uint32
	Iosize      int32
	Blocks      uint64
	Bfree       uint64
	Bavail      uint64
	Files       uint64
	Ffree       uint64
	Fsid        Fsid
	Owner       uint32
	Type        uint32
	Flags       uint32
	Fssubtype   uint32
	Fstypename  [16]int8
	Mntonname   [1024]int8
	Mntfromname [1024]int8
	Reserved    [8]uint32
}

type Flock_t struct {
	Start  int64
	Len    int64
	Pid    int32
	Type   int16
	Whence int16
}

type Fstore_t struct {
	Flags      uint32
	Posmode    int32
	Offset     int64
	Length     int64
	Bytesalloc int64
}

type Radvisory_t struct {
	Offset int64
	Count  int32
	_      [4]byte
}

type Fbootstraptransfer_t struct {
	Offset int64
	Length uint64
	Buffer *byte
}

type Log2phys_t struct {
	Flags uint32
	_     [8]byte
	_     [8]byte
}

type Fsid struct {
	Val [2]int32
}

type Dirent struct {
	Ino     uint64
	Seekoff uint64
	Reclen  uint16
	Namlen  uint16
	Type    uint8
	Name    [1024]int8
	_       [3]byte
}

type RawSockaddrInet4 struct {
	Len    uint8
	Family uint8
	Port   uint16
	Addr   [4]byte /* in_addr */
	Zero   [8]int8
}

type RawSockaddrInet6 struct {
	Len      uint8
	Family   uint8
	Port     uint16
	Flowinfo uint32
	Addr     [16]byte /* in6_addr */
	Scope_id uint32
}

type RawSockaddrUnix struct {
	Len    uint8
	Family uint8
	Path   [104]int8
}

type RawSockaddrDatalink struct {
	Len    uint8
	Family uint8
	Index  uint16
	Type   uint8
	Nlen   uint8
	Alen   uint8
	Slen   uint8
	Data   [12]int8
}

type RawSockaddr struct {
	Len    uint8
	Family uint8
	Data   [14]int8
}

type RawSockaddrAny struct {
	Addr RawSockaddr
	Pad  [92]int8
}

type _Socklen uint32

type Linger struct {
	Onoff  int32
	Linger int32
}

type Iovec struct {
	Base *byte
	Len  uint64
}

type IPMreq struct {
	Multiaddr [4]byte /* in_addr */
	Interface [4]byte /* in_addr */
}

type IPv6Mreq struct {
	Multiaddr [16]byte /* in6_addr */
	Interface uint32
}

type Msghdr struct {
	Name       *byte
	Namelen    uint32
	_          [4]byte
	Iov        *Iovec
	Iovlen     int32
	_          [4]byte
	Control    *byte
	Controllen uint32
	Flags      int32
}

type Cmsghdr struct {
	Len   uint32
	Level int32
	Type  int32
}

type Inet4Pktinfo struct {
	Ifindex  uint32
	Spec_dst [4]byte /* in_addr */
	Addr     [4]byte /* in_addr */
}

type Inet6Pktinfo struct {
	Addr    [16]byte /* in6_addr */
	Ifindex uint32
}

type IPv6MTUInfo struct {
	Addr RawSockaddrInet6
	Mtu  uint32
}

type ICMPv6Filter struct {
	Filt [8]uint32
}

const (
	SizeofSockaddrInet4    = 0x10
	SizeofSockaddrInet6    = 0x1c
	SizeofSockaddrAny      = 0x6c
	SizeofSockaddrUnix     = 0x6a
	SizeofSockaddrDatalink = 0x14
	SizeofLinger           = 0x8
	SizeofIPMreq           = 0x8
	SizeofIPv6Mreq         = 0x14
	SizeofMsghdr           = 0x30
	SizeofCmsghdr          = 0xc
	SizeofInet4Pktinfo     = 0xc
	SizeofInet6Pktinfo     = 0x14
	SizeofIPv6MTUInfo      = 0x20
	SizeofICMPv6Filter     = 0x20
)

const (
	PTRACE_TRACEME = 0x0
	PTRACE_CONT    = 0x7
	PTRACE_KILL    = 0x8
)

type Kevent_t struct {
	Ident  uint64
	Filter int16
	Flags  uint16
	Fflags uint32
	Data   int64
	Udata  *byte
}

type FdSet struct {
	Bits [32]int32
}

const (
	SizeofIfMsghdr    = 0x70
	SizeofIfData      = 0x60
	SizeofIfaMsghdr   = 0x14
	SizeofIfmaMsghdr  = 0x10
	SizeofIfmaMsghdr2 = 0x14
	SizeofRtMsghdr    = 0x5c
	SizeofRtMetrics   = 0x38
)

type IfMsghdr struct {
	Msglen  uint16
	Version uint8
	Type    uint8
	Addrs   int32
	Flags   int32
	Index   uint16
	_       [2]byte
	Data    IfData
}

type IfData struct {
	Type       uint8
	Typelen    uint8
	Physical   uint8
	Addrlen    uint8
	Hdrlen     uint8
	Recvquota  uint8
	Xmitquota  uint8
	Unused1    uint8
	Mtu        uint32
	Metric     uint32
	Baudrate   uint32
	Ipackets   uint32
	Ierrors    uint32
	Opackets   uint32
	Oerrors    uint32
	Collisions uint32
	Ibytes     uint32
	Obytes     uint32
	Imcasts    uint32
	Omcasts    uint32
	Iqdrops    uint32
	Noproto    uint32
	Recvtiming uint32
	Xmittiming uint32
	Lastchange Timeval32
	Unused2    uint32
	Hwassist   uint32
	Reserved1  uint32
	Reserved2  uint32
}

type IfaMsghdr struct {
	Msglen  uint16
	Version uint8
	Type    uint8
	Addrs   int32
	Flags   int32
	Index   uint16
	_       [2]byte
	Metric  int32
}

type IfmaMsghdr struct {
	Msglen  uint16
	Version uint8
	Type    uint8
	Addrs   int32
	Flags   int32
	Index   uint16
	_       [2]byte
}

type IfmaMsghdr2 struct {
	Msglen   uint16
	Version  uint8
	Type     uint8
	Addrs    int32
	Flags    int32
	Index    uint16
	_        [2]byte
	Refcount int32
}

type RtMsghdr struct {
	Msglen  uint16
	Version uint8
	Type    uint8
	Index   uint16
	_       [2]byte
	Flags   int32
	Addrs   int32
	Pid     int32
	Seq     int32
	Errno   int32
	Use     int32
	Inits   uint32
	Rmx     RtMetrics
}

type RtMetrics struct {
	Locks    uint32
	Mtu      uint32
	Hopcount uint32
	Expire   int32
	Recvpipe uint32
	Sendpipe uint32
	Ssthresh uint32
	Rtt      uint32
	Rttvar   uint32
	Pksent   uint32
	Filler   [4]uint32
}

const (
	SizeofBpfVersion = 0x4
	SizeofBpfStat    = 0x8
	SizeofBpfProgram = 0x10
	SizeofBpfInsn    = 0x8
	SizeofBpfHdr     = 0x14
)

type BpfVersion struct {
	Major uint16
	Minor uint16
}

type BpfStat struct {
	Recv uint32
	Drop uint32
}

type BpfProgram struct {
	Len   uint32
	_     [4]byte
	Insns *BpfInsn
}

type BpfInsn struct {
	Code uint16
	Jt   uint8
	Jf   uint8
	K    uint32
}

type BpfHdr struct {
	Tstamp  Timeval32
	Caplen  uint32
	Datalen uint32
	Hdrlen  uint16
	_       [2]byte
}

type Termios struct {
	Iflag  uint64
	Oflag  uint64
	Cflag  uint64
	Lflag  uint64
	Cc     [20]uint8
	_      [4]byte
	Ispeed uint64
	Ospeed uint64
}

type Winsize struct {
	Row    uint16
	Col    uint16
	Xpixel uint16
	Ypixel uint16
}

const (
	AT_FDCWD            = -0x2
	AT_REMOVEDIR        = 0x80
	AT_SYMLINK_FOLLOW   = 0x40
	AT_SYMLINK_NOFOLLOW = 0x20
)

type PollFd struct {
	Fd      int32
	Events  int16
	Revents int16
}

const (
	POLLERR    = 0x8
	POLLHUP    = 0x10
	POLLIN     = 0x1
	POLLNVAL   = 0x20
	POLLOUT    = 0x4
	POLLPRI    = 0x2
	POLLRDBAND = 0x80
	POLLRDNORM = 0x40
	POLLWRBAND = 0x100
	POLLWRNORM = 0x4
)

type Utsname struct {
	Sysname  [256]byte
	Nodename [256]byte
	Release  [256]byte
	Version  [256]byte
	Machine  [256]byte
<<<<<<< HEAD
=======
}

const SizeofClockinfo = 0x14

type Clockinfo struct {
	Hz      int32
	Tick    int32
	Tickadj int32
	Stathz  int32
	Profhz  int32
>>>>>>> 12755995
}<|MERGE_RESOLUTION|>--- conflicted
+++ resolved
@@ -63,27 +63,6 @@
 type _Gid_t uint32
 
 type Stat_t struct {
-<<<<<<< HEAD
-	Dev           int32
-	Mode          uint16
-	Nlink         uint16
-	Ino           uint64
-	Uid           uint32
-	Gid           uint32
-	Rdev          int32
-	_             [4]byte
-	Atimespec     Timespec
-	Mtimespec     Timespec
-	Ctimespec     Timespec
-	Birthtimespec Timespec
-	Size          int64
-	Blocks        int64
-	Blksize       int32
-	Flags         uint32
-	Gen           uint32
-	Lspare        int32
-	Qspare        [2]int64
-=======
 	Dev     int32
 	Mode    uint16
 	Nlink   uint16
@@ -103,7 +82,6 @@
 	Gen     uint32
 	Lspare  int32
 	Qspare  [2]int64
->>>>>>> 12755995
 }
 
 type Statfs_t struct {
@@ -518,8 +496,6 @@
 	Release  [256]byte
 	Version  [256]byte
 	Machine  [256]byte
-<<<<<<< HEAD
-=======
 }
 
 const SizeofClockinfo = 0x14
@@ -530,5 +506,4 @@
 	Tickadj int32
 	Stathz  int32
 	Profhz  int32
->>>>>>> 12755995
 }