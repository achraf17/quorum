{
	"comment": "",
	"ignore": "test",
	"package": [
		{
			"checksumSHA1": "oKluEwtvvBjw/U7HuxJerq9zM6c=",
			"path": "github.com/Azure/azure-pipeline-go/pipeline",
			"revision": "232aee85e8e3a6223a11c0943f7df2ae0fac00e4",
			"revisionTime": "2019-07-08T20:54:13Z"
		},
		{
			"checksumSHA1": "w+q8h00Uc7cHkEGeb8KJa6LjGBw=",
			"path": "github.com/Azure/azure-storage-blob-go/azblob",
			"revision": "3efca72bd11c050222deab57e25ea90df03b9692",
			"revisionTime": "2019-06-28T22:37:48Z"
		},
		{
			"checksumSHA1": "QC55lHNOv1+UAL2xtIHw17MJ8J8=",
			"path": "github.com/StackExchange/wmi",
			"revision": "5d049714c4a64225c3c79a7cf7d02f7fb5b96338",
			"revisionTime": "2018-01-16T20:38:02Z"
		},
		{
			"checksumSHA1": "8skJYOdQytXjimcDPLRW4tonX3A=",
			"path": "github.com/allegro/bigcache",
			"revision": "e24eb225f15679bbe54f91bfa7da3b00e59b9768",
			"revisionTime": "2019-02-18T06:46:05Z"
		},
		{
			"checksumSHA1": "vtT7NcYLatJmxVQQEeSESyrgVg0=",
			"path": "github.com/allegro/bigcache/queue",
			"revision": "e24eb225f15679bbe54f91bfa7da3b00e59b9768",
			"revisionTime": "2019-02-18T06:46:05Z"
		},
		{
			"checksumSHA1": "hp2pna9yEn9hemIjc7asalxL2Qs=",
			"path": "github.com/apilayer/freegeoip",
			"revision": "3f942d1392f6439bda0f67b3c650ce468ebdba8e",
			"revisionTime": "2018-07-02T11:14:01Z"
		},
		{
			"checksumSHA1": "USkefO0g1U9mr+8hagv3fpSkrxg=",
			"path": "github.com/aristanetworks/goarista/monotime",
			"revision": "ea17b1a17847fb6e4c0a91de0b674704693469b0",
			"revisionTime": "2017-02-10T01:56:32Z"
		},
		{
			"checksumSHA1": "gZQ6HheWahvZzIc3phBnOwoWHjE=",
			"path": "github.com/btcsuite/btcd/btcec",
			"revision": "2e60448ffcc6bf78332d1fe590260095f554dd78",
			"revisionTime": "2017-11-28T15:02:46Z"
		},
		{
			"checksumSHA1": "cDMtzKmdTx4CcIpP4broa+16X9g=",
			"path": "github.com/cespare/cp",
			"revision": "165db2f241fd235aec29ba6d9b1ccd5f1c14637c",
			"revisionTime": "2015-01-22T07:26:53Z"
		},
		{
			"checksumSHA1": "WILMZlCPSNbyMzYRNo/RkDcUH2M=",
			"path": "github.com/cloudflare/cloudflare-go",
			"revision": "a80f83b9add9d67ca4098ccbf42cd865ebb36ffb",
			"revisionTime": "2019-09-16T15:18:08Z"
		},
		{
			"checksumSHA1": "dvabztWVQX8f6oMLRyv4dLH+TGY=",
			"path": "github.com/davecgh/go-spew/spew",
			"revision": "346938d642f2ec3594ed81d874461961cd0faa76",
			"revisionTime": "2016-10-29T20:57:26Z"
		},
		{
			"checksumSHA1": "1xK7ycc1ICRInk/S9iiyB9Rpv50=",
			"path": "github.com/deckarep/golang-set",
			"revision": "504e848d77ea4752b3057b8fb46da0e7f746ccf3",
			"revisionTime": "2018-06-03T19:32:48Z"
		},
		{
			"checksumSHA1": "Ad8LPSCP9HctFrmskh+S5HpHXcs=",
			"path": "github.com/docker/docker/pkg/reexec",
			"revision": "8e610b2b55bfd1bfa9436ab110d311f5e8a74dcb",
			"revisionTime": "2018-06-25T18:44:42Z"
		},
		{
			"checksumSHA1": "zYnPsNAVm1/ViwCkN++dX2JQhBo=",
			"path": "github.com/edsrzf/mmap-go",
			"revision": "935e0e8a636ca4ba70b713f3e38a19e1b77739e8",
			"revisionTime": "2016-05-12T03:30:02Z"
		},
		{
			"checksumSHA1": "jElNoLEe7m/iaoF1vYIHyNaS2SE=",
			"path": "github.com/elastic/gosigar",
			"revision": "37f05ff46ffa7a825d1b24cf2b62d4a4c1a9d2e8",
			"revisionTime": "2018-03-30T10:04:40Z"
		},
		{
			"checksumSHA1": "qDsgp2kAeI9nhj565HUScaUyjU4=",
			"path": "github.com/elastic/gosigar/sys/windows",
			"revision": "a3814ce5008e612a0c6d027608b54e1d0d9a5613",
			"revisionTime": "2018-01-22T22:25:45Z"
		},
		{
			"checksumSHA1": "7oFpbmDfGobwKsFLIf6wMUvVoKw=",
			"path": "github.com/fatih/color",
			"revision": "5ec5d9d3c2cf82e9688b34e9bc27a94d616a7193",
			"revisionTime": "2017-02-09T08:00:14Z"
		},
		{
			"checksumSHA1": "Jq1rrHSGPfh689nA2hL1QVb62zE=",
			"path": "github.com/fjl/memsize",
			"revision": "ca190fb6ffbc076ff49197b7168a760f30182d2e",
			"revisionTime": "2018-04-18T12:24:29Z"
		},
		{
			"checksumSHA1": "Z13QAYTqeW4cTiglkc2F05gWLu4=",
			"path": "github.com/fjl/memsize/memsizeui",
			"revision": "ca190fb6ffbc076ff49197b7168a760f30182d2e",
			"revisionTime": "2018-04-18T12:24:29Z"
		},
		{
			"checksumSHA1": "gsiYVjwKzFKe+JuIimgKlrPyipA=",
			"path": "github.com/gballet/go-libpcsclite",
			"revision": "2772fd86a8ff4306d2749f610a386bfee9e0d727",
			"revisionTime": "2019-06-07T06:51:34Z"
		},
		{
			"checksumSHA1": "gxV/cPPLkByTdY8y172t7v4qcZA=",
			"path": "github.com/go-ole/go-ole",
			"revision": "a41e3c4b706f6ae8dfbff342b06e40fa4d2d0506",
			"revisionTime": "2017-11-10T16:07:06Z"
		},
		{
			"checksumSHA1": "PArleDBtadu2qO4hJwHR8a3IOTA=",
			"path": "github.com/go-ole/go-ole/oleutil",
			"revision": "a41e3c4b706f6ae8dfbff342b06e40fa4d2d0506",
			"revisionTime": "2017-11-10T16:07:06Z"
		},
		{
			"checksumSHA1": "KZ3QD2QgUS4RcoKiA3mn5pSlJxQ=",
			"path": "github.com/go-stack/stack",
			"revision": "54be5f394ed2c3e19dac9134a40a95ba5a017f7b",
			"revisionTime": "2017-07-10T16:04:46Z"
		},
		{
<<<<<<< HEAD
			"checksumSHA1": "CGj8VcI/CpzxaNqlqpEVM7qElD4=",
=======
			"checksumSHA1": "Cv0rCHl2RhcSc4WHATyrWI0GPGg=",
			"path": "github.com/gogo/protobuf",
			"revision": "dadb625850898f31a8e40e83492f4a7132e520a2",
			"revisionTime": "2019-06-11T06:18:53Z"
		},
		{
			"checksumSHA1": "yqF125xVSkmfLpIVGrLlfE05IUk=",
>>>>>>> 20c95e5d
			"path": "github.com/golang/protobuf/proto",
			"revision": "b285ee9cfc6c881bb20c0d8dc73370ea9b9ec90f",
			"revisionTime": "2019-05-17T06:12:10Z"
		},
		{
			"checksumSHA1": "WOkXetG3AqJnfVVuqTJvdukcHps=",
			"path": "github.com/golang/protobuf/protoc-gen-go/descriptor",
			"revision": "b285ee9cfc6c881bb20c0d8dc73370ea9b9ec90f",
			"revisionTime": "2019-05-17T06:12:10Z"
		},
		{
			"checksumSHA1": "p/8vSviYF91gFflhrt5vkyksroo=",
			"path": "github.com/golang/snappy",
			"revision": "553a641470496b2327abcac10b36396bd98e45c9",
			"revisionTime": "2017-02-15T23:32:05Z"
		},
		{
			"checksumSHA1": "hoilQzrHNOxF5Tc6ctXNTDpv4ck=",
			"path": "github.com/gorilla/websocket",
			"revision": "ae1634f6a98965ded3b8789c626cb4e0bd78c3de",
			"revisionTime": "2019-06-29T18:55:28Z"
		},
		{
			"checksumSHA1": "d9PxF1XQGLMJZRct2R8qVM/eYlE=",
			"path": "github.com/hashicorp/golang-lru",
			"revision": "0a025b7e63adc15a622f29b0b2c4c3848243bbf6",
			"revisionTime": "2016-08-13T22:13:03Z"
		},
		{
			"checksumSHA1": "9hffs0bAIU6CquiRhKQdzjHnKt0=",
			"path": "github.com/hashicorp/golang-lru/simplelru",
			"revision": "0a025b7e63adc15a622f29b0b2c4c3848243bbf6",
			"revisionTime": "2016-08-13T22:13:03Z"
		},
		{
			"checksumSHA1": "ZxzYc1JwJ3U6kZbw/KGuPko5lSY=",
			"path": "github.com/howeyc/fsnotify",
			"revision": "f0c08ee9c60704c1879025f2ae0ff3e000082c13",
			"revisionTime": "2015-10-03T19:46:02Z"
		},
		{
			"checksumSHA1": "f55gR+6YClh0i/FOhdy66SOUiwY=",
			"path": "github.com/huin/goupnp",
			"revision": "679507af18f3c7ba2bcc7905392ce23e148661c3",
			"revisionTime": "2016-12-24T10:41:01Z"
		},
		{
			"checksumSHA1": "U3NsxkodNX/tmOqkVDnGFRZ6dI4=",
			"path": "github.com/huin/goupnp/dcps/internetgateway1",
			"revision": "679507af18f3c7ba2bcc7905392ce23e148661c3",
			"revisionTime": "2016-12-24T10:41:01Z"
		},
		{
			"checksumSHA1": "znTn+P/iEwi6Ax7r3N0GikeYMlk=",
			"path": "github.com/huin/goupnp/dcps/internetgateway2",
			"revision": "679507af18f3c7ba2bcc7905392ce23e148661c3",
			"revisionTime": "2016-12-24T10:41:01Z"
		},
		{
			"checksumSHA1": "RLygtUlTOCtrI3KMswYLJnte1OU=",
			"path": "github.com/huin/goupnp/httpu",
			"revision": "679507af18f3c7ba2bcc7905392ce23e148661c3",
			"revisionTime": "2016-12-24T10:41:01Z"
		},
		{
			"checksumSHA1": "+S2t2qKK+wcpM+07eW7dCK/6oFU=",
			"path": "github.com/huin/goupnp/scpd",
			"revision": "679507af18f3c7ba2bcc7905392ce23e148661c3",
			"revisionTime": "2016-12-24T10:41:01Z"
		},
		{
			"checksumSHA1": "80ieA8iPFaFeQFw++EiYn4jhcGs=",
			"path": "github.com/huin/goupnp/soap",
			"revision": "679507af18f3c7ba2bcc7905392ce23e148661c3",
			"revisionTime": "2016-12-24T10:41:01Z"
		},
		{
			"checksumSHA1": "iqPUC/MoFGaRQnAudYGAW9BvF2o=",
			"path": "github.com/huin/goupnp/ssdp",
			"revision": "679507af18f3c7ba2bcc7905392ce23e148661c3",
			"revisionTime": "2016-12-24T10:41:01Z"
		},
		{
			"checksumSHA1": "6tNwbL5tUS0dxYzADKVZtI2d/lE=",
			"path": "github.com/influxdata/influxdb/client",
			"revision": "a55dd0f50edd14c9c798d3564189eb4f53914309",
			"revisionTime": "2017-10-09T17:24:46Z"
		},
		{
			"checksumSHA1": "cfumoC9gHEUROd+fA8qK3WLFAZQ=",
			"path": "github.com/influxdata/influxdb/models",
			"revision": "b36b9f109f2da91c8941679caf5356e08eee0b2b",
			"revisionTime": "2018-01-17T01:42:09Z"
		},
		{
			"checksumSHA1": "Z0Bb5PWa5WL/j5Dm2KJCLGn1l7U=",
			"path": "github.com/influxdata/influxdb/pkg/escape",
			"revision": "01288bdb0883a01cac999326bd34421b29acaec8",
			"revisionTime": "2018-02-21T22:33:40Z"
		},
		{
			"checksumSHA1": "vTGKMIfiMwz43y5bsgx9PrL+AVw=",
			"path": "github.com/jackpal/go-nat-pmp",
			"revision": "1fa385a6f45828c83361136b45b1a21a12139493",
			"revisionTime": "2016-06-03T03:41:37Z"
		},
		{
			"checksumSHA1": "gKyBj05YkfuLFruAyPZ4KV9nFp8=",
			"path": "github.com/julienschmidt/httprouter",
			"revision": "975b5c4c7c21c0e3d2764200bf2aa8e34657ae6e",
			"revisionTime": "2017-04-30T22:20:11Z"
		},
		{
			"checksumSHA1": "AkW2LisC8HZAFIthaamcxOVl3RU=",
			"path": "github.com/karalabe/usb",
			"revision": "51dc0efba3568b598359930901dc6647e9b2c6a1",
			"revisionTime": "2019-09-19T08:00:40Z",
			"tree": true
		},
		{
			"checksumSHA1": "SEnjvwVyfuU2xBaOfXfwPD5MZqk=",
			"path": "github.com/mattn/go-colorable",
			"revision": "efa589957cd060542a26d2dd7832fd6a6c6c3ade",
			"revisionTime": "2018-03-10T13:32:14Z",
			"version": "efa589957cd060542a26d2dd7832fd6a6c6c3ade"
		},
		{
			"checksumSHA1": "hkwfDRrenCt8GFFKMWtweohbWa0=",
			"path": "github.com/mattn/go-ieproxy",
			"revision": "6dee0af9227d0863f1508ce7937af3396d6605c1",
			"revisionTime": "2019-07-02T01:03:15Z"
		},
		{
			"checksumSHA1": "GiVgQkx5acnq+JZtYiuHPlhHoso=",
			"path": "github.com/mattn/go-isatty",
			"revision": "3fb116b820352b7f0c281308a4d6250c22d94e27",
			"revisionTime": "2018-08-30T10:17:45Z"
		},
		{
			"checksumSHA1": "MNkKJyk2TazKMJYbal5wFHybpyA=",
			"path": "github.com/mattn/go-runewidth",
			"revision": "ce7b0b5c7b45a81508558cd1dba6bb1e4ddb51bb",
			"revisionTime": "2018-04-08T05:53:51Z"
		},
		{
			"checksumSHA1": "2jsbDTvwxafPp7FJjJ8IIFlTLjs=",
			"path": "github.com/mohae/deepcopy",
			"revision": "c48cc78d482608239f6c4c92a4abd87eb8761c90",
			"revisionTime": "2017-09-29T03:49:55Z"
		},
		{
			"checksumSHA1": "FYM/8R2CqS6PSNAoKl6X5gNJ20A=",
			"path": "github.com/naoina/toml",
			"revision": "9fafd69674167c06933b1787ae235618431ce87f",
			"revisionTime": "2017-09-18T21:04:37Z"
		},
		{
			"checksumSHA1": "xZBlSMT5o/A+EDOro6KbfHZwSNc=",
			"path": "github.com/naoina/toml/ast",
			"revision": "eb52202f758b98ac5b1a8eb26f36455205d688f0",
			"revisionTime": "2017-04-03T15:03:10Z"
		},
		{
			"checksumSHA1": "HZJ2dhzXoMi8n+iY80A9vsnyQUk=",
			"path": "github.com/olekukonko/tablewriter",
			"revision": "7e037d187b0c13d81ccf0dd1c6b990c2759e6597",
			"revisionTime": "2019-04-09T13:48:02Z"
		},
		{
			"checksumSHA1": "a/DHmc9bdsYlZZcwp6i3xhvV7Pk=",
			"path": "github.com/opentracing/opentracing-go",
			"revision": "25a84ff92183e2f8ac018ba1db54f8a07b3c0e04",
			"revisionTime": "2019-02-18T02:30:34Z"
		},
		{
			"checksumSHA1": "uhDxBvLEqRAMZKgpTZ8MFuLIIM8=",
			"path": "github.com/opentracing/opentracing-go/ext",
			"revision": "bd9c3193394760d98b2fa6ebb2291f0cd1d06a7d",
			"revisionTime": "2018-06-06T20:41:48Z"
		},
		{
			"checksumSHA1": "tnkdNJbJxNKuPZMWapP1xhKIIGw=",
			"path": "github.com/opentracing/opentracing-go/log",
			"revision": "bd9c3193394760d98b2fa6ebb2291f0cd1d06a7d",
			"revisionTime": "2018-06-06T20:41:48Z"
		},
		{
			"checksumSHA1": "a1WxG0wMDGFnjojQghwu1i1SDhk=",
			"path": "github.com/oschwald/maxminddb-golang",
			"revision": "277d39ecb83edd90f26a1fb450ab7e710faa203f",
			"revisionTime": "2018-08-19T23:01:43Z"
		},
		{
			"checksumSHA1": "Se195FlZ160eaEk/uVx4KdTPSxU=",
			"path": "github.com/pborman/uuid",
			"revision": "1b00554d822231195d1babd97ff4a781231955c9",
			"revisionTime": "2017-01-12T15:04:04Z"
		},
		{
			"checksumSHA1": "fGwQlTsml12gzgbWjOyyKPzbMD8=",
			"path": "github.com/peterh/liner",
			"revision": "a2c9a5303de792c7581a3b80a8f10258319bb20e",
			"revisionTime": "2019-01-23T17:38:45Z"
		},
		{
			"checksumSHA1": "xCv4GBFyw07vZkVtKF/XrUnkHRk=",
			"path": "github.com/pkg/errors",
			"revision": "e881fd58d78e04cf6d0de1217f8707c8cc2249bc",
			"revisionTime": "2017-12-16T07:03:16Z"
		},
		{
			"checksumSHA1": "LuFv4/jlrmFNnDb/5SCSEPAM9vU=",
			"path": "github.com/pmezard/go-difflib/difflib",
			"revision": "792786c7400a136282c1664665ae0a8db921c6c2",
			"revisionTime": "2016-01-10T10:55:54Z"
		},
		{
			"checksumSHA1": "hOxzP9VnSzMLzqDtuW5Bhjn2DWU=",
			"path": "github.com/prometheus/tsdb/fileutil",
			"revision": "4f204dcbc15056cdd047b06ac6111becda5c2915",
			"revisionTime": "2019-04-02T12:16:29Z"
		},
		{
			"checksumSHA1": "lU41NL1TEDtsrr0yUdp3SMB4Y9o=",
			"path": "github.com/rjeczalik/notify",
			"revision": "0f065fa99b48b842c3fd3e2c8b194c6f2b69f6b8",
			"revisionTime": "2018-08-27T19:31:19Z"
		},
		{
			"checksumSHA1": "5uqO4ITTDMklKi3uNaE/D9LQ5nM=",
			"path": "github.com/robertkrimen/otto",
			"revision": "6a77b7cbc37d0c39f7d5fa5766826e541df31fd5",
			"revisionTime": "2017-02-05T01:36:59Z"
		},
		{
			"checksumSHA1": "qgziiO3/QDVJMKw2nGrUbC8QldY=",
			"path": "github.com/robertkrimen/otto/ast",
			"revision": "6a77b7cbc37d0c39f7d5fa5766826e541df31fd5",
			"revisionTime": "2017-02-05T01:36:59Z"
		},
		{
			"checksumSHA1": "L0KsB2EzTlPgv0iae3q3SukNW7U=",
			"path": "github.com/robertkrimen/otto/dbg",
			"revision": "6a77b7cbc37d0c39f7d5fa5766826e541df31fd5",
			"revisionTime": "2017-02-05T01:36:59Z"
		},
		{
			"checksumSHA1": "euDLJKhw4doeTSxjEoezjxYXLzs=",
			"path": "github.com/robertkrimen/otto/file",
			"revision": "6a77b7cbc37d0c39f7d5fa5766826e541df31fd5",
			"revisionTime": "2017-02-05T01:36:59Z"
		},
		{
			"checksumSHA1": "LLuLITFO8chqSG0+APJIy5NtOHU=",
			"path": "github.com/robertkrimen/otto/parser",
			"revision": "6a77b7cbc37d0c39f7d5fa5766826e541df31fd5",
			"revisionTime": "2017-02-05T01:36:59Z"
		},
		{
			"checksumSHA1": "7J/7NaYRqKhBvZ+dTIutsEoEgFw=",
			"path": "github.com/robertkrimen/otto/registry",
			"revision": "6a77b7cbc37d0c39f7d5fa5766826e541df31fd5",
			"revisionTime": "2017-02-05T01:36:59Z"
		},
		{
			"checksumSHA1": "/jMXYuXycBpTqWhRyJ2xsqvHvQI=",
			"path": "github.com/robertkrimen/otto/token",
			"revision": "6a77b7cbc37d0c39f7d5fa5766826e541df31fd5",
			"revisionTime": "2017-02-05T01:36:59Z"
		},
		{
			"checksumSHA1": "LjPdvMphElL0GOVNQCsmZMVgWIw=",
			"path": "github.com/rs/cors",
			"revision": "a62a804a8a009876ca59105f7899938a1349f4b3",
			"revisionTime": "2016-06-17T23:19:35Z"
		},
		{
			"checksumSHA1": "hCRfPlNpqv8tvVivLzmXsoUOf1c=",
			"path": "github.com/rs/xhandler",
			"revision": "ed27b6fd65218132ee50cd95f38474a3d8a2cd12",
			"revisionTime": "2016-06-18T19:32:21Z"
		},
		{
			"checksumSHA1": "I7gkZEZn9PKJ+dzuBYLbFIUzNO4=",
			"path": "github.com/status-im/keycard-go/derivationpath",
			"revision": "8537d3370df43a30a3d450c023783d2e43432b89",
			"revisionTime": "2019-03-16T09:03:35Z"
		},
		{
			"checksumSHA1": "1mI7DMaBgFAsU0aCrW5yCKyAPdM=",
			"path": "github.com/steakknife/bloomfilter",
			"revision": "6819c0d2a57025e1700378ee59b7382d71987f14",
			"revisionTime": "2018-09-22T17:46:46Z"
		},
		{
			"checksumSHA1": "uuF97bplG/+iQ/nfNSQGZOmTKBE=",
			"path": "github.com/steakknife/hamming",
			"revision": "c99c65617cd3d686aea8365fe563d6542f01d940",
			"revisionTime": "2018-09-06T05:59:17Z"
		},
		{
			"checksumSHA1": "mGbTYZ8dHVTiPTTJu3ktp+84pPI=",
			"path": "github.com/stretchr/testify/assert",
			"revision": "890a5c3458b43e6104ff5da8dfa139d013d77544",
			"revisionTime": "2017-07-05T02:17:15Z"
		},
		{
			"checksumSHA1": "7vs6dSc1PPGBKyzb/SCIyeMJPLQ=",
			"path": "github.com/stretchr/testify/require",
			"revision": "890a5c3458b43e6104ff5da8dfa139d013d77544",
			"revisionTime": "2017-07-05T02:17:15Z"
		},
		{
			"checksumSHA1": "Bl4KYAyUkgJSjcdEyv3VhHQ8PVs=",
			"path": "github.com/syndtr/goleveldb/leveldb",
			"revision": "758128399b1df3a87e92df6c26c1d2063da8fabe",
			"revisionTime": "2019-09-23T12:57:48Z"
		},
		{
			"checksumSHA1": "mPNraL2edpk/2FYq26rSXfMHbJg=",
			"path": "github.com/syndtr/goleveldb/leveldb/cache",
			"revision": "758128399b1df3a87e92df6c26c1d2063da8fabe",
			"revisionTime": "2019-09-23T12:57:48Z"
		},
		{
			"checksumSHA1": "UA+PKDKWlDnE2OZblh23W6wZwbY=",
			"path": "github.com/syndtr/goleveldb/leveldb/comparer",
			"revision": "758128399b1df3a87e92df6c26c1d2063da8fabe",
			"revisionTime": "2019-09-23T12:57:48Z"
		},
		{
			"checksumSHA1": "1DRAxdlWzS4U0xKN/yQ/fdNN7f0=",
			"path": "github.com/syndtr/goleveldb/leveldb/errors",
			"revision": "758128399b1df3a87e92df6c26c1d2063da8fabe",
			"revisionTime": "2019-09-23T12:57:48Z"
		},
		{
			"checksumSHA1": "iBorxU3FBbau81WSyVa8KwcutzA=",
			"path": "github.com/syndtr/goleveldb/leveldb/filter",
			"revision": "758128399b1df3a87e92df6c26c1d2063da8fabe",
			"revisionTime": "2019-09-23T12:57:48Z"
		},
		{
			"checksumSHA1": "hPyFsMiqZ1OB7MX+6wIAA6nsdtc=",
			"path": "github.com/syndtr/goleveldb/leveldb/iterator",
			"revision": "758128399b1df3a87e92df6c26c1d2063da8fabe",
			"revisionTime": "2019-09-23T12:57:48Z"
		},
		{
			"checksumSHA1": "gJY7bRpELtO0PJpZXgPQ2BYFJ88=",
			"path": "github.com/syndtr/goleveldb/leveldb/journal",
			"revision": "758128399b1df3a87e92df6c26c1d2063da8fabe",
			"revisionTime": "2019-09-23T12:57:48Z"
		},
		{
			"checksumSHA1": "2ncG38FDk2thSlrHd7JFmiuvnxA=",
			"path": "github.com/syndtr/goleveldb/leveldb/memdb",
			"revision": "758128399b1df3a87e92df6c26c1d2063da8fabe",
			"revisionTime": "2019-09-23T12:57:48Z"
		},
		{
			"checksumSHA1": "LC+WnyNq4O2J9SHuVfWL19wZH48=",
			"path": "github.com/syndtr/goleveldb/leveldb/opt",
			"revision": "758128399b1df3a87e92df6c26c1d2063da8fabe",
			"revisionTime": "2019-09-23T12:57:48Z"
		},
		{
			"checksumSHA1": "ZnyuciM+R19NG8L5YS3TIJdo1e8=",
			"path": "github.com/syndtr/goleveldb/leveldb/storage",
			"revision": "758128399b1df3a87e92df6c26c1d2063da8fabe",
			"revisionTime": "2019-09-23T12:57:48Z"
		},
		{
			"checksumSHA1": "DS0i9KReIeZn3T1Bpu31xPMtzio=",
			"path": "github.com/syndtr/goleveldb/leveldb/table",
			"revision": "758128399b1df3a87e92df6c26c1d2063da8fabe",
			"revisionTime": "2019-09-23T12:57:48Z"
		},
		{
			"checksumSHA1": "V/Dh7NV0/fy/5jX1KaAjmGcNbzI=",
			"path": "github.com/syndtr/goleveldb/leveldb/util",
			"revision": "758128399b1df3a87e92df6c26c1d2063da8fabe",
			"revisionTime": "2019-09-23T12:57:48Z"
		},
		{
			"checksumSHA1": "SsMMqb3xn7hg1ZX5ugwZz5rzpx0=",
			"path": "github.com/tyler-smith/go-bip39",
			"revision": "dbb3b84ba2ef14e894f5e33d6c6e43641e665738",
			"revisionTime": "2018-10-17T06:06:43Z"
		},
		{
			"checksumSHA1": "xa+UUbqD3zPfa8mKAxWabRsqSzM=",
			"path": "github.com/tyler-smith/go-bip39/wordlists",
			"revision": "dbb3b84ba2ef14e894f5e33d6c6e43641e665738",
			"revisionTime": "2018-10-17T06:06:43Z"
		},
		{
			"checksumSHA1": "GLCPuvePAkWT+opcWq3mNdhOfGM=",
			"path": "github.com/wsddn/go-ecdh",
			"revision": "48726bab92085232373de4ec5c51ce7b441c63a0",
			"revisionTime": "2016-12-11T03:23:59Z"
		},
		{
			"checksumSHA1": "TT1rac6kpQp2vz24m5yDGUNQ/QQ=",
			"path": "golang.org/x/crypto/cast5",
			"revision": "ff983b9c42bc9fbf91556e191cc8efb585c16908",
			"revisionTime": "2018-07-25T11:53:45Z"
		},
		{
			"checksumSHA1": "IQkUIOnvlf0tYloFx9mLaXSvXWQ=",
			"path": "golang.org/x/crypto/curve25519",
			"revision": "ff983b9c42bc9fbf91556e191cc8efb585c16908",
			"revisionTime": "2018-07-25T11:53:45Z"
		},
		{
			"checksumSHA1": "2LpxYGSf068307b7bhAuVjvzLLc=",
			"path": "golang.org/x/crypto/ed25519",
			"revision": "ff983b9c42bc9fbf91556e191cc8efb585c16908",
			"revisionTime": "2018-07-25T11:53:45Z"
		},
		{
			"checksumSHA1": "0JTAFXPkankmWcZGQJGScLDiaN8=",
			"path": "golang.org/x/crypto/ed25519/internal/edwards25519",
			"revision": "ff983b9c42bc9fbf91556e191cc8efb585c16908",
			"revisionTime": "2018-07-25T11:53:45Z"
		},
		{
			"checksumSHA1": "fhxj9uzosD3dQefNF5JuGJzGZwg=",
			"path": "golang.org/x/crypto/internal/chacha20",
			"revision": "ff983b9c42bc9fbf91556e191cc8efb585c16908",
			"revisionTime": "2018-07-25T11:53:45Z"
		},
		{
			"checksumSHA1": "/U7f2gaH6DnEmLguVLDbipU6kXU=",
			"path": "golang.org/x/crypto/internal/subtle",
			"revision": "ff983b9c42bc9fbf91556e191cc8efb585c16908",
			"revisionTime": "2018-07-25T11:53:45Z"
		},
		{
			"checksumSHA1": "M7MQqB1xKzwQh5aEjckVsVCxpoY=",
			"path": "golang.org/x/crypto/openpgp",
			"revision": "ff983b9c42bc9fbf91556e191cc8efb585c16908",
			"revisionTime": "2018-07-25T11:53:45Z"
		},
		{
			"checksumSHA1": "olOKkhrdkYQHZ0lf1orrFQPQrv4=",
			"path": "golang.org/x/crypto/openpgp/armor",
			"revision": "ff983b9c42bc9fbf91556e191cc8efb585c16908",
			"revisionTime": "2018-07-25T11:53:45Z"
		},
		{
			"checksumSHA1": "eo/KtdjieJQXH7Qy+faXFcF70ME=",
			"path": "golang.org/x/crypto/openpgp/elgamal",
			"revision": "ff983b9c42bc9fbf91556e191cc8efb585c16908",
			"revisionTime": "2018-07-25T11:53:45Z"
		},
		{
			"checksumSHA1": "rlxVSaGgqdAgwblsErxTxIfuGfg=",
			"path": "golang.org/x/crypto/openpgp/errors",
			"revision": "ff983b9c42bc9fbf91556e191cc8efb585c16908",
			"revisionTime": "2018-07-25T11:53:45Z"
		},
		{
			"checksumSHA1": "DwKua4mYaqKBGxCrwgLP2JqkPA0=",
			"path": "golang.org/x/crypto/openpgp/packet",
			"revision": "ff983b9c42bc9fbf91556e191cc8efb585c16908",
			"revisionTime": "2018-07-25T11:53:45Z"
		},
		{
			"checksumSHA1": "s2qT4UwvzBSkzXuiuMkowif1Olw=",
			"path": "golang.org/x/crypto/openpgp/s2k",
			"revision": "ff983b9c42bc9fbf91556e191cc8efb585c16908",
			"revisionTime": "2018-07-25T11:53:45Z"
		},
		{
			"checksumSHA1": "1MGpGDQqnUoRpv7VEcQrXOBydXE=",
			"path": "golang.org/x/crypto/pbkdf2",
			"revision": "ff983b9c42bc9fbf91556e191cc8efb585c16908",
			"revisionTime": "2018-07-25T11:53:45Z"
		},
		{
			"checksumSHA1": "vKbPb9fpjCdzuoOvajOJnYfHG2g=",
			"path": "golang.org/x/crypto/poly1305",
			"revision": "ff983b9c42bc9fbf91556e191cc8efb585c16908",
			"revisionTime": "2018-07-25T11:53:45Z"
		},
		{
			"checksumSHA1": "GP0QdBhWPoH4hsHedU7935MjGWo=",
			"path": "golang.org/x/crypto/ripemd160",
			"revision": "ff983b9c42bc9fbf91556e191cc8efb585c16908",
			"revisionTime": "2018-07-25T11:53:45Z"
		},
		{
			"checksumSHA1": "q+Rqy6Spw6qDSj75TGEZF7nzoFM=",
			"path": "golang.org/x/crypto/scrypt",
			"revision": "ff983b9c42bc9fbf91556e191cc8efb585c16908",
			"revisionTime": "2018-07-25T11:53:45Z"
		},
		{
			"checksumSHA1": "hUsBzxJ8KTL4v0vpPT/mqvdJ46s=",
			"path": "golang.org/x/crypto/sha3",
			"revision": "ff983b9c42bc9fbf91556e191cc8efb585c16908",
			"revisionTime": "2018-07-25T11:53:45Z"
		},
		{
			"checksumSHA1": "eMiE+YWT0hJF4B9/hrKHaRp39aU=",
			"path": "golang.org/x/crypto/ssh",
			"revision": "ff983b9c42bc9fbf91556e191cc8efb585c16908",
			"revisionTime": "2018-07-25T11:53:45Z"
		},
		{
			"checksumSHA1": "BSPDVKviqHQaG2phOFN690zAKB8=",
			"path": "golang.org/x/crypto/ssh/terminal",
			"revision": "ff983b9c42bc9fbf91556e191cc8efb585c16908",
			"revisionTime": "2018-07-25T11:53:45Z"
		},
		{
			"checksumSHA1": "GtamqiJoL7PGHsN454AoffBFMa8=",
			"path": "golang.org/x/net/context",
			"revision": "eb5bcb51f2a31c7d5141d810b70815c05d9c9146",
			"revisionTime": "2019-04-03T01:06:53Z"
		},
		{
			"checksumSHA1": "Vj7GeUWk9nB69/MbXIbzm7fmKn4=",
			"path": "golang.org/x/net/html",
			"revision": "eb5bcb51f2a31c7d5141d810b70815c05d9c9146",
			"revisionTime": "2019-04-03T01:06:53Z"
		},
		{
			"checksumSHA1": "xwhqe/igHQrY3IhqDwzo6j7qpm8=",
			"path": "golang.org/x/net/html/atom",
			"revision": "eb5bcb51f2a31c7d5141d810b70815c05d9c9146",
			"revisionTime": "2019-04-03T01:06:53Z"
		},
		{
			"checksumSHA1": "barUU39reQ7LdgYLA323hQ/UGy4=",
			"path": "golang.org/x/net/html/charset",
			"revision": "eb5bcb51f2a31c7d5141d810b70815c05d9c9146",
			"revisionTime": "2019-04-03T01:06:53Z"
		},
		{
			"checksumSHA1": "yNR4RokwDc+lYbCL/yOB3ENuKH8=",
			"path": "golang.org/x/net/http/httpproxy",
			"revision": "da137c7871d730100384dbcf36e6f8fa493aef5b",
			"revisionTime": "2019-06-28T18:40:41Z"
		},
		{
			"checksumSHA1": "vL6l4FZWitsxht0uqA/GpDNkNNc=",
			"path": "golang.org/x/net/idna",
			"revision": "da137c7871d730100384dbcf36e6f8fa493aef5b",
			"revisionTime": "2019-06-28T18:40:41Z"
		},
		{
			"checksumSHA1": "F+tqxPGFt5x7DKZakbbMmENX1oQ=",
			"path": "golang.org/x/net/websocket",
			"revision": "da137c7871d730100384dbcf36e6f8fa493aef5b",
			"revisionTime": "2019-06-28T18:40:41Z"
		},
		{
			"checksumSHA1": "4TEYFKrAUuwBMqExjQBsnf/CgjQ=",
			"path": "golang.org/x/sync/syncmap",
			"revision": "f52d1811a62927559de87708c8913c1650ce4f26",
			"revisionTime": "2017-05-17T20:25:26Z"
		},
		{
			"checksumSHA1": "2HmF5lkH5eTCChFqqUPKGyZq46o=",
			"path": "golang.org/x/sys/cpu",
			"revision": "e77772198cdc3dbfcf7f2de96630204df9fd3a0b",
			"revisionTime": "2019-02-14T21:28:15Z"
		},
		{
			"checksumSHA1": "k8nyiVwbKd7N/Lo9z85y6v/03NE=",
			"path": "golang.org/x/sys/unix",
			"revision": "e77772198cdc3dbfcf7f2de96630204df9fd3a0b",
			"revisionTime": "2019-02-14T21:28:15Z"
		},
		{
			"checksumSHA1": "IwB9A6UjgGYrHIBFJEamnrXPeNo=",
			"path": "golang.org/x/sys/windows",
			"revision": "e77772198cdc3dbfcf7f2de96630204df9fd3a0b",
			"revisionTime": "2019-02-14T21:28:15Z"
		},
		{
			"checksumSHA1": "FCBHX83YaM1LmNHtSM30BKmbJQY=",
			"path": "golang.org/x/sys/windows/registry",
			"revision": "fae7ac547cb717d141c433a2a173315e216b64c4",
			"revisionTime": "2019-07-11T09:16:12Z"
		},
		{
			"checksumSHA1": "tqqo7DEeFCclb58XbN44WwdpWww=",
			"path": "golang.org/x/text/encoding",
			"revision": "e3703dcdd614d2d7488fff034c75c551ea25da95",
			"revisionTime": "2018-12-15T16:57:46Z"
		},
		{
			"checksumSHA1": "DSdlK4MKI/a3U8Zaee2XKBe01Fo=",
			"path": "golang.org/x/text/encoding/charmap",
			"revision": "e3703dcdd614d2d7488fff034c75c551ea25da95",
			"revisionTime": "2018-12-15T16:57:46Z"
		},
		{
			"checksumSHA1": "SbJkfe5G/5tji96Pa15/ePDOCtk=",
			"path": "golang.org/x/text/encoding/htmlindex",
			"revision": "e3703dcdd614d2d7488fff034c75c551ea25da95",
			"revisionTime": "2018-12-15T16:57:46Z"
		},
		{
			"checksumSHA1": "zeHyHebIZl1tGuwGllIhjfci+wI=",
			"path": "golang.org/x/text/encoding/internal",
			"revision": "e3703dcdd614d2d7488fff034c75c551ea25da95",
			"revisionTime": "2018-12-15T16:57:46Z"
		},
		{
			"checksumSHA1": "+bFlIgTuq1Rf8QVtiEGWeCJEnpY=",
			"path": "golang.org/x/text/encoding/internal/identifier",
			"revision": "e3703dcdd614d2d7488fff034c75c551ea25da95",
			"revisionTime": "2018-12-15T16:57:46Z"
		},
		{
			"checksumSHA1": "2YqVpmvjWGEBATyUphTP1MS34JE=",
			"path": "golang.org/x/text/encoding/japanese",
			"revision": "e3703dcdd614d2d7488fff034c75c551ea25da95",
			"revisionTime": "2018-12-15T16:57:46Z"
		},
		{
			"checksumSHA1": "+ErWCAdaMwO4PLtrk9D/Hh+7oQM=",
			"path": "golang.org/x/text/encoding/korean",
			"revision": "e3703dcdd614d2d7488fff034c75c551ea25da95",
			"revisionTime": "2018-12-15T16:57:46Z"
		},
		{
			"checksumSHA1": "mTuZi5urYwgDIO8+Gfql2pv8Vwg=",
			"path": "golang.org/x/text/encoding/simplifiedchinese",
			"revision": "e3703dcdd614d2d7488fff034c75c551ea25da95",
			"revisionTime": "2018-12-15T16:57:46Z"
		},
		{
			"checksumSHA1": "D+VI4j0Wjzr8SeupWdOB5KBdFOw=",
			"path": "golang.org/x/text/encoding/traditionalchinese",
			"revision": "e3703dcdd614d2d7488fff034c75c551ea25da95",
			"revisionTime": "2018-12-15T16:57:46Z"
		},
		{
			"checksumSHA1": "bAJTZJ3IGJdNmN/PSlRMRxWtxec=",
			"path": "golang.org/x/text/encoding/unicode",
			"revision": "e3703dcdd614d2d7488fff034c75c551ea25da95",
			"revisionTime": "2018-12-15T16:57:46Z"
		},
		{
			"checksumSHA1": "ybE4kAPmNPV/dvShuG86AmLbhdE=",
			"path": "golang.org/x/text/internal/language",
			"revision": "e3703dcdd614d2d7488fff034c75c551ea25da95",
			"revisionTime": "2018-12-15T16:57:46Z"
		},
		{
			"checksumSHA1": "VDwNSsZP6KShjTSwGUQUGJVrs1I=",
			"path": "golang.org/x/text/internal/language/compact",
			"revision": "e3703dcdd614d2d7488fff034c75c551ea25da95",
			"revisionTime": "2018-12-15T16:57:46Z"
		},
		{
			"checksumSHA1": "hyNCcTwMQnV6/MK8uUW9E5H0J0M=",
			"path": "golang.org/x/text/internal/tag",
			"revision": "e3703dcdd614d2d7488fff034c75c551ea25da95",
			"revisionTime": "2018-12-15T16:57:46Z"
		},
		{
			"checksumSHA1": "Qk7dljcrEK1BJkAEZguxAbG9dSo=",
			"path": "golang.org/x/text/internal/utf8internal",
			"revision": "e3703dcdd614d2d7488fff034c75c551ea25da95",
			"revisionTime": "2018-12-15T16:57:46Z"
		},
		{
			"checksumSHA1": "oYNlkS+0TimKOScUz3Hn9QWyz6w=",
			"path": "golang.org/x/text/language",
			"revision": "e3703dcdd614d2d7488fff034c75c551ea25da95",
			"revisionTime": "2018-12-15T16:57:46Z"
		},
		{
			"checksumSHA1": "IV4MN7KGBSocu/5NR3le3sxup4Y=",
			"path": "golang.org/x/text/runes",
			"revision": "e3703dcdd614d2d7488fff034c75c551ea25da95",
			"revisionTime": "2018-12-15T16:57:46Z"
		},
		{
			"checksumSHA1": "CbpjEkkOeh0fdM/V8xKDdI0AA88=",
			"path": "golang.org/x/text/secure/bidirule",
			"revision": "342b2e1fbaa52c93f31447ad2c6abc048c63e475",
			"revisionTime": "2018-12-15T17:52:45Z"
		},
		{
			"checksumSHA1": "o3YChxWLvyCmkAn/ZNBj9HC9zKw=",
			"path": "golang.org/x/text/transform",
			"revision": "e3703dcdd614d2d7488fff034c75c551ea25da95",
			"revisionTime": "2018-12-15T16:57:46Z"
		},
		{
			"checksumSHA1": "vv9EDuekZgHxFbh+0jJhB7jLZXY=",
			"path": "golang.org/x/text/unicode/bidi",
			"revision": "342b2e1fbaa52c93f31447ad2c6abc048c63e475",
			"revisionTime": "2018-12-15T17:52:45Z"
		},
		{
			"checksumSHA1": "lBB8oUHgIK0RUuDchkQVfMXJQh0=",
			"path": "golang.org/x/text/unicode/norm",
			"revision": "31e7599a6c37728c25ca34167be099d072ad335d",
			"revisionTime": "2019-04-05T05:38:27Z"
		},
		{
			"checksumSHA1": "7Ev/X4Xe8P3961myez/hBKO05ig=",
			"path": "golang.org/x/time/rate",
			"revision": "9d24e82272b4f38b78bc8cff74fa936d31ccd8ef",
			"revisionTime": "2019-02-15T22:48:40Z"
<<<<<<< HEAD
=======
		},
		{
			"checksumSHA1": "ikor+YKJu2eKwyFteBWhsb8IGy8=",
			"path": "golang.org/x/tools/go/ast/astutil",
			"revision": "be0fcc31ae2332374e800dfff29b721c585b35df",
			"revisionTime": "2016-11-04T18:56:24Z"
>>>>>>> 20c95e5d
		},
		{
			"checksumSHA1": "CEFTYXtWmgSh+3Ik1NmDaJcz4E0=",
			"path": "gopkg.in/check.v1",
			"revision": "20d25e2804050c1cd24a7eea1e7a6447dd0e74ec",
			"revisionTime": "2016-12-08T18:13:25Z"
		},
		{
			"checksumSHA1": "0xgs8lwcWLUffemlj+SsgKlxvDU=",
			"path": "gopkg.in/natefinch/npipe.v2",
			"revision": "c1b8fa8bdccecb0b8db834ee0b92fdbcfa606dd6",
			"revisionTime": "2016-06-21T03:49:01Z"
		},
		{
			"checksumSHA1": "h+m6mYCZIKnMQI24faKak5o19es=",
			"path": "gopkg.in/olebedev/go-duktape.v3",
			"revision": "ec84240a7772c7a122b1c58a13398210659f7c40",
			"revisionTime": "2019-02-13T23:42:57Z"
		},
		{
			"checksumSHA1": "4BwmmgQUhWtizsR2soXND0nqZ1I=",
			"path": "gopkg.in/sourcemap.v1",
			"revision": "6e83acea0053641eff084973fee085f0c193c61a",
			"revisionTime": "2017-02-13T14:20:43Z"
		},
		{
			"checksumSHA1": "GDXPA04g0Dfwu2w++JiOKkYuZEc=",
			"path": "gopkg.in/sourcemap.v1/base64vlq",
			"revision": "6e83acea0053641eff084973fee085f0c193c61a",
			"revisionTime": "2017-02-13T14:20:43Z"
		},
		{
			"checksumSHA1": "Yx1MU40fyGe7hhqW9+dkv8kXa60=",
			"path": "gopkg.in/urfave/cli.v1",
			"revision": "cfb38830724cc34fedffe9a2a29fb54fa9169cd1",
			"revisionTime": "2017-08-11T01:42:03Z"
		}
	],
	"rootPath": "github.com/ethereum/go-ethereum"
}<|MERGE_RESOLUTION|>--- conflicted
+++ resolved
@@ -141,17 +141,13 @@
 			"revisionTime": "2017-07-10T16:04:46Z"
 		},
 		{
-<<<<<<< HEAD
-			"checksumSHA1": "CGj8VcI/CpzxaNqlqpEVM7qElD4=",
-=======
 			"checksumSHA1": "Cv0rCHl2RhcSc4WHATyrWI0GPGg=",
 			"path": "github.com/gogo/protobuf",
 			"revision": "dadb625850898f31a8e40e83492f4a7132e520a2",
 			"revisionTime": "2019-06-11T06:18:53Z"
 		},
 		{
-			"checksumSHA1": "yqF125xVSkmfLpIVGrLlfE05IUk=",
->>>>>>> 20c95e5d
+			"checksumSHA1": "CGj8VcI/CpzxaNqlqpEVM7qElD4=",
 			"path": "github.com/golang/protobuf/proto",
 			"revision": "b285ee9cfc6c881bb20c0d8dc73370ea9b9ec90f",
 			"revisionTime": "2019-05-17T06:12:10Z"
@@ -865,15 +861,6 @@
 			"path": "golang.org/x/time/rate",
 			"revision": "9d24e82272b4f38b78bc8cff74fa936d31ccd8ef",
 			"revisionTime": "2019-02-15T22:48:40Z"
-<<<<<<< HEAD
-=======
-		},
-		{
-			"checksumSHA1": "ikor+YKJu2eKwyFteBWhsb8IGy8=",
-			"path": "golang.org/x/tools/go/ast/astutil",
-			"revision": "be0fcc31ae2332374e800dfff29b721c585b35df",
-			"revisionTime": "2016-11-04T18:56:24Z"
->>>>>>> 20c95e5d
 		},
 		{
 			"checksumSHA1": "CEFTYXtWmgSh+3Ik1NmDaJcz4E0=",
