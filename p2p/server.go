// Copyright 2014 The go-ethereum Authors
// This file is part of the go-ethereum library.
//
// The go-ethereum library is free software: you can redistribute it and/or modify
// it under the terms of the GNU Lesser General Public License as published by
// the Free Software Foundation, either version 3 of the License, or
// (at your option) any later version.
//
// The go-ethereum library is distributed in the hope that it will be useful,
// but WITHOUT ANY WARRANTY; without even the implied warranty of
// MERCHANTABILITY or FITNESS FOR A PARTICULAR PURPOSE. See the
// GNU Lesser General Public License for more details.
//
// You should have received a copy of the GNU Lesser General Public License
// along with the go-ethereum library. If not, see <http://www.gnu.org/licenses/>.

// Package p2p implements the Ethereum p2p network protocols.
package p2p

import (
	"bytes"
	"crypto/ecdsa"
	"encoding/hex"
	"errors"
	"fmt"
	"net"
	"sort"
	"sync"
	"sync/atomic"
	"time"

	"github.com/ethereum/go-ethereum/common"
	"github.com/ethereum/go-ethereum/common/mclock"
	"github.com/ethereum/go-ethereum/crypto"
	"github.com/ethereum/go-ethereum/event"
	"github.com/ethereum/go-ethereum/log"
	"github.com/ethereum/go-ethereum/p2p/discover"
	"github.com/ethereum/go-ethereum/p2p/discv5"
	"github.com/ethereum/go-ethereum/p2p/enode"
	"github.com/ethereum/go-ethereum/p2p/enr"
	"github.com/ethereum/go-ethereum/p2p/nat"
	"github.com/ethereum/go-ethereum/p2p/netutil"
)

const (
	defaultDialTimeout = 15 * time.Second

	// Connectivity defaults.
	maxActiveDialTasks     = 16
	defaultMaxPendingPeers = 50
	defaultDialRatio       = 3

	// This time limits inbound connection attempts per source IP.
	inboundThrottleTime = 30 * time.Second

	// Maximum time allowed for reading a complete message.
	// This is effectively the amount of time a connection can be idle.
	frameReadTimeout = 30 * time.Second

	// Maximum amount of time allowed for writing a complete message.
	frameWriteTimeout = 20 * time.Second
)

var errServerStopped = errors.New("server stopped")

// Config holds Server options.
type Config struct {
	// This field must be set to a valid secp256k1 private key.
	PrivateKey *ecdsa.PrivateKey `toml:"-"`

	// MaxPeers is the maximum number of peers that can be
	// connected. It must be greater than zero.
	MaxPeers int

	// MaxPendingPeers is the maximum number of peers that can be pending in the
	// handshake phase, counted separately for inbound and outbound connections.
	// Zero defaults to preset values.
	MaxPendingPeers int `toml:",omitempty"`

	// DialRatio controls the ratio of inbound to dialed connections.
	// Example: a DialRatio of 2 allows 1/2 of connections to be dialed.
	// Setting DialRatio to zero defaults it to 3.
	DialRatio int `toml:",omitempty"`

	// NoDiscovery can be used to disable the peer discovery mechanism.
	// Disabling is useful for protocol debugging (manual topology).
	NoDiscovery bool

	// DiscoveryV5 specifies whether the new topic-discovery based V5 discovery
	// protocol should be started or not.
	DiscoveryV5 bool `toml:",omitempty"`

	// Name sets the node name of this server.
	// Use common.MakeName to create a name that follows existing conventions.
	Name string `toml:"-"`

	// BootstrapNodes are used to establish connectivity
	// with the rest of the network.
	BootstrapNodes []*enode.Node

	// BootstrapNodesV5 are used to establish connectivity
	// with the rest of the network using the V5 discovery
	// protocol.
	BootstrapNodesV5 []*discv5.Node `toml:",omitempty"`

	// Static nodes are used as pre-configured connections which are always
	// maintained and re-connected on disconnects.
	StaticNodes []*enode.Node

	// Trusted nodes are used as pre-configured connections which are always
	// allowed to connect, even above the peer limit.
	TrustedNodes []*enode.Node

	// Connectivity can be restricted to certain IP networks.
	// If this option is set to a non-nil value, only hosts which match one of the
	// IP networks contained in the list are considered.
	NetRestrict *netutil.Netlist `toml:",omitempty"`

	// NodeDatabase is the path to the database containing the previously seen
	// live nodes in the network.
	NodeDatabase string `toml:",omitempty"`

	// Protocols should contain the protocols supported
	// by the server. Matching protocols are launched for
	// each peer.
	Protocols []Protocol `toml:"-"`

	// If ListenAddr is set to a non-nil address, the server
	// will listen for incoming connections.
	//
	// If the port is zero, the operating system will pick a port. The
	// ListenAddr field will be updated with the actual address when
	// the server is started.
	ListenAddr string

	// If set to a non-nil value, the given NAT port mapper
	// is used to make the listening port available to the
	// Internet.
	NAT nat.Interface `toml:",omitempty"`

	// If Dialer is set to a non-nil value, the given Dialer
	// is used to dial outbound peer connections.
	Dialer NodeDialer `toml:"-"`

	// If NoDial is true, the server will not dial any peers.
	NoDial bool `toml:",omitempty"`

	// If EnableMsgEvents is set then the server will emit PeerEvents
	// whenever a message is sent to or received from a peer
	EnableMsgEvents bool

	EnableNodePermission bool `toml:",omitempty"`

	DataDir string `toml:",omitempty"`
	// Logger is a custom logger to use with the p2p.Server.
	Logger log.Logger `toml:",omitempty"`
}

// Server manages all peer connections.
type Server struct {
	// Config fields may not be modified while the server is running.
	Config

	// Hooks for testing. These are useful because we can inhibit
	// the whole protocol stack.
	newTransport func(net.Conn) transport
	newPeerHook  func(*Peer)
	listenFunc   func(network, addr string) (net.Listener, error)

	lock    sync.Mutex // protects running
	running bool

	nodedb       *enode.DB
	localnode    *enode.LocalNode
	ntab         discoverTable
	listener     net.Listener
	ourHandshake *protoHandshake
	DiscV5       *discv5.Network
	loopWG       sync.WaitGroup // loop, listenLoop
	peerFeed     event.Feed
	log          log.Logger

	// Channels into the run loop.
	quit                    chan struct{}
	addstatic               chan *enode.Node
	removestatic            chan *enode.Node
	addtrusted              chan *enode.Node
	removetrusted           chan *enode.Node
	peerOp                  chan peerOpFunc
	peerOpDone              chan struct{}
	delpeer                 chan peerDrop
	checkpointPostHandshake chan *conn
	checkpointAddPeer       chan *conn

	// State of run loop and listenLoop.
	lastLookup     time.Time
	inboundHistory expHeap
}

type peerOpFunc func(map[enode.ID]*Peer)

type peerDrop struct {
	*Peer
	err       error
	requested bool // true if signaled by the peer
}

type connFlag int32

const (
	dynDialedConn connFlag = 1 << iota
	staticDialedConn
	inboundConn
	trustedConn
)

// conn wraps a network connection with information gathered
// during the two handshakes.
type conn struct {
	fd net.Conn
	transport
	node  *enode.Node
	flags connFlag
	cont  chan error // The run loop uses cont to signal errors to SetupConn.
	caps  []Cap      // valid after the protocol handshake
	name  string     // valid after the protocol handshake
}

type transport interface {
	// The two handshakes.
	doEncHandshake(prv *ecdsa.PrivateKey, dialDest *ecdsa.PublicKey) (*ecdsa.PublicKey, error)
	doProtoHandshake(our *protoHandshake) (*protoHandshake, error)
	// The MsgReadWriter can only be used after the encryption
	// handshake has completed. The code uses conn.id to track this
	// by setting it to a non-nil value after the encryption handshake.
	MsgReadWriter
	// transports must provide Close because we use MsgPipe in some of
	// the tests. Closing the actual network connection doesn't do
	// anything in those tests because MsgPipe doesn't use it.
	close(err error)
}

func (c *conn) String() string {
	s := c.flags.String()
	if (c.node.ID() != enode.ID{}) {
		s += " " + c.node.ID().String()
	}
	s += " " + c.fd.RemoteAddr().String()
	return s
}

func (f connFlag) String() string {
	s := ""
	if f&trustedConn != 0 {
		s += "-trusted"
	}
	if f&dynDialedConn != 0 {
		s += "-dyndial"
	}
	if f&staticDialedConn != 0 {
		s += "-staticdial"
	}
	if f&inboundConn != 0 {
		s += "-inbound"
	}
	if s != "" {
		s = s[1:]
	}
	return s
}

func (c *conn) is(f connFlag) bool {
	flags := connFlag(atomic.LoadInt32((*int32)(&c.flags)))
	return flags&f != 0
}

func (c *conn) set(f connFlag, val bool) {
	for {
		oldFlags := connFlag(atomic.LoadInt32((*int32)(&c.flags)))
		flags := oldFlags
		if val {
			flags |= f
		} else {
			flags &= ^f
		}
		if atomic.CompareAndSwapInt32((*int32)(&c.flags), int32(oldFlags), int32(flags)) {
			return
		}
	}
}

// LocalNode returns the local node record.
func (srv *Server) LocalNode() *enode.LocalNode {
	return srv.localnode
}

// Peers returns all connected peers.
func (srv *Server) Peers() []*Peer {
	var ps []*Peer
	select {
	// Note: We'd love to put this function into a variable but
	// that seems to cause a weird compiler error in some
	// environments.
	case srv.peerOp <- func(peers map[enode.ID]*Peer) {
		for _, p := range peers {
			ps = append(ps, p)
		}
	}:
		<-srv.peerOpDone
	case <-srv.quit:
	}
	return ps
}

// PeerCount returns the number of connected peers.
func (srv *Server) PeerCount() int {
	var count int
	select {
	case srv.peerOp <- func(ps map[enode.ID]*Peer) { count = len(ps) }:
		<-srv.peerOpDone
	case <-srv.quit:
	}
	return count
}

// AddPeer connects to the given node and maintains the connection until the
// server is shut down. If the connection fails for any reason, the server will
// attempt to reconnect the peer.
func (srv *Server) AddPeer(node *enode.Node) {
	select {
	case srv.addstatic <- node:
	case <-srv.quit:
	}
}

// RemovePeer disconnects from the given node
func (srv *Server) RemovePeer(node *enode.Node) {
	select {
	case srv.removestatic <- node:
	case <-srv.quit:
	}
}

// AddTrustedPeer adds the given node to a reserved whitelist which allows the
// node to always connect, even if the slot are full.
func (srv *Server) AddTrustedPeer(node *enode.Node) {
	select {
	case srv.addtrusted <- node:
	case <-srv.quit:
	}
}

// RemoveTrustedPeer removes the given node from the trusted peer set.
func (srv *Server) RemoveTrustedPeer(node *enode.Node) {
	select {
	case srv.removetrusted <- node:
	case <-srv.quit:
	}
}

// SubscribePeers subscribes the given channel to peer events
func (srv *Server) SubscribeEvents(ch chan *PeerEvent) event.Subscription {
	return srv.peerFeed.Subscribe(ch)
}

// Self returns the local node's endpoint information.
func (srv *Server) Self() *enode.Node {
	srv.lock.Lock()
	ln := srv.localnode
	srv.lock.Unlock()

	if ln == nil {
		return enode.NewV4(&srv.PrivateKey.PublicKey, net.ParseIP("0.0.0.0"), 0, 0, 0)
	}
	return ln.Node()
}

// Stop terminates the server and all active peer connections.
// It blocks until all active connections have been closed.
func (srv *Server) Stop() {
	srv.lock.Lock()
	if !srv.running {
		srv.lock.Unlock()
		return
	}
	srv.running = false
	if srv.listener != nil {
		// this unblocks listener Accept
		srv.listener.Close()
	}
	close(srv.quit)
	srv.lock.Unlock()
	srv.loopWG.Wait()
}

// sharedUDPConn implements a shared connection. Write sends messages to the underlying connection while read returns
// messages that were found unprocessable and sent to the unhandled channel by the primary listener.
type sharedUDPConn struct {
	*net.UDPConn
	unhandled chan discover.ReadPacket
}

// ReadFromUDP implements discv5.conn
func (s *sharedUDPConn) ReadFromUDP(b []byte) (n int, addr *net.UDPAddr, err error) {
	packet, ok := <-s.unhandled
	if !ok {
		return 0, nil, errors.New("Connection was closed")
	}
	l := len(packet.Data)
	if l > len(b) {
		l = len(b)
	}
	copy(b[:l], packet.Data[:l])
	return l, packet.Addr, nil
}

// Close implements discv5.conn
func (s *sharedUDPConn) Close() error {
	return nil
}

// Start starts running the server.
// Servers can not be re-used after stopping.
func (srv *Server) Start() (err error) {
	srv.lock.Lock()
	defer srv.lock.Unlock()
	if srv.running {
		return errors.New("server already running")
	}
	srv.running = true
	srv.log = srv.Config.Logger
	if srv.log == nil {
		srv.log = log.Root()
	}
	if srv.NoDial && srv.ListenAddr == "" {
		srv.log.Warn("P2P server will be useless, neither dialing nor listening")
	}

	// static fields
	if srv.PrivateKey == nil {
		return errors.New("Server.PrivateKey must be set to a non-nil key")
	}
	if srv.newTransport == nil {
		srv.newTransport = newRLPX
	}
	if srv.listenFunc == nil {
		srv.listenFunc = net.Listen
	}
	if srv.Dialer == nil {
		srv.Dialer = TCPDialer{&net.Dialer{Timeout: defaultDialTimeout}}
	}
	srv.quit = make(chan struct{})
	srv.delpeer = make(chan peerDrop)
	srv.checkpointPostHandshake = make(chan *conn)
	srv.checkpointAddPeer = make(chan *conn)
	srv.addstatic = make(chan *enode.Node)
	srv.removestatic = make(chan *enode.Node)
	srv.addtrusted = make(chan *enode.Node)
	srv.removetrusted = make(chan *enode.Node)
	srv.peerOp = make(chan peerOpFunc)
	srv.peerOpDone = make(chan struct{})

	if err := srv.setupLocalNode(); err != nil {
		return err
	}
	if srv.ListenAddr != "" {
		if err := srv.setupListening(); err != nil {
			return err
		}
	}
	if err := srv.setupDiscovery(); err != nil {
		return err
	}

	dynPeers := srv.maxDialedConns()
	dialer := newDialState(srv.localnode.ID(), srv.ntab, dynPeers, &srv.Config)
	srv.loopWG.Add(1)
	go srv.run(dialer)
	return nil
}

func (srv *Server) setupLocalNode() error {
	// Create the devp2p handshake.
	pubkey := crypto.FromECDSAPub(&srv.PrivateKey.PublicKey)
	srv.ourHandshake = &protoHandshake{Version: baseProtocolVersion, Name: srv.Name, ID: pubkey[1:]}
	for _, p := range srv.Protocols {
		srv.ourHandshake.Caps = append(srv.ourHandshake.Caps, p.cap())
	}
	sort.Sort(capsByNameAndVersion(srv.ourHandshake.Caps))

	// Create the local node.
	db, err := enode.OpenDB(srv.Config.NodeDatabase)
	if err != nil {
		return err
	}
	srv.nodedb = db
	srv.localnode = enode.NewLocalNode(db, srv.PrivateKey)
	srv.localnode.SetFallbackIP(net.IP{127, 0, 0, 1})
	// TODO: check conflicts
	for _, p := range srv.Protocols {
		for _, e := range p.Attributes {
			srv.localnode.Set(e)
		}
	}
	switch srv.NAT.(type) {
	case nil:
		// No NAT interface, do nothing.
	case nat.ExtIP:
		// ExtIP doesn't block, set the IP right away.
		ip, _ := srv.NAT.ExternalIP()
		srv.localnode.SetStaticIP(ip)
	default:
		// Ask the router about the IP. This takes a while and blocks startup,
		// do it in the background.
		srv.loopWG.Add(1)
		go func() {
			defer srv.loopWG.Done()
			if ip, err := srv.NAT.ExternalIP(); err == nil {
				srv.localnode.SetStaticIP(ip)
			}
		}()
	}
	return nil
}

func (srv *Server) setupDiscovery() error {
	if srv.NoDiscovery && !srv.DiscoveryV5 {
		return nil
	}

	addr, err := net.ResolveUDPAddr("udp", srv.ListenAddr)
	if err != nil {
		return err
	}
	conn, err := net.ListenUDP("udp", addr)
	if err != nil {
		return err
	}
	realaddr := conn.LocalAddr().(*net.UDPAddr)
	srv.log.Debug("UDP listener up", "addr", realaddr)
	if srv.NAT != nil {
		if !realaddr.IP.IsLoopback() {
			go nat.Map(srv.NAT, srv.quit, "udp", realaddr.Port, realaddr.Port, "ethereum discovery")
		}
	}
	srv.localnode.SetFallbackUDP(realaddr.Port)

	// Discovery V4
	var unhandled chan discover.ReadPacket
	var sconn *sharedUDPConn
	if !srv.NoDiscovery {
		if srv.DiscoveryV5 {
			unhandled = make(chan discover.ReadPacket, 100)
			sconn = &sharedUDPConn{conn, unhandled}
		}
		cfg := discover.Config{
			PrivateKey:  srv.PrivateKey,
			NetRestrict: srv.NetRestrict,
			Bootnodes:   srv.BootstrapNodes,
			Unhandled:   unhandled,
			Log:         srv.log,
		}
		ntab, err := discover.ListenUDP(conn, srv.localnode, cfg)
		if err != nil {
			return err
		}
		srv.ntab = ntab
	}
	// Discovery V5
	if srv.DiscoveryV5 {
		var ntab *discv5.Network
		var err error
		if sconn != nil {
			ntab, err = discv5.ListenUDP(srv.PrivateKey, sconn, "", srv.NetRestrict)
		} else {
			ntab, err = discv5.ListenUDP(srv.PrivateKey, conn, "", srv.NetRestrict)
		}
		if err != nil {
			return err
		}
		if err := ntab.SetFallbackNodes(srv.BootstrapNodesV5); err != nil {
			return err
		}
		srv.DiscV5 = ntab
	}
	return nil
}

func (srv *Server) setupListening() error {
	// Launch the listener.
	listener, err := srv.listenFunc("tcp", srv.ListenAddr)
	if err != nil {
		return err
	}
	srv.listener = listener
	srv.ListenAddr = listener.Addr().String()

	// Update the local node record and map the TCP listening port if NAT is configured.
	if tcp, ok := listener.Addr().(*net.TCPAddr); ok {
		srv.localnode.Set(enr.TCP(tcp.Port))
		if !tcp.IP.IsLoopback() && srv.NAT != nil {
			srv.loopWG.Add(1)
			go func() {
				nat.Map(srv.NAT, srv.quit, "tcp", tcp.Port, tcp.Port, "ethereum p2p")
				srv.loopWG.Done()
			}()
		}
	}

	srv.loopWG.Add(1)
	go srv.listenLoop()
	return nil
}

type dialer interface {
	newTasks(running int, peers map[enode.ID]*Peer, now time.Time) []task
	taskDone(task, time.Time)
	addStatic(*enode.Node)
	removeStatic(*enode.Node)
}

func (srv *Server) run(dialstate dialer) {
	srv.log.Info("Started P2P networking", "self", srv.localnode.Node().URLv4())
	defer srv.loopWG.Done()
	defer srv.nodedb.Close()

	var (
		peers        = make(map[enode.ID]*Peer)
		inboundCount = 0
		trusted      = make(map[enode.ID]bool, len(srv.TrustedNodes))
		taskdone     = make(chan task, maxActiveDialTasks)
		runningTasks []task
		queuedTasks  []task // tasks that can't run yet
	)
	// Put trusted nodes into a map to speed up checks.
	// Trusted peers are loaded on startup or added via AddTrustedPeer RPC.
	for _, n := range srv.TrustedNodes {
		trusted[n.ID()] = true
	}

	// removes t from runningTasks
	delTask := func(t task) {
		for i := range runningTasks {
			if runningTasks[i] == t {
				runningTasks = append(runningTasks[:i], runningTasks[i+1:]...)
				break
			}
		}
	}
	// starts until max number of active tasks is satisfied
	startTasks := func(ts []task) (rest []task) {
		i := 0
		for ; len(runningTasks) < maxActiveDialTasks && i < len(ts); i++ {
			t := ts[i]
			srv.log.Trace("New dial task", "task", t)
			go func() { t.Do(srv); taskdone <- t }()
			runningTasks = append(runningTasks, t)
		}
		return ts[i:]
	}
	scheduleTasks := func() {
		// Start from queue first.
		queuedTasks = append(queuedTasks[:0], startTasks(queuedTasks)...)
		// Query dialer for new tasks and start as many as possible now.
		if len(runningTasks) < maxActiveDialTasks {
			nt := dialstate.newTasks(len(runningTasks)+len(queuedTasks), peers, time.Now())
			queuedTasks = append(queuedTasks, startTasks(nt)...)
		}
	}

running:
	for {
		scheduleTasks()

		select {
		case <-srv.quit:
			// The server was stopped. Run the cleanup logic.
			break running

		case n := <-srv.addstatic:
			// This channel is used by AddPeer to add to the
			// ephemeral static peer list. Add it to the dialer,
			// it will keep the node connected.
			srv.log.Trace("Adding static node", "node", n)
			dialstate.addStatic(n)

		case n := <-srv.removestatic:
			// This channel is used by RemovePeer to send a
			// disconnect request to a peer and begin the
			// stop keeping the node connected.
			srv.log.Trace("Removing static node", "node", n)
			dialstate.removeStatic(n)
			if p, ok := peers[n.ID()]; ok {
				p.Disconnect(DiscRequested)
			}

		case n := <-srv.addtrusted:
			// This channel is used by AddTrustedPeer to add an enode
			// to the trusted node set.
			srv.log.Trace("Adding trusted node", "node", n)
			trusted[n.ID()] = true
			// Mark any already-connected peer as trusted
			if p, ok := peers[n.ID()]; ok {
				p.rw.set(trustedConn, true)
			}

		case n := <-srv.removetrusted:
			// This channel is used by RemoveTrustedPeer to remove an enode
			// from the trusted node set.
			srv.log.Trace("Removing trusted node", "node", n)
			delete(trusted, n.ID())

			// Unmark any already-connected peer as trusted
			if p, ok := peers[n.ID()]; ok {
				p.rw.set(trustedConn, false)
			}

		case op := <-srv.peerOp:
			// This channel is used by Peers and PeerCount.
			op(peers)
			srv.peerOpDone <- struct{}{}

		case t := <-taskdone:
			// A task got done. Tell dialstate about it so it
			// can update its state and remove it from the active
			// tasks list.
			srv.log.Trace("Dial task done", "task", t)
			dialstate.taskDone(t, time.Now())
			delTask(t)

		case c := <-srv.checkpointPostHandshake:
			// A connection has passed the encryption handshake so
			// the remote identity is known (but hasn't been verified yet).
			if trusted[c.node.ID()] {
				// Ensure that the trusted flag is set before checking against MaxPeers.
				c.flags |= trustedConn
			}
			// TODO: track in-progress inbound node IDs (pre-Peer) to avoid dialing them.
			c.cont <- srv.postHandshakeChecks(peers, inboundCount, c)

		case c := <-srv.checkpointAddPeer:
			// At this point the connection is past the protocol handshake.
			// Its capabilities are known and the remote identity is verified.
			err := srv.addPeerChecks(peers, inboundCount, c)
			if err == nil {
				// The handshakes are done and it passed all checks.
				p := newPeer(srv.log, c, srv.Protocols)
				// If message events are enabled, pass the peerFeed
				// to the peer
				if srv.EnableMsgEvents {
					p.events = &srv.peerFeed
				}
				name := truncateName(c.name)
				p.log.Debug("Adding p2p peer", "addr", p.RemoteAddr(), "peers", len(peers)+1, "name", name)
				go srv.runPeer(p)
				peers[c.node.ID()] = p
				if p.Inbound() {
					inboundCount++
				}
			}
			// The dialer logic relies on the assumption that
			// dial tasks complete after the peer has been added or
			// discarded. Unblock the task last.
			c.cont <- err

		case pd := <-srv.delpeer:
			// A peer disconnected.
			d := common.PrettyDuration(mclock.Now() - pd.created)
			pd.log.Debug("Removing p2p peer", "addr", pd.RemoteAddr(), "peers", len(peers)-1, "duration", d, "req", pd.requested, "err", pd.err)
			delete(peers, pd.ID())
			if pd.Inbound() {
				inboundCount--
			}
		}
	}

	srv.log.Trace("P2P networking is spinning down")

	// Terminate discovery. If there is a running lookup it will terminate soon.
	if srv.ntab != nil {
		srv.ntab.Close()
	}
	if srv.DiscV5 != nil {
		srv.DiscV5.Close()
	}
	// Disconnect all peers.
	for _, p := range peers {
		p.Disconnect(DiscQuitting)
	}
	// Wait for peers to shut down. Pending connections and tasks are
	// not handled here and will terminate soon-ish because srv.quit
	// is closed.
	for len(peers) > 0 {
		p := <-srv.delpeer
		p.log.Trace("<-delpeer (spindown)", "remainingTasks", len(runningTasks))
		delete(peers, p.ID())
	}
}

func (srv *Server) postHandshakeChecks(peers map[enode.ID]*Peer, inboundCount int, c *conn) error {
	switch {
	case !c.is(trustedConn|staticDialedConn) && len(peers) >= srv.MaxPeers:
		return DiscTooManyPeers
	case !c.is(trustedConn) && c.is(inboundConn) && inboundCount >= srv.maxInboundConns():
		return DiscTooManyPeers
	case peers[c.node.ID()] != nil:
		return DiscAlreadyConnected
	case c.node.ID() == srv.localnode.ID():
		return DiscSelf
	default:
		return nil
	}
}

func (srv *Server) addPeerChecks(peers map[enode.ID]*Peer, inboundCount int, c *conn) error {
	// Drop connections with no matching protocols.
	if len(srv.Protocols) > 0 && countMatchingProtocols(srv.Protocols, c.caps) == 0 {
		return DiscUselessPeer
	}
	// Repeat the post-handshake checks because the
	// peer set might have changed since those checks were performed.
	return srv.postHandshakeChecks(peers, inboundCount, c)
}

func (srv *Server) maxInboundConns() int {
	return srv.MaxPeers - srv.maxDialedConns()
}

func (srv *Server) maxDialedConns() int {
	if srv.NoDiscovery || srv.NoDial {
		return 0
	}
	r := srv.DialRatio
	if r == 0 {
		r = defaultDialRatio
	}
	return srv.MaxPeers / r
}

// listenLoop runs in its own goroutine and accepts
// inbound connections.
func (srv *Server) listenLoop() {
	defer srv.loopWG.Done()
	srv.log.Debug("TCP listener up", "addr", srv.listener.Addr())

	tokens := defaultMaxPendingPeers
	if srv.MaxPendingPeers > 0 {
		tokens = srv.MaxPendingPeers
	}
	slots := make(chan struct{}, tokens)
	for i := 0; i < tokens; i++ {
		slots <- struct{}{}
	}

	for {
		// Wait for a free slot before accepting.
		<-slots

		var (
			fd  net.Conn
			err error
		)
		for {
			fd, err = srv.listener.Accept()
			if netutil.IsTemporaryError(err) {
				srv.log.Debug("Temporary read error", "err", err)
				continue
			} else if err != nil {
				srv.log.Debug("Read error", "err", err)
				return
			}
			break
		}

		remoteIP := netutil.AddrIP(fd.RemoteAddr())
		if err := srv.checkInboundConn(fd, remoteIP); err != nil {
			srv.log.Debug("Rejected inbound connnection", "addr", fd.RemoteAddr(), "err", err)
			fd.Close()
			slots <- struct{}{}
			continue
		}
		if remoteIP != nil {
			fd = newMeteredConn(fd, true, remoteIP)
		}
		srv.log.Trace("Accepted connection", "addr", fd.RemoteAddr())
		go func() {
			srv.SetupConn(fd, inboundConn, nil)
			slots <- struct{}{}
		}()
	}
}

func (srv *Server) checkInboundConn(fd net.Conn, remoteIP net.IP) error {
	if remoteIP != nil {
		// Reject connections that do not match NetRestrict.
		if srv.NetRestrict != nil && !srv.NetRestrict.Contains(remoteIP) {
			return fmt.Errorf("not whitelisted in NetRestrict")
		}
		// Reject Internet peers that try too often.
		srv.inboundHistory.expire(time.Now())
		if !netutil.IsLAN(remoteIP) && srv.inboundHistory.contains(remoteIP.String()) {
			return fmt.Errorf("too many attempts")
		}
		srv.inboundHistory.add(remoteIP.String(), time.Now().Add(inboundThrottleTime))
	}
	return nil
}

// SetupConn runs the handshakes and attempts to add the connection
// as a peer. It returns when the connection has been added as a peer
// or the handshakes have failed.
func (srv *Server) SetupConn(fd net.Conn, flags connFlag, dialDest *enode.Node) error {
	c := &conn{fd: fd, transport: srv.newTransport(fd), flags: flags, cont: make(chan error)}
	err := srv.setupConn(c, flags, dialDest)
	if err != nil {
		c.close(err)
		srv.log.Trace("Setting up connection failed", "addr", fd.RemoteAddr(), "err", err)
	}
	return err
}

func (srv *Server) setupConn(c *conn, flags connFlag, dialDest *enode.Node) error {
	// Prevent leftover pending conns from entering the handshake.
	srv.lock.Lock()
	running := srv.running
	srv.lock.Unlock()
	if !running {
		return errServerStopped
	}

	// If dialing, figure out the remote public key.
	var dialPubkey *ecdsa.PublicKey
	if dialDest != nil {
		dialPubkey = new(ecdsa.PublicKey)
		if err := dialDest.Load((*enode.Secp256k1)(dialPubkey)); err != nil {
			return errors.New("dial destination doesn't have a secp256k1 public key")
		}
	}

	// Run the RLPx handshake.
	remotePubkey, err := c.doEncHandshake(srv.PrivateKey, dialPubkey)
	if err != nil {
		srv.log.Trace("Failed RLPx handshake", "addr", c.fd.RemoteAddr(), "conn", c.flags, "err", err)
		return err
	}

	if dialDest != nil {
		// For dialed connections, check that the remote public key matches.
		if dialPubkey.X.Cmp(remotePubkey.X) != 0 || dialPubkey.Y.Cmp(remotePubkey.Y) != 0 {
			return DiscUnexpectedIdentity
		}
		c.node = dialDest
	} else {
		c.node = nodeFromConn(remotePubkey, c.fd)
	}
	clog := srv.log.New("id", c.node.ID(), "addr", c.fd.RemoteAddr(), "conn", c.flags)

	//START - QUORUM Permissioning
	currentNode := srv.NodeInfo().ID
	cnodeName := srv.NodeInfo().Name
	clog.Trace("Quorum permissioning",
		"EnableNodePermission", srv.EnableNodePermission,
		"DataDir", srv.DataDir,
		"Current Node ID", currentNode,
		"Node Name", cnodeName,
		"Dialed Dest", dialDest,
		"Connection ID", c.node.ID(),
		"Connection String", c.node.ID().String())

	if srv.EnableNodePermission {
		clog.Trace("Node Permissioning is Enabled.")
		node := c.node.ID().String()
		direction := "INCOMING"
		if dialDest != nil {
			node = dialDest.ID().String()
			direction = "OUTGOING"
			log.Trace("Node Permissioning", "Connection Direction", direction)
		}

		if !isNodePermissioned(node, currentNode, srv.DataDir, direction) {
			return nil
		}
	} else {
		clog.Trace("Node Permissioning is Disabled.")
	}

	//END - QUORUM Permissioning

	if conn, ok := c.fd.(*meteredConn); ok {
		conn.handshakeDone(c.node.ID())
	}
<<<<<<< HEAD

	err = srv.checkpoint(c, srv.posthandshake)
=======
	clog := srv.log.New("id", c.node.ID(), "addr", c.fd.RemoteAddr(), "conn", c.flags)
	err = srv.checkpoint(c, srv.checkpointPostHandshake)
>>>>>>> 52f24617
	if err != nil {
		clog.Trace("Rejected peer", "err", err)
		return err
	}

	// Run the capability negotiation handshake.
	phs, err := c.doProtoHandshake(srv.ourHandshake)
	if err != nil {
		clog.Trace("Failed proto handshake", "err", err)
		return err
	}
	if id := c.node.ID(); !bytes.Equal(crypto.Keccak256(phs.ID), id[:]) {
		clog.Trace("Wrong devp2p handshake identity", "phsid", hex.EncodeToString(phs.ID))
		return DiscUnexpectedIdentity
	}
	c.caps, c.name = phs.Caps, phs.Name
	err = srv.checkpoint(c, srv.checkpointAddPeer)
	if err != nil {
		clog.Trace("Rejected peer", "err", err)
		return err
	}

	// If the checks completed successfully, the connection has been added as a peer and
	// runPeer has been launched.
	clog.Trace("Connection set up", "inbound", dialDest == nil)
	return nil
}

func nodeFromConn(pubkey *ecdsa.PublicKey, conn net.Conn) *enode.Node {
	var ip net.IP
	var port int
	if tcp, ok := conn.RemoteAddr().(*net.TCPAddr); ok {
		ip = tcp.IP
		port = tcp.Port
	}
	return enode.NewV4(pubkey, ip, port, port, 0)
}

func truncateName(s string) string {
	if len(s) > 20 {
		return s[:20] + "..."
	}
	return s
}

// checkpoint sends the conn to run, which performs the
// post-handshake checks for the stage (posthandshake, addpeer).
func (srv *Server) checkpoint(c *conn, stage chan<- *conn) error {
	select {
	case stage <- c:
	case <-srv.quit:
		return errServerStopped
	}
	return <-c.cont
}

// runPeer runs in its own goroutine for each peer.
// it waits until the Peer logic returns and removes
// the peer.
func (srv *Server) runPeer(p *Peer) {
	if srv.newPeerHook != nil {
		srv.newPeerHook(p)
	}

	// broadcast peer add
	srv.peerFeed.Send(&PeerEvent{
		Type:          PeerEventTypeAdd,
		Peer:          p.ID(),
		RemoteAddress: p.RemoteAddr().String(),
		LocalAddress:  p.LocalAddr().String(),
	})

	// run the protocol
	remoteRequested, err := p.run()

	// broadcast peer drop
	srv.peerFeed.Send(&PeerEvent{
		Type:          PeerEventTypeDrop,
		Peer:          p.ID(),
		Error:         err.Error(),
		RemoteAddress: p.RemoteAddr().String(),
		LocalAddress:  p.LocalAddr().String(),
	})

	// Note: run waits for existing peers to be sent on srv.delpeer
	// before returning, so this send should not select on srv.quit.
	srv.delpeer <- peerDrop{p, err, remoteRequested}
}

// NodeInfo represents a short summary of the information known about the host.
type NodeInfo struct {
	ID    string `json:"id"`    // Unique node identifier (also the encryption key)
	Name  string `json:"name"`  // Name of the node, including client type, version, OS, custom data
	Enode string `json:"enode"` // Enode URL for adding this peer from remote peers
	ENR   string `json:"enr"`   // Ethereum Node Record
	IP    string `json:"ip"`    // IP address of the node
	Ports struct {
		Discovery int `json:"discovery"` // UDP listening port for discovery protocol
		Listener  int `json:"listener"`  // TCP listening port for RLPx
	} `json:"ports"`
	ListenAddr string                 `json:"listenAddr"`
	Protocols  map[string]interface{} `json:"protocols"`
}

// NodeInfo gathers and returns a collection of metadata known about the host.
func (srv *Server) NodeInfo() *NodeInfo {
	// Gather and assemble the generic node infos
	node := srv.Self()
	info := &NodeInfo{
		Name:       srv.Name,
		Enode:      node.URLv4(),
		ID:         node.ID().String(),
		IP:         node.IP().String(),
		ListenAddr: srv.ListenAddr,
		Protocols:  make(map[string]interface{}),
	}
	info.Ports.Discovery = node.UDP()
	info.Ports.Listener = node.TCP()
	info.ENR = node.String()

	// Gather all the running protocol infos (only once per protocol type)
	for _, proto := range srv.Protocols {
		if _, ok := info.Protocols[proto.Name]; !ok {
			nodeInfo := interface{}("unknown")
			if query := proto.NodeInfo; query != nil {
				nodeInfo = proto.NodeInfo()
			}
			info.Protocols[proto.Name] = nodeInfo
		}
	}
	return info
}

// PeersInfo returns an array of metadata objects describing connected peers.
func (srv *Server) PeersInfo() []*PeerInfo {
	// Gather all the generic and sub-protocol specific infos
	infos := make([]*PeerInfo, 0, srv.PeerCount())
	for _, peer := range srv.Peers() {
		if peer != nil {
			infos = append(infos, peer.Info())
		}
	}
	// Sort the result array alphabetically by node identifier
	for i := 0; i < len(infos); i++ {
		for j := i + 1; j < len(infos); j++ {
			if infos[i].ID > infos[j].ID {
				infos[i], infos[j] = infos[j], infos[i]
			}
		}
	}
	return infos
}<|MERGE_RESOLUTION|>--- conflicted
+++ resolved
@@ -989,13 +989,8 @@
 	if conn, ok := c.fd.(*meteredConn); ok {
 		conn.handshakeDone(c.node.ID())
 	}
-<<<<<<< HEAD
-
-	err = srv.checkpoint(c, srv.posthandshake)
-=======
-	clog := srv.log.New("id", c.node.ID(), "addr", c.fd.RemoteAddr(), "conn", c.flags)
+
 	err = srv.checkpoint(c, srv.checkpointPostHandshake)
->>>>>>> 52f24617
 	if err != nil {
 		clog.Trace("Rejected peer", "err", err)
 		return err
