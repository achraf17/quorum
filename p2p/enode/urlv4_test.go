--- conflicted
+++ resolved
@@ -17,76 +17,40 @@
 package enode
 
 import (
+	"bytes"
 	"crypto/ecdsa"
-<<<<<<< HEAD
-=======
 	"math/big"
->>>>>>> 12755995
 	"net"
 	"reflect"
 	"strings"
 	"testing"
-
-	"github.com/ethereum/go-ethereum/crypto"
-	"github.com/ethereum/go-ethereum/p2p/enr"
+	"testing/quick"
 )
 
 var parseNodeTests = []struct {
-	input      string
+	rawurl     string
 	wantError  string
 	wantResult *Node
 }{
-	// Records
-	{
-		input: "enr:-IS4QGrdq0ugARp5T2BZ41TrZOqLc_oKvZoPuZP5--anqWE_J-Tucc1xgkOL7qXl0puJgT7qc2KSvcupc4NCb0nr4tdjgmlkgnY0gmlwhH8AAAGJc2VjcDI1NmsxoQM6UUF2Rm-oFe1IH_rQkRCi00T2ybeMHRSvw1HDpRvjPYN1ZHCCdl8",
-		wantResult: func() *Node {
-			testKey, _ := crypto.HexToECDSA("45a915e4d060149eb4365960e6a7a45f334393093061116b197e3240065ff2d8")
-			var r enr.Record
-			r.Set(enr.IP{127, 0, 0, 1})
-			r.Set(enr.UDP(30303))
-			r.SetSeq(99)
-			SignV4(&r, testKey)
-			n, _ := New(ValidSchemes, &r)
-			return n
-		}(),
-	},
-	// Invalid Records
-	{
-		input:     "enr:",
-		wantError: "EOF", // could be nicer
-	},
-	{
-		input:     "enr:x",
-		wantError: "illegal base64 data at input byte 0",
-	},
-	{
-		input:     "enr:-EmGZm9vYmFyY4JpZIJ2NIJpcIR_AAABiXNlY3AyNTZrMaEDOlFBdkZvqBXtSB_60JEQotNE9sm3jB0Ur8NRw6Ub4z2DdWRwgnZf",
-		wantError: enr.ErrInvalidSig.Error(),
-	},
-	// Complete node URLs with IP address and ports
-	{
-<<<<<<< HEAD
-		input:     "enode://1dd9d65c4552b5eb43d5ad55a2ee3f56c6cbc1c64a5c8d659f51fcd51bace24351232b8d7821617d2b29b54b81cdefb9b3e9c37d7fd5f63270bcc9e1a6f6a439@invalid.:3",
-		wantError: `no such host`,
-=======
+	{
+		rawurl:    "http://foobar",
+		wantError: `invalid URL scheme, want "enode"`,
+	},
+	{
 		rawurl:    "enode://01010101@123.124.125.126:3",
 		wantError: `invalid public key (wrong length, want 128 hex chars)`,
->>>>>>> 12755995
-	},
-	{
-		input:     "enode://1dd9d65c4552b5eb43d5ad55a2ee3f56c6cbc1c64a5c8d659f51fcd51bace24351232b8d7821617d2b29b54b81cdefb9b3e9c37d7fd5f63270bcc9e1a6f6a439@127.0.0.1:foo",
+	},
+	// Complete nodes with IP address.
+	{
+		rawurl:    "enode://1dd9d65c4552b5eb43d5ad55a2ee3f56c6cbc1c64a5c8d659f51fcd51bace24351232b8d7821617d2b29b54b81cdefb9b3e9c37d7fd5f63270bcc9e1a6f6a439@127.0.0.1:foo",
 		wantError: `invalid port`,
 	},
 	{
-		input:     "enode://1dd9d65c4552b5eb43d5ad55a2ee3f56c6cbc1c64a5c8d659f51fcd51bace24351232b8d7821617d2b29b54b81cdefb9b3e9c37d7fd5f63270bcc9e1a6f6a439@127.0.0.1:3?discport=foo",
+		rawurl:    "enode://1dd9d65c4552b5eb43d5ad55a2ee3f56c6cbc1c64a5c8d659f51fcd51bace24351232b8d7821617d2b29b54b81cdefb9b3e9c37d7fd5f63270bcc9e1a6f6a439@127.0.0.1:3?discport=foo",
 		wantError: `invalid discport in query`,
 	},
 	{
-<<<<<<< HEAD
-		input: "enode://1dd9d65c4552b5eb43d5ad55a2ee3f56c6cbc1c64a5c8d659f51fcd51bace24351232b8d7821617d2b29b54b81cdefb9b3e9c37d7fd5f63270bcc9e1a6f6a439@127.0.0.1:52150",
-=======
 		rawurl: "enode://1dd9d65c4552b5eb43d5ad55a2ee3f56c6cbc1c64a5c8d659f51fcd51bace24351232b8d7821617d2b29b54b81cdefb9b3e9c37d7fd5f63270bcc9e1a6f6a439@127.0.0.1:52150",
->>>>>>> 12755995
 		wantResult: NewV4(
 			hexPubkey("1dd9d65c4552b5eb43d5ad55a2ee3f56c6cbc1c64a5c8d659f51fcd51bace24351232b8d7821617d2b29b54b81cdefb9b3e9c37d7fd5f63270bcc9e1a6f6a439"),
 			net.IP{127, 0, 0, 1},
@@ -95,11 +59,7 @@
 		),
 	},
 	{
-<<<<<<< HEAD
-		input: "enode://1dd9d65c4552b5eb43d5ad55a2ee3f56c6cbc1c64a5c8d659f51fcd51bace24351232b8d7821617d2b29b54b81cdefb9b3e9c37d7fd5f63270bcc9e1a6f6a439@[::]:52150",
-=======
 		rawurl: "enode://1dd9d65c4552b5eb43d5ad55a2ee3f56c6cbc1c64a5c8d659f51fcd51bace24351232b8d7821617d2b29b54b81cdefb9b3e9c37d7fd5f63270bcc9e1a6f6a439@[::]:52150",
->>>>>>> 12755995
 		wantResult: NewV4(
 			hexPubkey("1dd9d65c4552b5eb43d5ad55a2ee3f56c6cbc1c64a5c8d659f51fcd51bace24351232b8d7821617d2b29b54b81cdefb9b3e9c37d7fd5f63270bcc9e1a6f6a439"),
 			net.ParseIP("::"),
@@ -108,11 +68,7 @@
 		),
 	},
 	{
-<<<<<<< HEAD
-		input: "enode://1dd9d65c4552b5eb43d5ad55a2ee3f56c6cbc1c64a5c8d659f51fcd51bace24351232b8d7821617d2b29b54b81cdefb9b3e9c37d7fd5f63270bcc9e1a6f6a439@[2001:db8:3c4d:15::abcd:ef12]:52150",
-=======
 		rawurl: "enode://1dd9d65c4552b5eb43d5ad55a2ee3f56c6cbc1c64a5c8d659f51fcd51bace24351232b8d7821617d2b29b54b81cdefb9b3e9c37d7fd5f63270bcc9e1a6f6a439@[2001:db8:3c4d:15::abcd:ef12]:52150",
->>>>>>> 12755995
 		wantResult: NewV4(
 			hexPubkey("1dd9d65c4552b5eb43d5ad55a2ee3f56c6cbc1c64a5c8d659f51fcd51bace24351232b8d7821617d2b29b54b81cdefb9b3e9c37d7fd5f63270bcc9e1a6f6a439"),
 			net.ParseIP("2001:db8:3c4d:15::abcd:ef12"),
@@ -121,11 +77,7 @@
 		),
 	},
 	{
-<<<<<<< HEAD
-		input: "enode://1dd9d65c4552b5eb43d5ad55a2ee3f56c6cbc1c64a5c8d659f51fcd51bace24351232b8d7821617d2b29b54b81cdefb9b3e9c37d7fd5f63270bcc9e1a6f6a439@127.0.0.1:52150?discport=22334",
-=======
 		rawurl: "enode://1dd9d65c4552b5eb43d5ad55a2ee3f56c6cbc1c64a5c8d659f51fcd51bace24351232b8d7821617d2b29b54b81cdefb9b3e9c37d7fd5f63270bcc9e1a6f6a439@127.0.0.1:52150?discport=22334",
->>>>>>> 12755995
 		wantResult: NewV4(
 			hexPubkey("1dd9d65c4552b5eb43d5ad55a2ee3f56c6cbc1c64a5c8d659f51fcd51bace24351232b8d7821617d2b29b54b81cdefb9b3e9c37d7fd5f63270bcc9e1a6f6a439"),
 			net.IP{0x7f, 0x0, 0x0, 0x1},
@@ -133,74 +85,34 @@
 			22334,
 		),
 	},
-	// Incomplete node URLs with no address
-	{
-		input: "enode://1dd9d65c4552b5eb43d5ad55a2ee3f56c6cbc1c64a5c8d659f51fcd51bace24351232b8d7821617d2b29b54b81cdefb9b3e9c37d7fd5f63270bcc9e1a6f6a439",
+	// Incomplete nodes with no address.
+	{
+		rawurl: "1dd9d65c4552b5eb43d5ad55a2ee3f56c6cbc1c64a5c8d659f51fcd51bace24351232b8d7821617d2b29b54b81cdefb9b3e9c37d7fd5f63270bcc9e1a6f6a439",
 		wantResult: NewV4(
 			hexPubkey("1dd9d65c4552b5eb43d5ad55a2ee3f56c6cbc1c64a5c8d659f51fcd51bace24351232b8d7821617d2b29b54b81cdefb9b3e9c37d7fd5f63270bcc9e1a6f6a439"),
 			nil, 0, 0,
 		),
 	},
+	{
+		rawurl: "enode://1dd9d65c4552b5eb43d5ad55a2ee3f56c6cbc1c64a5c8d659f51fcd51bace24351232b8d7821617d2b29b54b81cdefb9b3e9c37d7fd5f63270bcc9e1a6f6a439",
+		wantResult: NewV4(
+			hexPubkey("1dd9d65c4552b5eb43d5ad55a2ee3f56c6cbc1c64a5c8d659f51fcd51bace24351232b8d7821617d2b29b54b81cdefb9b3e9c37d7fd5f63270bcc9e1a6f6a439"),
+			nil, 0, 0,
+		),
+	},
 	// Invalid URLs
 	{
-<<<<<<< HEAD
-		input:     "",
-		wantError: errMissingPrefix.Error(),
-	},
-	{
-		input:     "1dd9d65c4552b5eb43d5ad55a2ee3f56c6cbc1c64a5c8d659f51fcd51bace24351232b8d7821617d2b29b54b81cdefb9b3e9c37d7fd5f63270bcc9e1a6f6a439",
-		wantError: errMissingPrefix.Error(),
-	},
-	{
-		input:     "01010101",
-		wantError: errMissingPrefix.Error(),
-	},
-	{
-		input:     "enode://01010101@123.124.125.126:3",
-		wantError: `invalid public key (wrong length, want 128 hex chars)`,
-=======
-		rawurl: "enode://1dd9d65c4552b5eb43d5ad55a2ee3f56c6cbc1c64a5c8d659f51fcd51bace24351232b8d7821617d2b29b54b81cdefb9b3e9c37d7fd5f63270bcc9e1a6f6a439",
-		wantResult: NewV4(
-			hexPubkey("1dd9d65c4552b5eb43d5ad55a2ee3f56c6cbc1c64a5c8d659f51fcd51bace24351232b8d7821617d2b29b54b81cdefb9b3e9c37d7fd5f63270bcc9e1a6f6a439"),
-			nil, 0, 0,
-		),
->>>>>>> 12755995
-	},
-	{
-<<<<<<< HEAD
-		input:     "enode://01010101",
-		wantError: `invalid public key (wrong length, want 128 hex chars)`,
-	},
-	{
-		input:     "http://foobar",
-		wantError: errMissingPrefix.Error(),
-=======
 		rawurl:    "01010101",
 		wantError: `invalid public key (wrong length, want 128 hex chars)`,
 	},
 	{
 		rawurl:    "enode://01010101",
 		wantError: `invalid public key (wrong length, want 128 hex chars)`,
->>>>>>> 12755995
-	},
-	{
-		input:     "://foo",
-		wantError: errMissingPrefix.Error(),
-	},
-	{
-		// Quorum: raft url with invalid hostname (no error, hostname will be saved)
-		input:      "enode://1dd9d65c4552b5eb43d5ad55a2ee3f56c6cbc1c64a5c8d659f51fcd51bace24351232b8d7821617d2b29b54b81cdefb9b3e9c37d7fd5f63270bcc9e1a6f6a439@hostname:3?raftport=50401",
-		wantResult: NewV4Hostname(hexPubkey("1dd9d65c4552b5eb43d5ad55a2ee3f56c6cbc1c64a5c8d659f51fcd51bace24351232b8d7821617d2b29b54b81cdefb9b3e9c37d7fd5f63270bcc9e1a6f6a439"), "hostname", 3, 3, 50401),
-	},
-	{
-		// Quorum: raft url with valid hostname
-		input:      "enode://1dd9d65c4552b5eb43d5ad55a2ee3f56c6cbc1c64a5c8d659f51fcd51bace24351232b8d7821617d2b29b54b81cdefb9b3e9c37d7fd5f63270bcc9e1a6f6a439@localhost:3?raftport=50401",
-		wantResult: NewV4Hostname(hexPubkey("1dd9d65c4552b5eb43d5ad55a2ee3f56c6cbc1c64a5c8d659f51fcd51bace24351232b8d7821617d2b29b54b81cdefb9b3e9c37d7fd5f63270bcc9e1a6f6a439"), "localhost", 3, 3, 50401),
-	},
-	{
-		// Quorum: raft url with no hostname
-		input:     "enode://1dd9d65c4552b5eb43d5ad55a2ee3f56c6cbc1c64a5c8d659f51fcd51bace24351232b8d7821617d2b29b54b81cdefb9b3e9c37d7fd5f63270bcc9e1a6f6a439@:3?raftport=50401",
-		wantError: `empty hostname in raft url`,
+	},
+	{
+		// This test checks that errors from url.Parse are handled.
+		rawurl:    "://foo",
+		wantError: `parse ://foo: missing protocol scheme`,
 	},
 	{
 		// Quorum: raft url with invalid hostname (no error, hostname will be saved)
@@ -229,26 +141,22 @@
 
 func TestParseNode(t *testing.T) {
 	for _, test := range parseNodeTests {
-<<<<<<< HEAD
-		n, err := Parse(ValidSchemes, test.input)
-=======
 		n, err := ParseV4(test.rawurl)
->>>>>>> 12755995
 		if test.wantError != "" {
 			if err == nil {
-				t.Errorf("test %q:\n  got nil error, expected %#q", test.input, test.wantError)
+				t.Errorf("test %q:\n  got nil error, expected %#q", test.rawurl, test.wantError)
 				continue
 			} else if !strings.Contains(err.Error(), test.wantError) {
-				t.Errorf("test %q:\n  got error %#q, expected %#q", test.input, err.Error(), test.wantError)
+				t.Errorf("test %q:\n  got error %#q, expected %#q", test.rawurl, err.Error(), test.wantError)
 				continue
 			}
 		} else {
 			if err != nil {
-				t.Errorf("test %q:\n  unexpected error: %v", test.input, err)
+				t.Errorf("test %q:\n  unexpected error: %v", test.rawurl, err)
 				continue
 			}
 			if !reflect.DeepEqual(n, test.wantResult) {
-				t.Errorf("test %q:\n  result mismatch:\ngot:  %#v\nwant: %#v", test.input, n, test.wantResult)
+				t.Errorf("test %q:\n  result mismatch:\ngot:  %#v\nwant: %#v", test.rawurl, n, test.wantResult)
 			}
 		}
 	}
@@ -256,11 +164,91 @@
 
 func TestNodeString(t *testing.T) {
 	for i, test := range parseNodeTests {
-		if test.wantError == "" && strings.HasPrefix(test.input, "enode://") {
+		if test.wantError == "" && strings.HasPrefix(test.rawurl, "enode://") {
 			str := test.wantResult.String()
-			if str != test.input {
-				t.Errorf("test %d: Node.String() mismatch:\ngot:  %s\nwant: %s", i, str, test.input)
+			if str != test.rawurl {
+				t.Errorf("test %d: Node.String() mismatch:\ngot:  %s\nwant: %s", i, str, test.rawurl)
 			}
 		}
 	}
+}
+
+func TestHexID(t *testing.T) {
+	ref := ID{0, 0, 0, 0, 0, 0, 0, 128, 106, 217, 182, 31, 165, 174, 1, 67, 7, 235, 220, 150, 66, 83, 173, 205, 159, 44, 10, 57, 42, 161, 26, 188}
+	id1 := HexID("0x00000000000000806ad9b61fa5ae014307ebdc964253adcd9f2c0a392aa11abc")
+	id2 := HexID("00000000000000806ad9b61fa5ae014307ebdc964253adcd9f2c0a392aa11abc")
+
+	if id1 != ref {
+		t.Errorf("wrong id1\ngot  %v\nwant %v", id1[:], ref[:])
+	}
+	if id2 != ref {
+		t.Errorf("wrong id2\ngot  %v\nwant %v", id2[:], ref[:])
+	}
+}
+
+func TestID_textEncoding(t *testing.T) {
+	ref := ID{
+		0x01, 0x02, 0x03, 0x04, 0x05, 0x06, 0x07, 0x08, 0x09, 0x10,
+		0x11, 0x12, 0x13, 0x14, 0x15, 0x16, 0x17, 0x18, 0x19, 0x20,
+		0x21, 0x22, 0x23, 0x24, 0x25, 0x26, 0x27, 0x28, 0x29, 0x30,
+		0x31, 0x32,
+	}
+	hex := "0102030405060708091011121314151617181920212223242526272829303132"
+
+	text, err := ref.MarshalText()
+	if err != nil {
+		t.Fatal(err)
+	}
+	if !bytes.Equal(text, []byte(hex)) {
+		t.Fatalf("text encoding did not match\nexpected: %s\ngot:      %s", hex, text)
+	}
+
+	id := new(ID)
+	if err := id.UnmarshalText(text); err != nil {
+		t.Fatal(err)
+	}
+	if *id != ref {
+		t.Fatalf("text decoding did not match\nexpected: %s\ngot:      %s", ref, id)
+	}
+}
+
+func TestNodeID_distcmp(t *testing.T) {
+	distcmpBig := func(target, a, b ID) int {
+		tbig := new(big.Int).SetBytes(target[:])
+		abig := new(big.Int).SetBytes(a[:])
+		bbig := new(big.Int).SetBytes(b[:])
+		return new(big.Int).Xor(tbig, abig).Cmp(new(big.Int).Xor(tbig, bbig))
+	}
+	if err := quick.CheckEqual(DistCmp, distcmpBig, nil); err != nil {
+		t.Error(err)
+	}
+}
+
+// The random tests is likely to miss the case where a and b are equal,
+// this test checks it explicitly.
+func TestNodeID_distcmpEqual(t *testing.T) {
+	base := ID{0, 1, 2, 3, 4, 5, 6, 7, 8, 9, 10, 11, 12, 13, 14, 15}
+	x := ID{15, 14, 13, 12, 11, 10, 9, 8, 7, 6, 5, 4, 3, 2, 1, 0}
+	if DistCmp(base, x, x) != 0 {
+		t.Errorf("DistCmp(base, x, x) != 0")
+	}
+}
+
+func TestNodeID_logdist(t *testing.T) {
+	logdistBig := func(a, b ID) int {
+		abig, bbig := new(big.Int).SetBytes(a[:]), new(big.Int).SetBytes(b[:])
+		return new(big.Int).Xor(abig, bbig).BitLen()
+	}
+	if err := quick.CheckEqual(LogDist, logdistBig, nil); err != nil {
+		t.Error(err)
+	}
+}
+
+// The random tests is likely to miss the case where a and b are equal,
+// this test checks it explicitly.
+func TestNodeID_logdistEqual(t *testing.T) {
+	x := ID{0, 1, 2, 3, 4, 5, 6, 7, 8, 9, 10, 11, 12, 13, 14, 15}
+	if LogDist(x, x) != 0 {
+		t.Errorf("LogDist(x, x) != 0")
+	}
 }