--- conflicted
+++ resolved
@@ -1510,24 +1510,18 @@
 	if gcmode := ctx.GlobalString(GCModeFlag.Name); gcmode != "full" && gcmode != "archive" {
 		Fatalf("--%s must be either 'full' or 'archive'", GCModeFlag.Name)
 	}
-<<<<<<< HEAD
-	cfg.NoPruning = ctx.GlobalString(GCModeFlag.Name) == "archive"
-	cfg.NoPrefetch = ctx.GlobalBool(CacheNoPrefetchFlag.Name)
-
+	if ctx.GlobalIsSet(GCModeFlag.Name) {
+		cfg.NoPruning = ctx.GlobalString(GCModeFlag.Name) == "archive"
+	}
 	//Quorum - set gcmode=archive for Raft
 	if ctx.GlobalBool(RaftModeFlag.Name) {
 		log.Info("set gcmode=archive for Raft")
 		cfg.NoPruning = true
 	}
 
-=======
-	if ctx.GlobalIsSet(GCModeFlag.Name) {
-		cfg.NoPruning = ctx.GlobalString(GCModeFlag.Name) == "archive"
-	}
 	if ctx.GlobalIsSet(CacheNoPrefetchFlag.Name) {
 		cfg.NoPrefetch = ctx.GlobalBool(CacheNoPrefetchFlag.Name)
 	}
->>>>>>> a718daa6
 	if ctx.GlobalIsSet(CacheFlag.Name) || ctx.GlobalIsSet(CacheTrieFlag.Name) {
 		cfg.TrieCleanCache = ctx.GlobalInt(CacheFlag.Name) * ctx.GlobalInt(CacheTrieFlag.Name) / 100
 	}
