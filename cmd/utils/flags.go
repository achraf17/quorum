// Copyright 2015 The go-ethereum Authors
// This file is part of go-ethereum.
//
// go-ethereum is free software: you can redistribute it and/or modify
// it under the terms of the GNU General Public License as published by
// the Free Software Foundation, either version 3 of the License, or
// (at your option) any later version.
//
// go-ethereum is distributed in the hope that it will be useful,
// but WITHOUT ANY WARRANTY; without even the implied warranty of
// MERCHANTABILITY or FITNESS FOR A PARTICULAR PURPOSE. See the
// GNU General Public License for more details.
//
// You should have received a copy of the GNU General Public License
// along with go-ethereum. If not, see <http://www.gnu.org/licenses/>.

// Package utils contains internal helper functions for go-ethereum commands.
package utils

import (
	"crypto/ecdsa"
	"encoding/json"
	"errors"
	"fmt"
	"io"
	"io/ioutil"
	"math/big"
	"net/url"
	"os"
	"path/filepath"
	"strconv"
	"strings"
	"text/tabwriter"
	"text/template"
	"time"

	"github.com/ethereum/go-ethereum/accounts"
	"github.com/ethereum/go-ethereum/accounts/keystore"
	"github.com/ethereum/go-ethereum/common"
	"github.com/ethereum/go-ethereum/common/fdlimit"
	"github.com/ethereum/go-ethereum/consensus"
	"github.com/ethereum/go-ethereum/consensus/clique"
	"github.com/ethereum/go-ethereum/consensus/ethash"
	"github.com/ethereum/go-ethereum/consensus/istanbul"
	istanbulBackend "github.com/ethereum/go-ethereum/consensus/istanbul/backend"
	"github.com/ethereum/go-ethereum/core"
	"github.com/ethereum/go-ethereum/core/rawdb"
	"github.com/ethereum/go-ethereum/core/vm"
	"github.com/ethereum/go-ethereum/crypto"
	"github.com/ethereum/go-ethereum/dashboard"
	"github.com/ethereum/go-ethereum/eth"
	"github.com/ethereum/go-ethereum/eth/downloader"
	"github.com/ethereum/go-ethereum/eth/gasprice"
	"github.com/ethereum/go-ethereum/ethdb"
	"github.com/ethereum/go-ethereum/ethstats"
	"github.com/ethereum/go-ethereum/extension"
	"github.com/ethereum/go-ethereum/graphql"
	"github.com/ethereum/go-ethereum/les"
	"github.com/ethereum/go-ethereum/log"
	"github.com/ethereum/go-ethereum/metrics"
	"github.com/ethereum/go-ethereum/metrics/influxdb"
	"github.com/ethereum/go-ethereum/miner"
	"github.com/ethereum/go-ethereum/node"
	"github.com/ethereum/go-ethereum/p2p"
	"github.com/ethereum/go-ethereum/p2p/discv5"
	"github.com/ethereum/go-ethereum/p2p/enode"
	"github.com/ethereum/go-ethereum/p2p/nat"
	"github.com/ethereum/go-ethereum/p2p/netutil"
	"github.com/ethereum/go-ethereum/params"
	"github.com/ethereum/go-ethereum/permission"
	"github.com/ethereum/go-ethereum/permission/core/types"
	"github.com/ethereum/go-ethereum/plugin"
	"github.com/ethereum/go-ethereum/private"
	"github.com/ethereum/go-ethereum/raft"
	"github.com/ethereum/go-ethereum/rpc"
	whisper "github.com/ethereum/go-ethereum/whisper/whisperv6"
	pcsclite "github.com/gballet/go-libpcsclite"
	"gopkg.in/urfave/cli.v1"
)

var (
	CommandHelpTemplate = `{{.cmd.Name}}{{if .cmd.Subcommands}} command{{end}}{{if .cmd.Flags}} [command options]{{end}} [arguments...]
{{if .cmd.Description}}{{.cmd.Description}}
{{end}}{{if .cmd.Subcommands}}
SUBCOMMANDS:
	{{range .cmd.Subcommands}}{{.Name}}{{with .ShortName}}, {{.}}{{end}}{{ "\t" }}{{.Usage}}
	{{end}}{{end}}{{if .categorizedFlags}}
{{range $idx, $categorized := .categorizedFlags}}{{$categorized.Name}} OPTIONS:
{{range $categorized.Flags}}{{"\t"}}{{.}}
{{end}}
{{end}}{{end}}`
)

func init() {
	cli.AppHelpTemplate = `{{.Name}} {{if .Flags}}[global options] {{end}}command{{if .Flags}} [command options]{{end}} [arguments...]

VERSION:
   {{.Version}}

COMMANDS:
   {{range .Commands}}{{.Name}}{{with .ShortName}}, {{.}}{{end}}{{ "\t" }}{{.Usage}}
   {{end}}{{if .Flags}}
GLOBAL OPTIONS:
   {{range .Flags}}{{.}}
   {{end}}{{end}}
`
	cli.CommandHelpTemplate = CommandHelpTemplate
	cli.HelpPrinter = printHelp
}

// NewApp creates an app with sane defaults.
func NewApp(gitCommit, gitDate, usage string) *cli.App {
	app := cli.NewApp()
	app.Name = filepath.Base(os.Args[0])
	app.Author = ""
	app.Email = ""
	app.Version = params.VersionWithCommit(gitCommit, gitDate)
	app.Usage = usage
	return app
}

func printHelp(out io.Writer, templ string, data interface{}) {
	funcMap := template.FuncMap{"join": strings.Join}
	t := template.Must(template.New("help").Funcs(funcMap).Parse(templ))
	w := tabwriter.NewWriter(out, 38, 8, 2, ' ', 0)
	err := t.Execute(w, data)
	if err != nil {
		panic(err)
	}
	w.Flush()
}

// These are all the command line flags we support.
// If you add to this list, please remember to include the
// flag in the appropriate command definition.
//
// The flags are defined here so their names and help texts
// are the same for all commands.

var (
	// General settings
	DataDirFlag = DirectoryFlag{
		Name:  "datadir",
		Usage: "Data directory for the databases and keystore",
		Value: DirectoryString(node.DefaultDataDir()),
	}
	AncientFlag = DirectoryFlag{
		Name:  "datadir.ancient",
		Usage: "Data directory for ancient chain segments (default = inside chaindata)",
	}
	KeyStoreDirFlag = DirectoryFlag{
		Name:  "keystore",
		Usage: "Directory for the keystore (default = inside the datadir)",
	}
	NoUSBFlag = cli.BoolFlag{
		Name:  "nousb",
		Usage: "Disables monitoring for and managing USB hardware wallets",
	}
	SmartCardDaemonPathFlag = cli.StringFlag{
		Name:  "pcscdpath",
		Usage: "Path to the smartcard daemon (pcscd) socket file",
		Value: pcsclite.PCSCDSockName,
	}
	NetworkIdFlag = cli.Uint64Flag{
		Name:  "networkid",
		Usage: "Network identifier (integer, 1=Frontier, 2=Morden (disused), 3=Ropsten, 4=Rinkeby)",
		Value: eth.DefaultConfig.NetworkId,
	}
	TestnetFlag = cli.BoolFlag{
		Name:  "testnet",
		Usage: "Ropsten network: pre-configured proof-of-work test network",
	}
	RinkebyFlag = cli.BoolFlag{
		Name:  "rinkeby",
		Usage: "Rinkeby network: pre-configured proof-of-authority test network",
	}
	GoerliFlag = cli.BoolFlag{
		Name:  "goerli",
		Usage: "Görli network: pre-configured proof-of-authority test network",
	}
	DeveloperFlag = cli.BoolFlag{
		Name:  "dev",
		Usage: "Ephemeral proof-of-authority network with a pre-funded developer account, mining enabled",
	}
	DeveloperPeriodFlag = cli.IntFlag{
		Name:  "dev.period",
		Usage: "Block period to use in developer mode (0 = mine only if transaction pending)",
	}
	IdentityFlag = cli.StringFlag{
		Name:  "identity",
		Usage: "Custom node name",
	}
	DocRootFlag = DirectoryFlag{
		Name:  "docroot",
		Usage: "Document Root for HTTPClient file scheme",
		Value: DirectoryString(homeDir()),
	}
	ExitWhenSyncedFlag = cli.BoolFlag{
		Name:  "exitwhensynced",
		Usage: "Exits after block synchronisation completes",
	}
	IterativeOutputFlag = cli.BoolFlag{
		Name:  "iterative",
		Usage: "Print streaming JSON iteratively, delimited by newlines",
	}
	ExcludeStorageFlag = cli.BoolFlag{
		Name:  "nostorage",
		Usage: "Exclude storage entries (save db lookups)",
	}
	IncludeIncompletesFlag = cli.BoolFlag{
		Name:  "incompletes",
		Usage: "Include accounts for which we don't have the address (missing preimage)",
	}
	ExcludeCodeFlag = cli.BoolFlag{
		Name:  "nocode",
		Usage: "Exclude contract code (save db lookups)",
	}
	defaultSyncMode = eth.DefaultConfig.SyncMode
	SyncModeFlag    = TextMarshalerFlag{
		Name:  "syncmode",
		Usage: `Blockchain sync mode ("fast", "full", or "light")`,
		Value: &defaultSyncMode,
	}
	GCModeFlag = cli.StringFlag{
		Name:  "gcmode",
		Usage: `Blockchain garbage collection mode ("full", "archive")`,
		Value: "full",
	}
	LightKDFFlag = cli.BoolFlag{
		Name:  "lightkdf",
		Usage: "Reduce key-derivation RAM & CPU usage at some expense of KDF strength",
	}
	WhitelistFlag = cli.StringFlag{
		Name:  "whitelist",
		Usage: "Comma separated block number-to-hash mappings to enforce (<number>=<hash>)",
	}
	OverrideIstanbulFlag = cli.Uint64Flag{
		Name:  "override.istanbul",
		Usage: "Manually specify Istanbul fork-block, overriding the bundled setting",
	}
	// Light server and client settings
	LightLegacyServFlag = cli.IntFlag{ // Deprecated in favor of light.serve, remove in 2021
		Name:  "lightserv",
		Usage: "Maximum percentage of time allowed for serving LES requests (deprecated, use --light.serve)",
		Value: eth.DefaultConfig.LightServ,
	}
	LightServeFlag = cli.IntFlag{
		Name:  "light.serve",
		Usage: "Maximum percentage of time allowed for serving LES requests (multi-threaded processing allows values over 100)",
		Value: eth.DefaultConfig.LightServ,
	}
	LightIngressFlag = cli.IntFlag{
		Name:  "light.ingress",
		Usage: "Incoming bandwidth limit for serving light clients (kilobytes/sec, 0 = unlimited)",
		Value: eth.DefaultConfig.LightIngress,
	}
	LightEgressFlag = cli.IntFlag{
		Name:  "light.egress",
		Usage: "Outgoing bandwidth limit for serving light clients (kilobytes/sec, 0 = unlimited)",
		Value: eth.DefaultConfig.LightEgress,
	}
	LightLegacyPeersFlag = cli.IntFlag{ // Deprecated in favor of light.maxpeers, remove in 2021
		Name:  "lightpeers",
		Usage: "Maximum number of light clients to serve, or light servers to attach to  (deprecated, use --light.maxpeers)",
		Value: eth.DefaultConfig.LightPeers,
	}
	LightMaxPeersFlag = cli.IntFlag{
		Name:  "light.maxpeers",
		Usage: "Maximum number of light clients to serve, or light servers to attach to",
		Value: eth.DefaultConfig.LightPeers,
	}
	UltraLightServersFlag = cli.StringFlag{
		Name:  "ulc.servers",
		Usage: "List of trusted ultra-light servers",
		Value: strings.Join(eth.DefaultConfig.UltraLightServers, ","),
	}
	UltraLightFractionFlag = cli.IntFlag{
		Name:  "ulc.fraction",
		Usage: "Minimum % of trusted ultra-light servers required to announce a new head",
		Value: eth.DefaultConfig.UltraLightFraction,
	}
	UltraLightOnlyAnnounceFlag = cli.BoolFlag{
		Name:  "ulc.onlyannounce",
		Usage: "Ultra light server sends announcements only",
	}
	// Dashboard settings
	DashboardEnabledFlag = cli.BoolFlag{
		Name:  "dashboard",
		Usage: "Enable the dashboard",
	}
	DashboardAddrFlag = cli.StringFlag{
		Name:  "dashboard.addr",
		Usage: "Dashboard listening interface",
		Value: dashboard.DefaultConfig.Host,
	}
	DashboardPortFlag = cli.IntFlag{
		Name:  "dashboard.host",
		Usage: "Dashboard listening port",
		Value: dashboard.DefaultConfig.Port,
	}
	DashboardRefreshFlag = cli.DurationFlag{
		Name:  "dashboard.refresh",
		Usage: "Dashboard metrics collection refresh rate",
		Value: dashboard.DefaultConfig.Refresh,
	}
	// Ethash settings
	EthashCacheDirFlag = DirectoryFlag{
		Name:  "ethash.cachedir",
		Usage: "Directory to store the ethash verification caches (default = inside the datadir)",
	}
	EthashCachesInMemoryFlag = cli.IntFlag{
		Name:  "ethash.cachesinmem",
		Usage: "Number of recent ethash caches to keep in memory (16MB each)",
		Value: eth.DefaultConfig.Ethash.CachesInMem,
	}
	EthashCachesOnDiskFlag = cli.IntFlag{
		Name:  "ethash.cachesondisk",
		Usage: "Number of recent ethash caches to keep on disk (16MB each)",
		Value: eth.DefaultConfig.Ethash.CachesOnDisk,
	}
	EthashDatasetDirFlag = DirectoryFlag{
		Name:  "ethash.dagdir",
		Usage: "Directory to store the ethash mining DAGs",
		Value: DirectoryString(eth.DefaultConfig.Ethash.DatasetDir),
	}
	EthashDatasetsInMemoryFlag = cli.IntFlag{
		Name:  "ethash.dagsinmem",
		Usage: "Number of recent ethash mining DAGs to keep in memory (1+GB each)",
		Value: eth.DefaultConfig.Ethash.DatasetsInMem,
	}
	EthashDatasetsOnDiskFlag = cli.IntFlag{
		Name:  "ethash.dagsondisk",
		Usage: "Number of recent ethash mining DAGs to keep on disk (1+GB each)",
		Value: eth.DefaultConfig.Ethash.DatasetsOnDisk,
	}
	// Transaction pool settings
	TxPoolLocalsFlag = cli.StringFlag{
		Name:  "txpool.locals",
		Usage: "Comma separated accounts to treat as locals (no flush, priority inclusion)",
	}
	TxPoolNoLocalsFlag = cli.BoolFlag{
		Name:  "txpool.nolocals",
		Usage: "Disables price exemptions for locally submitted transactions",
	}
	TxPoolJournalFlag = cli.StringFlag{
		Name:  "txpool.journal",
		Usage: "Disk journal for local transaction to survive node restarts",
		Value: core.DefaultTxPoolConfig.Journal,
	}
	TxPoolRejournalFlag = cli.DurationFlag{
		Name:  "txpool.rejournal",
		Usage: "Time interval to regenerate the local transaction journal",
		Value: core.DefaultTxPoolConfig.Rejournal,
	}
	TxPoolPriceLimitFlag = cli.Uint64Flag{
		Name:  "txpool.pricelimit",
		Usage: "Minimum gas price limit to enforce for acceptance into the pool",
		Value: eth.DefaultConfig.TxPool.PriceLimit,
	}
	TxPoolPriceBumpFlag = cli.Uint64Flag{
		Name:  "txpool.pricebump",
		Usage: "Price bump percentage to replace an already existing transaction",
		Value: eth.DefaultConfig.TxPool.PriceBump,
	}
	TxPoolAccountSlotsFlag = cli.Uint64Flag{
		Name:  "txpool.accountslots",
		Usage: "Minimum number of executable transaction slots guaranteed per account",
		Value: eth.DefaultConfig.TxPool.AccountSlots,
	}
	TxPoolGlobalSlotsFlag = cli.Uint64Flag{
		Name:  "txpool.globalslots",
		Usage: "Maximum number of executable transaction slots for all accounts",
		Value: eth.DefaultConfig.TxPool.GlobalSlots,
	}
	TxPoolAccountQueueFlag = cli.Uint64Flag{
		Name:  "txpool.accountqueue",
		Usage: "Maximum number of non-executable transaction slots permitted per account",
		Value: eth.DefaultConfig.TxPool.AccountQueue,
	}
	TxPoolGlobalQueueFlag = cli.Uint64Flag{
		Name:  "txpool.globalqueue",
		Usage: "Maximum number of non-executable transaction slots for all accounts",
		Value: eth.DefaultConfig.TxPool.GlobalQueue,
	}
	TxPoolLifetimeFlag = cli.DurationFlag{
		Name:  "txpool.lifetime",
		Usage: "Maximum amount of time non-executable transaction are queued",
		Value: eth.DefaultConfig.TxPool.Lifetime,
	}
	// Performance tuning settings
	CacheFlag = cli.IntFlag{
		Name:  "cache",
		Usage: "Megabytes of memory allocated to internal caching (default = 4096 mainnet full node, 128 light mode)",
		Value: 1024,
	}
	CacheDatabaseFlag = cli.IntFlag{
		Name:  "cache.database",
		Usage: "Percentage of cache memory allowance to use for database io",
		Value: 50,
	}
	CacheTrieFlag = cli.IntFlag{
		Name:  "cache.trie",
		Usage: "Percentage of cache memory allowance to use for trie caching (default = 25% full mode, 50% archive mode)",
		Value: 25,
	}
	CacheGCFlag = cli.IntFlag{
		Name:  "cache.gc",
		Usage: "Percentage of cache memory allowance to use for trie pruning (default = 25% full mode, 0% archive mode)",
		Value: 25,
	}
	CacheNoPrefetchFlag = cli.BoolFlag{
		Name:  "cache.noprefetch",
		Usage: "Disable heuristic state prefetch during block import (less CPU and disk IO, more time waiting for data)",
	}
	// Miner settings
	MiningEnabledFlag = cli.BoolFlag{
		Name:  "mine",
		Usage: "Enable mining",
	}
	MinerThreadsFlag = cli.IntFlag{
		Name:  "miner.threads",
		Usage: "Number of CPU threads to use for mining",
		Value: 0,
	}
	MinerLegacyThreadsFlag = cli.IntFlag{
		Name:  "minerthreads",
		Usage: "Number of CPU threads to use for mining (deprecated, use --miner.threads)",
		Value: 0,
	}
	MinerNotifyFlag = cli.StringFlag{
		Name:  "miner.notify",
		Usage: "Comma separated HTTP URL list to notify of new work packages",
	}
	MinerGasTargetFlag = cli.Uint64Flag{
		Name:  "miner.gastarget",
		Usage: "Target gas floor for mined blocks",
		Value: eth.DefaultConfig.Miner.GasFloor,
	}
	MinerLegacyGasTargetFlag = cli.Uint64Flag{
		Name:  "targetgaslimit",
		Usage: "Target gas floor for mined blocks (deprecated, use --miner.gastarget)",
		Value: eth.DefaultConfig.Miner.GasFloor,
	}
	MinerGasLimitFlag = cli.Uint64Flag{
		Name:  "miner.gaslimit",
		Usage: "Target gas ceiling for mined blocks",
		Value: eth.DefaultConfig.Miner.GasCeil,
	}
	MinerGasPriceFlag = BigFlag{
		Name:  "miner.gasprice",
		Usage: "Minimum gas price for mining a transaction",
		Value: eth.DefaultConfig.Miner.GasPrice,
	}
	MinerLegacyGasPriceFlag = BigFlag{
		Name:  "gasprice",
		Usage: "Minimum gas price for mining a transaction (deprecated, use --miner.gasprice)",
		Value: eth.DefaultConfig.Miner.GasPrice,
	}
	MinerEtherbaseFlag = cli.StringFlag{
		Name:  "miner.etherbase",
		Usage: "Public address for block mining rewards (default = first account)",
		Value: "0",
	}
	MinerLegacyEtherbaseFlag = cli.StringFlag{
		Name:  "etherbase",
		Usage: "Public address for block mining rewards (default = first account, deprecated, use --miner.etherbase)",
		Value: "0",
	}
	MinerExtraDataFlag = cli.StringFlag{
		Name:  "miner.extradata",
		Usage: "Block extra data set by the miner (default = client version)",
	}
	MinerLegacyExtraDataFlag = cli.StringFlag{
		Name:  "extradata",
		Usage: "Block extra data set by the miner (default = client version, deprecated, use --miner.extradata)",
	}
	MinerRecommitIntervalFlag = cli.DurationFlag{
		Name:  "miner.recommit",
		Usage: "Time interval to recreate the block being mined",
		Value: eth.DefaultConfig.Miner.Recommit,
	}
	MinerNoVerfiyFlag = cli.BoolFlag{
		Name:  "miner.noverify",
		Usage: "Disable remote sealing verification",
	}
	// Account settings
	UnlockedAccountFlag = cli.StringFlag{
		Name:  "unlock",
		Usage: "Comma separated list of accounts to unlock",
		Value: "",
	}
	PasswordFileFlag = cli.StringFlag{
		Name:  "password",
		Usage: "Password file to use for non-interactive password input",
		Value: "",
	}
	ExternalSignerFlag = cli.StringFlag{
		Name:  "signer",
		Usage: "External signer (url or path to ipc file)",
		Value: "",
	}
	VMEnableDebugFlag = cli.BoolFlag{
		Name:  "vmdebug",
		Usage: "Record information useful for VM and contract debugging",
	}
	InsecureUnlockAllowedFlag = cli.BoolFlag{
		Name:  "allow-insecure-unlock",
		Usage: "Allow insecure account unlocking when account-related RPCs are exposed by http",
	}
	RPCGlobalGasCap = cli.Uint64Flag{
		Name:  "rpc.gascap",
		Usage: "Sets a cap on gas that can be used in eth_call/estimateGas",
	}
	// Logging and debug settings
	EthStatsURLFlag = cli.StringFlag{
		Name:  "ethstats",
		Usage: "Reporting URL of a ethstats service (nodename:secret@host:port)",
	}
	FakePoWFlag = cli.BoolFlag{
		Name:  "fakepow",
		Usage: "Disables proof-of-work verification",
	}
	NoCompactionFlag = cli.BoolFlag{
		Name:  "nocompaction",
		Usage: "Disables db compaction after import",
	}
	// RPC Client Settings
	RPCClientToken = cli.StringFlag{
		Name:  "rpcclitoken",
		Usage: "RPC Client access token",
	}
	RPCClientTLSCert = cli.StringFlag{
		Name:  "rpcclitls.cert",
		Usage: "Server's TLS certificate PEM file on connection by client",
	}
	RPCClientTLSCaCert = cli.StringFlag{
		Name:  "rpcclitls.cacert",
		Usage: "CA certificate PEM file for provided server's TLS certificate on connection by client",
	}
	RPCClientTLSCipherSuites = cli.StringFlag{
		Name:  "rpcclitls.ciphersuites",
		Usage: "Customize supported cipher suites when using TLS connection. Value is a comma-separated cipher suite string",
	}
	RPCClientTLSInsecureSkipVerify = cli.BoolFlag{
		Name:  "rpcclitls.insecureskipverify",
		Usage: "Disable verification of server's TLS certificate on connection by client",
	}
	// RPC settings
	IPCDisabledFlag = cli.BoolFlag{
		Name:  "ipcdisable",
		Usage: "Disable the IPC-RPC server",
	}
	IPCPathFlag = DirectoryFlag{
		Name:  "ipcpath",
		Usage: "Filename for IPC socket/pipe within the datadir (explicit paths escape it)",
	}
	RPCEnabledFlag = cli.BoolFlag{
		Name:  "rpc",
		Usage: "Enable the HTTP-RPC server",
	}
	RPCListenAddrFlag = cli.StringFlag{
		Name:  "rpcaddr",
		Usage: "HTTP-RPC server listening interface",
		Value: node.DefaultHTTPHost,
	}
	RPCPortFlag = cli.IntFlag{
		Name:  "rpcport",
		Usage: "HTTP-RPC server listening port",
		Value: node.DefaultHTTPPort,
	}
	RPCCORSDomainFlag = cli.StringFlag{
		Name:  "rpccorsdomain",
		Usage: "Comma separated list of domains from which to accept cross origin requests (browser enforced)",
		Value: "",
	}
	RPCVirtualHostsFlag = cli.StringFlag{
		Name:  "rpcvhosts",
		Usage: "Comma separated list of virtual hostnames from which to accept requests (server enforced). Accepts '*' wildcard.",
		Value: strings.Join(node.DefaultConfig.HTTPVirtualHosts, ","),
	}
	RPCApiFlag = cli.StringFlag{
		Name:  "rpcapi",
		Usage: "API's offered over the HTTP-RPC interface",
		Value: "",
	}
	WSEnabledFlag = cli.BoolFlag{
		Name:  "ws",
		Usage: "Enable the WS-RPC server",
	}
	WSListenAddrFlag = cli.StringFlag{
		Name:  "wsaddr",
		Usage: "WS-RPC server listening interface",
		Value: node.DefaultWSHost,
	}
	WSPortFlag = cli.IntFlag{
		Name:  "wsport",
		Usage: "WS-RPC server listening port",
		Value: node.DefaultWSPort,
	}
	WSApiFlag = cli.StringFlag{
		Name:  "wsapi",
		Usage: "API's offered over the WS-RPC interface",
		Value: "",
	}
	WSAllowedOriginsFlag = cli.StringFlag{
		Name:  "wsorigins",
		Usage: "Origins from which to accept websockets requests",
		Value: "",
	}
	GraphQLEnabledFlag = cli.BoolFlag{
		Name:  "graphql",
		Usage: "Enable the GraphQL server",
	}
	GraphQLListenAddrFlag = cli.StringFlag{
		Name:  "graphql.addr",
		Usage: "GraphQL server listening interface",
		Value: node.DefaultGraphQLHost,
	}
	GraphQLPortFlag = cli.IntFlag{
		Name:  "graphql.port",
		Usage: "GraphQL server listening port",
		Value: node.DefaultGraphQLPort,
	}
	GraphQLCORSDomainFlag = cli.StringFlag{
		Name:  "graphql.corsdomain",
		Usage: "Comma separated list of domains from which to accept cross origin requests (browser enforced)",
		Value: "",
	}
	GraphQLVirtualHostsFlag = cli.StringFlag{
		Name:  "graphql.vhosts",
		Usage: "Comma separated list of virtual hostnames from which to accept requests (server enforced). Accepts '*' wildcard.",
		Value: strings.Join(node.DefaultConfig.GraphQLVirtualHosts, ","),
	}
	ExecFlag = cli.StringFlag{
		Name:  "exec",
		Usage: "Execute JavaScript statement",
	}
	PreloadJSFlag = cli.StringFlag{
		Name:  "preload",
		Usage: "Comma separated list of JavaScript files to preload into the console",
	}

	// Network Settings
	MaxPeersFlag = cli.IntFlag{
		Name:  "maxpeers",
		Usage: "Maximum number of network peers (network disabled if set to 0)",
		Value: node.DefaultConfig.P2P.MaxPeers,
	}
	MaxPendingPeersFlag = cli.IntFlag{
		Name:  "maxpendpeers",
		Usage: "Maximum number of pending connection attempts (defaults used if set to 0)",
		Value: node.DefaultConfig.P2P.MaxPendingPeers,
	}
	ListenPortFlag = cli.IntFlag{
		Name:  "port",
		Usage: "Network listening port",
		Value: 30303,
	}
	BootnodesFlag = cli.StringFlag{
		Name:  "bootnodes",
		Usage: "Comma separated enode URLs for P2P discovery bootstrap (set v4+v5 instead for light servers)",
		Value: "",
	}
	BootnodesV4Flag = cli.StringFlag{
		Name:  "bootnodesv4",
		Usage: "Comma separated enode URLs for P2P v4 discovery bootstrap (light server, full nodes)",
		Value: "",
	}
	BootnodesV5Flag = cli.StringFlag{
		Name:  "bootnodesv5",
		Usage: "Comma separated enode URLs for P2P v5 discovery bootstrap (light server, light nodes)",
		Value: "",
	}
	NodeKeyFileFlag = cli.StringFlag{
		Name:  "nodekey",
		Usage: "P2P node key file",
	}
	NodeKeyHexFlag = cli.StringFlag{
		Name:  "nodekeyhex",
		Usage: "P2P node key as hex (for testing)",
	}
	NATFlag = cli.StringFlag{
		Name:  "nat",
		Usage: "NAT port mapping mechanism (any|none|upnp|pmp|extip:<IP>)",
		Value: "any",
	}
	NoDiscoverFlag = cli.BoolFlag{
		Name:  "nodiscover",
		Usage: "Disables the peer discovery mechanism (manual peer addition)",
	}
	DiscoveryV5Flag = cli.BoolFlag{
		Name:  "v5disc",
		Usage: "Enables the experimental RLPx V5 (Topic Discovery) mechanism",
	}
	NetrestrictFlag = cli.StringFlag{
		Name:  "netrestrict",
		Usage: "Restricts network communication to the given IP networks (CIDR masks)",
	}

	// ATM the url is left to the user and deployment to
	JSpathFlag = cli.StringFlag{
		Name:  "jspath",
		Usage: "JavaScript root path for `loadScript`",
		Value: ".",
	}

	// Gas price oracle settings
	GpoBlocksFlag = cli.IntFlag{
		Name:  "gpoblocks",
		Usage: "Number of recent blocks to check for gas prices",
		Value: eth.DefaultConfig.GPO.Blocks,
	}
	GpoPercentileFlag = cli.IntFlag{
		Name:  "gpopercentile",
		Usage: "Suggested gas price is the given percentile of a set of recent transaction gas prices",
		Value: eth.DefaultConfig.GPO.Percentile,
	}
	WhisperEnabledFlag = cli.BoolFlag{
		Name:  "shh",
		Usage: "Enable Whisper",
	}
	WhisperMaxMessageSizeFlag = cli.IntFlag{
		Name:  "shh.maxmessagesize",
		Usage: "Max message size accepted",
		Value: int(whisper.DefaultMaxMessageSize),
	}
	WhisperMinPOWFlag = cli.Float64Flag{
		Name:  "shh.pow",
		Usage: "Minimum POW accepted",
		Value: whisper.DefaultMinimumPoW,
	}
	WhisperRestrictConnectionBetweenLightClientsFlag = cli.BoolFlag{
		Name:  "shh.restrict-light",
		Usage: "Restrict connection between two whisper light clients",
	}

	// Metrics flags
	MetricsEnabledFlag = cli.BoolFlag{
		Name:  "metrics",
		Usage: "Enable metrics collection and reporting",
	}
	MetricsEnabledExpensiveFlag = cli.BoolFlag{
		Name:  "metrics.expensive",
		Usage: "Enable expensive metrics collection and reporting",
	}
	MetricsEnableInfluxDBFlag = cli.BoolFlag{
		Name:  "metrics.influxdb",
		Usage: "Enable metrics export/push to an external InfluxDB database",
	}
	MetricsInfluxDBEndpointFlag = cli.StringFlag{
		Name:  "metrics.influxdb.endpoint",
		Usage: "InfluxDB API endpoint to report metrics to",
		Value: "http://localhost:8086",
	}
	MetricsInfluxDBDatabaseFlag = cli.StringFlag{
		Name:  "metrics.influxdb.database",
		Usage: "InfluxDB database name to push reported metrics to",
		Value: "geth",
	}
	MetricsInfluxDBUsernameFlag = cli.StringFlag{
		Name:  "metrics.influxdb.username",
		Usage: "Username to authorize access to the database",
		Value: "test",
	}
	MetricsInfluxDBPasswordFlag = cli.StringFlag{
		Name:  "metrics.influxdb.password",
		Usage: "Password to authorize access to the database",
		Value: "test",
	}
	// Tags are part of every measurement sent to InfluxDB. Queries on tags are faster in InfluxDB.
	// For example `host` tag could be used so that we can group all nodes and average a measurement
	// across all of them, but also so that we can select a specific node and inspect its measurements.
	// https://docs.influxdata.com/influxdb/v1.4/concepts/key_concepts/#tag-key
	MetricsInfluxDBTagsFlag = cli.StringFlag{
		Name:  "metrics.influxdb.tags",
		Usage: "Comma-separated InfluxDB tags (key/values) attached to all measurements",
		Value: "host=localhost",
	}

	EWASMInterpreterFlag = cli.StringFlag{
		Name:  "vm.ewasm",
		Usage: "External ewasm configuration (default = built-in interpreter)",
		Value: "",
	}
	EVMInterpreterFlag = cli.StringFlag{
		Name:  "vm.evm",
		Usage: "External EVM configuration (default = built-in interpreter)",
		Value: "",
	}

	// Quorum - added configurable call timeout for execution of calls
	EVMCallTimeOutFlag = cli.IntFlag{
		Name:  "vm.calltimeout",
		Usage: "Timeout duration in seconds for message call execution without creating a transaction. Value 0 means no timeout.",
		Value: 5,
	}

	// Quorum
	// immutability threshold which can be passed as a parameter at geth start
	QuorumImmutabilityThreshold = cli.IntFlag{
		Name:  "immutabilitythreshold",
		Usage: "overrides the default immutability threshold for Quorum nodes. Its the threshold beyond which block data will be moved to ancient db",
		Value: 3162240,
	}
	// Raft flags
	RaftModeFlag = cli.BoolFlag{
		Name:  "raft",
		Usage: "If enabled, uses Raft instead of Quorum Chain for consensus",
	}
	RaftBlockTimeFlag = cli.IntFlag{
		Name:  "raftblocktime",
		Usage: "Amount of time between raft block creations in milliseconds",
		Value: 50,
	}
	RaftJoinExistingFlag = cli.IntFlag{
		Name:  "raftjoinexisting",
		Usage: "The raft ID to assume when joining an pre-existing cluster",
		Value: 0,
	}

	EmitCheckpointsFlag = cli.BoolFlag{
		Name:  "emitcheckpoints",
		Usage: "If enabled, emit specially formatted logging checkpoints",
	}
	RaftPortFlag = cli.IntFlag{
		Name:  "raftport",
		Usage: "The port to bind for the raft transport",
		Value: 50400,
	}
	RaftDNSEnabledFlag = cli.BoolFlag{
		Name:  "raftdnsenable",
		Usage: "Enable DNS resolution of peers",
	}

	// Permission
	EnableNodePermissionFlag = cli.BoolFlag{
		Name:  "permissioned",
		Usage: "If enabled, the node will allow only a defined list of nodes to connect",
	}
	AllowedFutureBlockTimeFlag = cli.Uint64Flag{
		Name:  "allowedfutureblocktime",
		Usage: "Max time (in seconds) from current time allowed for blocks, before they're considered future blocks",
		Value: 0,
	}
	// Plugins settings
	PluginSettingsFlag = cli.StringFlag{
		Name:  "plugins",
		Usage: "The URI of configuration which describes plugins being used. E.g.: file:///opt/geth/plugins.json",
	}
	PluginLocalVerifyFlag = cli.BoolFlag{
		Name:  "plugins.localverify",
		Usage: "If enabled, verify plugin integrity from local file system. This requires plugin signature file and PGP public key file to be available",
	}
	PluginPublicKeyFlag = cli.StringFlag{
		Name:  "plugins.publickey",
		Usage: fmt.Sprintf("The URI of PGP public key for local plugin verification. E.g.: file:///opt/geth/pubkey.pgp.asc. This flag is only valid if --%s is set (default = file:///<pluginBaseDir>/%s)", PluginLocalVerifyFlag.Name, plugin.DefaultPublicKeyFile),
	}
	PluginSkipVerifyFlag = cli.BoolFlag{
		Name:  "plugins.skipverify",
		Usage: "If enabled, plugin integrity is NOT verified",
	}
	// account plugin flags
	AccountPluginNewAccountConfigFlag = cli.StringFlag{
		Name:  "plugins.account.config",
		Usage: "Value will be passed to an account plugin if being used.  See the account plugin implementation's documentation for further details",
	}
	// Istanbul settings
	IstanbulRequestTimeoutFlag = cli.Uint64Flag{
		Name:  "istanbul.requesttimeout",
		Usage: "Timeout for each Istanbul round in milliseconds",
		Value: eth.DefaultConfig.Istanbul.RequestTimeout,
	}
	IstanbulBlockPeriodFlag = cli.Uint64Flag{
		Name:  "istanbul.blockperiod",
		Usage: "Default minimum difference between two consecutive block's timestamps in seconds",
		Value: eth.DefaultConfig.Istanbul.BlockPeriod,
	}
<<<<<<< HEAD

	// Quorum Private Transaction Manager connection options
	QuorumPTMUnixSocketFlag = DirectoryFlag{
		Name:  "ptm.socket",
		Usage: "Path to the ipc file when using unix domain socket for the private transaction manager connection",
	}
	QuorumPTMUrlFlag = cli.StringFlag{
		Name:  "ptm.url",
		Usage: "URL when using http connection to private transaction manager",
	}
	QuorumPTMTimeoutFlag = cli.UintFlag{
		Name:  "ptm.timeout",
		Usage: "Timeout (seconds) for the private transaction manager connection. Zero value means timeout disabled.",
	}
	QuorumPTMDialTimeoutFlag = cli.UintFlag{
		Name:  "ptm.dialtimeout",
		Usage: "Dial timeout (seconds) for the private transaction manager connection. Zero value means timeout disabled.",
	}
	QuorumPTMHttpIdleTimeoutFlag = cli.UintFlag{
		Name:  "ptm.http.idletimeout",
		Usage: "Idle timeout (seconds) for the private transaction manager connection. Zero value means timeout disabled.",
	}
	QuorumPTMHttpWriteBufferSizeFlag = cli.IntFlag{
		Name:  "ptm.http.writebuffersize",
		Usage: "Size of the write buffer (bytes) for the private transaction manager connection. Zero value uses http.Transport default.",
	}
	QuorumPTMHttpReadBufferSizeFlag = cli.IntFlag{
		Name:  "ptm.http.readbuffersize",
		Usage: "Size of the read buffer (bytes) for the private transaction manager connection. Zero value uses http.Transport default.",
	}
	QuorumPTMTlsModeFlag = cli.StringFlag{
		Name:  "ptm.tls.mode",
		Usage: `If "off" then TLS disabled (default). If "strict" then will use TLS for http connection to private transaction manager`,
	}
	QuorumPTMTlsRootCaFlag = DirectoryFlag{
		Name:  "ptm.tls.rootca",
		Usage: "Path to file containing root CA certificate for TLS connection to private transaction manager (defaults to host's certificates)",
	}
	QuorumPTMTlsClientCertFlag = DirectoryFlag{
		Name:  "ptm.tls.clientcert",
		Usage: "Path to file containing client certificate (or chain of certs) for TLS connection to private transaction manager",
	}
	QuorumPTMTlsClientKeyFlag = DirectoryFlag{
		Name:  "ptm.tls.clientkey",
		Usage: "Path to file containing client's private key for TLS connection to private transaction manager",
	}
	QuorumPTMTlsInsecureSkipVerify = cli.BoolFlag{
		Name:  "ptm.tls.insecureskipverify",
		Usage: "Disable verification of server's TLS certificate on connection to private transaction manager",
=======
	// Multitenancy setting
	MultitenancyFlag = cli.BoolFlag{
		Name:  "multitenancy",
		Usage: "Enable multitenancy support for this node. This requires RPC Security Plugin to also be configured.",
>>>>>>> 8bd0643a
	}
)

// MakeDataDir retrieves the currently requested data directory, terminating
// if none (or the empty string) is specified. If the node is starting a testnet,
// the a subdirectory of the specified datadir will be used.
func MakeDataDir(ctx *cli.Context) string {
	if path := ctx.GlobalString(DataDirFlag.Name); path != "" {
		if ctx.GlobalBool(TestnetFlag.Name) {
			return filepath.Join(path, "testnet")
		}
		if ctx.GlobalBool(RinkebyFlag.Name) {
			return filepath.Join(path, "rinkeby")
		}
		if ctx.GlobalBool(GoerliFlag.Name) {
			return filepath.Join(path, "goerli")
		}
		return path
	}
	Fatalf("Cannot determine default data directory, please set manually (--datadir)")
	return ""
}

// setNodeKey creates a node key from set command line flags, either loading it
// from a file or as a specified hex value. If neither flags were provided, this
// method returns nil and an emphemeral key is to be generated.
func setNodeKey(ctx *cli.Context, cfg *p2p.Config) {
	var (
		hex  = ctx.GlobalString(NodeKeyHexFlag.Name)
		file = ctx.GlobalString(NodeKeyFileFlag.Name)
		key  *ecdsa.PrivateKey
		err  error
	)
	switch {
	case file != "" && hex != "":
		Fatalf("Options %q and %q are mutually exclusive", NodeKeyFileFlag.Name, NodeKeyHexFlag.Name)
	case file != "":
		if key, err = crypto.LoadECDSA(file); err != nil {
			Fatalf("Option %q: %v", NodeKeyFileFlag.Name, err)
		}
		cfg.PrivateKey = key
	case hex != "":
		if key, err = crypto.HexToECDSA(hex); err != nil {
			Fatalf("Option %q: %v", NodeKeyHexFlag.Name, err)
		}
		cfg.PrivateKey = key
	}
}

// setNodeUserIdent creates the user identifier from CLI flags.
func setNodeUserIdent(ctx *cli.Context, cfg *node.Config) {
	if identity := ctx.GlobalString(IdentityFlag.Name); len(identity) > 0 {
		cfg.UserIdent = identity
	}
}

// setBootstrapNodes creates a list of bootstrap nodes from the command line
// flags, reverting to pre-configured ones if none have been specified.
func setBootstrapNodes(ctx *cli.Context, cfg *p2p.Config) {
	urls := params.MainnetBootnodes
	switch {
	case ctx.GlobalIsSet(BootnodesFlag.Name) || ctx.GlobalIsSet(BootnodesV4Flag.Name):
		if ctx.GlobalIsSet(BootnodesV4Flag.Name) {
			urls = strings.Split(ctx.GlobalString(BootnodesV4Flag.Name), ",")
		} else {
			urls = strings.Split(ctx.GlobalString(BootnodesFlag.Name), ",")
		}
	case ctx.GlobalBool(TestnetFlag.Name):
		urls = params.TestnetBootnodes
	case ctx.GlobalBool(RinkebyFlag.Name):
		urls = params.RinkebyBootnodes
	case ctx.GlobalBool(GoerliFlag.Name):
		urls = params.GoerliBootnodes
	case cfg.BootstrapNodes != nil:
		return // already set, don't apply defaults.
	}

	cfg.BootstrapNodes = make([]*enode.Node, 0, len(urls))
	for _, url := range urls {
		if url != "" {
			node, err := enode.Parse(enode.ValidSchemes, url)
			if err != nil {
				log.Crit("Bootstrap URL invalid", "enode", url, "err", err)
				continue
			}
			cfg.BootstrapNodes = append(cfg.BootstrapNodes, node)
		}
	}
}

// setBootstrapNodesV5 creates a list of bootstrap nodes from the command line
// flags, reverting to pre-configured ones if none have been specified.
func setBootstrapNodesV5(ctx *cli.Context, cfg *p2p.Config) {
	urls := params.DiscoveryV5Bootnodes
	switch {
	case ctx.GlobalIsSet(BootnodesFlag.Name) || ctx.GlobalIsSet(BootnodesV5Flag.Name):
		if ctx.GlobalIsSet(BootnodesV5Flag.Name) {
			urls = strings.Split(ctx.GlobalString(BootnodesV5Flag.Name), ",")
		} else {
			urls = strings.Split(ctx.GlobalString(BootnodesFlag.Name), ",")
		}
	case ctx.GlobalBool(RinkebyFlag.Name):
		urls = params.RinkebyBootnodes
	case ctx.GlobalBool(GoerliFlag.Name):
		urls = params.GoerliBootnodes
	case cfg.BootstrapNodesV5 != nil:
		return // already set, don't apply defaults.
	}

	cfg.BootstrapNodesV5 = make([]*discv5.Node, 0, len(urls))
	for _, url := range urls {
		if url != "" {
			node, err := discv5.ParseNode(url)
			if err != nil {
				log.Error("Bootstrap URL invalid", "enode", url, "err", err)
				continue
			}
			cfg.BootstrapNodesV5 = append(cfg.BootstrapNodesV5, node)
		}
	}
}

// setListenAddress creates a TCP listening address string from set command
// line flags.
func setListenAddress(ctx *cli.Context, cfg *p2p.Config) {
	if ctx.GlobalIsSet(ListenPortFlag.Name) {
		cfg.ListenAddr = fmt.Sprintf(":%d", ctx.GlobalInt(ListenPortFlag.Name))
	}
}

// setNAT creates a port mapper from command line flags.
func setNAT(ctx *cli.Context, cfg *p2p.Config) {
	if ctx.GlobalIsSet(NATFlag.Name) {
		natif, err := nat.Parse(ctx.GlobalString(NATFlag.Name))
		if err != nil {
			Fatalf("Option %s: %v", NATFlag.Name, err)
		}
		cfg.NAT = natif
	}
}

// splitAndTrim splits input separated by a comma
// and trims excessive white space from the substrings.
func splitAndTrim(input string) []string {
	result := strings.Split(input, ",")
	for i, r := range result {
		result[i] = strings.TrimSpace(r)
	}
	return result
}

// setHTTP creates the HTTP RPC listener interface string from the set
// command line flags, returning empty if the HTTP endpoint is disabled.
func setHTTP(ctx *cli.Context, cfg *node.Config) {
	if ctx.GlobalBool(RPCEnabledFlag.Name) && cfg.HTTPHost == "" {
		cfg.HTTPHost = "127.0.0.1"
		if ctx.GlobalIsSet(RPCListenAddrFlag.Name) {
			cfg.HTTPHost = ctx.GlobalString(RPCListenAddrFlag.Name)
		}
	}
	if ctx.GlobalIsSet(RPCPortFlag.Name) {
		cfg.HTTPPort = ctx.GlobalInt(RPCPortFlag.Name)
	}
	if ctx.GlobalIsSet(RPCCORSDomainFlag.Name) {
		cfg.HTTPCors = splitAndTrim(ctx.GlobalString(RPCCORSDomainFlag.Name))
	}
	if ctx.GlobalIsSet(RPCApiFlag.Name) {
		cfg.HTTPModules = splitAndTrim(ctx.GlobalString(RPCApiFlag.Name))
	}
	if ctx.GlobalIsSet(RPCVirtualHostsFlag.Name) {
		cfg.HTTPVirtualHosts = splitAndTrim(ctx.GlobalString(RPCVirtualHostsFlag.Name))
	}
}

// setGraphQL creates the GraphQL listener interface string from the set
// command line flags, returning empty if the GraphQL endpoint is disabled.
func setGraphQL(ctx *cli.Context, cfg *node.Config) {
	if ctx.GlobalBool(GraphQLEnabledFlag.Name) && cfg.GraphQLHost == "" {
		cfg.GraphQLHost = "127.0.0.1"
		if ctx.GlobalIsSet(GraphQLListenAddrFlag.Name) {
			cfg.GraphQLHost = ctx.GlobalString(GraphQLListenAddrFlag.Name)
		}
	}
	cfg.GraphQLPort = ctx.GlobalInt(GraphQLPortFlag.Name)
	if ctx.GlobalIsSet(GraphQLCORSDomainFlag.Name) {
		cfg.GraphQLCors = splitAndTrim(ctx.GlobalString(GraphQLCORSDomainFlag.Name))
	}
	if ctx.GlobalIsSet(GraphQLVirtualHostsFlag.Name) {
		cfg.GraphQLVirtualHosts = splitAndTrim(ctx.GlobalString(GraphQLVirtualHostsFlag.Name))
	}
}

// setWS creates the WebSocket RPC listener interface string from the set
// command line flags, returning empty if the HTTP endpoint is disabled.
func setWS(ctx *cli.Context, cfg *node.Config) {
	if ctx.GlobalBool(WSEnabledFlag.Name) && cfg.WSHost == "" {
		cfg.WSHost = "127.0.0.1"
		if ctx.GlobalIsSet(WSListenAddrFlag.Name) {
			cfg.WSHost = ctx.GlobalString(WSListenAddrFlag.Name)
		}
	}
	if ctx.GlobalIsSet(WSPortFlag.Name) {
		cfg.WSPort = ctx.GlobalInt(WSPortFlag.Name)
	}
	if ctx.GlobalIsSet(WSAllowedOriginsFlag.Name) {
		cfg.WSOrigins = splitAndTrim(ctx.GlobalString(WSAllowedOriginsFlag.Name))
	}
	if ctx.GlobalIsSet(WSApiFlag.Name) {
		cfg.WSModules = splitAndTrim(ctx.GlobalString(WSApiFlag.Name))
	}
}

// setIPC creates an IPC path configuration from the set command line flags,
// returning an empty string if IPC was explicitly disabled, or the set path.
func setIPC(ctx *cli.Context, cfg *node.Config) {
	CheckExclusive(ctx, IPCDisabledFlag, IPCPathFlag)
	switch {
	case ctx.GlobalBool(IPCDisabledFlag.Name):
		cfg.IPCPath = ""
	case ctx.GlobalIsSet(IPCPathFlag.Name):
		cfg.IPCPath = ctx.GlobalString(IPCPathFlag.Name)
	}
}

// setLes configures the les server and ultra light client settings from the command line flags.
func setLes(ctx *cli.Context, cfg *eth.Config) {
	if ctx.GlobalIsSet(LightLegacyServFlag.Name) {
		cfg.LightServ = ctx.GlobalInt(LightLegacyServFlag.Name)
	}
	if ctx.GlobalIsSet(LightServeFlag.Name) {
		cfg.LightServ = ctx.GlobalInt(LightServeFlag.Name)
	}
	if ctx.GlobalIsSet(LightIngressFlag.Name) {
		cfg.LightIngress = ctx.GlobalInt(LightIngressFlag.Name)
	}
	if ctx.GlobalIsSet(LightEgressFlag.Name) {
		cfg.LightEgress = ctx.GlobalInt(LightEgressFlag.Name)
	}
	if ctx.GlobalIsSet(LightLegacyPeersFlag.Name) {
		cfg.LightPeers = ctx.GlobalInt(LightLegacyPeersFlag.Name)
	}
	if ctx.GlobalIsSet(LightMaxPeersFlag.Name) {
		cfg.LightPeers = ctx.GlobalInt(LightMaxPeersFlag.Name)
	}
	if ctx.GlobalIsSet(UltraLightServersFlag.Name) {
		cfg.UltraLightServers = strings.Split(ctx.GlobalString(UltraLightServersFlag.Name), ",")
	}
	if ctx.GlobalIsSet(UltraLightFractionFlag.Name) {
		cfg.UltraLightFraction = ctx.GlobalInt(UltraLightFractionFlag.Name)
	}
	if cfg.UltraLightFraction <= 0 && cfg.UltraLightFraction > 100 {
		log.Error("Ultra light fraction is invalid", "had", cfg.UltraLightFraction, "updated", eth.DefaultConfig.UltraLightFraction)
		cfg.UltraLightFraction = eth.DefaultConfig.UltraLightFraction
	}
	if ctx.GlobalIsSet(UltraLightOnlyAnnounceFlag.Name) {
		cfg.UltraLightOnlyAnnounce = ctx.GlobalBool(UltraLightOnlyAnnounceFlag.Name)
	}
}

// makeDatabaseHandles raises out the number of allowed file handles per process
// for Geth and returns half of the allowance to assign to the database.
func makeDatabaseHandles() int {
	limit, err := fdlimit.Maximum()
	if err != nil {
		Fatalf("Failed to retrieve file descriptor allowance: %v", err)
	}
	raised, err := fdlimit.Raise(uint64(limit))
	if err != nil {
		Fatalf("Failed to raise file descriptor allowance: %v", err)
	}
	return int(raised / 2) // Leave half for networking and other stuff
}

// MakeAddress converts an account specified directly as a hex encoded string or
// a key index in the key store to an internal account representation.
func MakeAddress(ks *keystore.KeyStore, account string) (accounts.Account, error) {
	// If the specified account is a valid address, return it
	if common.IsHexAddress(account) {
		return accounts.Account{Address: common.HexToAddress(account)}, nil
	}
	// Otherwise try to interpret the account as a keystore index
	index, err := strconv.Atoi(account)
	if err != nil || index < 0 {
		return accounts.Account{}, fmt.Errorf("invalid account address or index %q", account)
	}
	log.Warn("-------------------------------------------------------------------")
	log.Warn("Referring to accounts by order in the keystore folder is dangerous!")
	log.Warn("This functionality is deprecated and will be removed in the future!")
	log.Warn("Please use explicit addresses! (can search via `geth account list`)")
	log.Warn("-------------------------------------------------------------------")

	accs := ks.Accounts()
	if len(accs) <= index {
		return accounts.Account{}, fmt.Errorf("index %d higher than number of accounts %d", index, len(accs))
	}
	return accs[index], nil
}

// setEtherbase retrieves the etherbase either from the directly specified
// command line flags or from the keystore if CLI indexed.
func setEtherbase(ctx *cli.Context, ks *keystore.KeyStore, cfg *eth.Config) {
	// Extract the current etherbase, new flag overriding legacy one
	var etherbase string
	if ctx.GlobalIsSet(MinerLegacyEtherbaseFlag.Name) {
		etherbase = ctx.GlobalString(MinerLegacyEtherbaseFlag.Name)
	}
	if ctx.GlobalIsSet(MinerEtherbaseFlag.Name) {
		etherbase = ctx.GlobalString(MinerEtherbaseFlag.Name)
	}
	// Convert the etherbase into an address and configure it
	if etherbase != "" {
		if ks != nil {
			account, err := MakeAddress(ks, etherbase)
			if err != nil {
				Fatalf("Invalid miner etherbase: %v", err)
			}
			cfg.Miner.Etherbase = account.Address
		} else {
			Fatalf("No etherbase configured")
		}
	}
}

// MakePasswordList reads password lines from the file specified by the global --password flag.
func MakePasswordList(ctx *cli.Context) []string {
	path := ctx.GlobalString(PasswordFileFlag.Name)
	if path == "" {
		return nil
	}
	text, err := ioutil.ReadFile(path)
	if err != nil {
		Fatalf("Failed to read password file: %v", err)
	}
	lines := strings.Split(string(text), "\n")
	// Sanitise DOS line endings.
	for i := range lines {
		lines[i] = strings.TrimRight(lines[i], "\r")
	}
	return lines
}

func SetP2PConfig(ctx *cli.Context, cfg *p2p.Config) {
	setNodeKey(ctx, cfg)
	setNAT(ctx, cfg)
	setListenAddress(ctx, cfg)
	setBootstrapNodes(ctx, cfg)
	setBootstrapNodesV5(ctx, cfg)

	lightClient := ctx.GlobalString(SyncModeFlag.Name) == "light"
	lightServer := (ctx.GlobalInt(LightLegacyServFlag.Name) != 0 || ctx.GlobalInt(LightServeFlag.Name) != 0)

	lightPeers := ctx.GlobalInt(LightLegacyPeersFlag.Name)
	if ctx.GlobalIsSet(LightMaxPeersFlag.Name) {
		lightPeers = ctx.GlobalInt(LightMaxPeersFlag.Name)
	}
	if lightClient && !ctx.GlobalIsSet(LightLegacyPeersFlag.Name) && !ctx.GlobalIsSet(LightMaxPeersFlag.Name) {
		// dynamic default - for clients we use 1/10th of the default for servers
		lightPeers /= 10
	}

	if ctx.GlobalIsSet(MaxPeersFlag.Name) {
		cfg.MaxPeers = ctx.GlobalInt(MaxPeersFlag.Name)
		if lightServer && !ctx.GlobalIsSet(LightLegacyPeersFlag.Name) && !ctx.GlobalIsSet(LightMaxPeersFlag.Name) {
			cfg.MaxPeers += lightPeers
		}
	} else {
		if lightServer {
			cfg.MaxPeers += lightPeers
		}
		if lightClient && (ctx.GlobalIsSet(LightLegacyPeersFlag.Name) || ctx.GlobalIsSet(LightMaxPeersFlag.Name)) && cfg.MaxPeers < lightPeers {
			cfg.MaxPeers = lightPeers
		}
	}
	if !(lightClient || lightServer) {
		lightPeers = 0
	}
	ethPeers := cfg.MaxPeers - lightPeers
	if lightClient {
		ethPeers = 0
	}
	log.Info("Maximum peer count", "ETH", ethPeers, "LES", lightPeers, "total", cfg.MaxPeers)

	if ctx.GlobalIsSet(MaxPendingPeersFlag.Name) {
		cfg.MaxPendingPeers = ctx.GlobalInt(MaxPendingPeersFlag.Name)
	}
	if ctx.GlobalIsSet(NoDiscoverFlag.Name) || lightClient {
		cfg.NoDiscovery = true
	}

	// if we're running a light client or server, force enable the v5 peer discovery
	// unless it is explicitly disabled with --nodiscover note that explicitly specifying
	// --v5disc overrides --nodiscover, in which case the later only disables v4 discovery
	forceV5Discovery := (lightClient || lightServer) && !ctx.GlobalBool(NoDiscoverFlag.Name)
	if ctx.GlobalIsSet(DiscoveryV5Flag.Name) {
		cfg.DiscoveryV5 = ctx.GlobalBool(DiscoveryV5Flag.Name)
	} else if forceV5Discovery {
		cfg.DiscoveryV5 = true
	}

	if netrestrict := ctx.GlobalString(NetrestrictFlag.Name); netrestrict != "" {
		list, err := netutil.ParseNetlist(netrestrict)
		if err != nil {
			Fatalf("Option %q: %v", NetrestrictFlag.Name, err)
		}
		cfg.NetRestrict = list
	}

	if ctx.GlobalBool(DeveloperFlag.Name) {
		// --dev mode can't use p2p networking.
		cfg.MaxPeers = 0
		cfg.ListenAddr = ":0"
		cfg.NoDiscovery = true
		cfg.DiscoveryV5 = false
	}
}

// SetNodeConfig applies node-related command line flags to the config.
func SetNodeConfig(ctx *cli.Context, cfg *node.Config) {
	SetP2PConfig(ctx, &cfg.P2P)
	setIPC(ctx, cfg)
	setHTTP(ctx, cfg)
	setGraphQL(ctx, cfg)
	setWS(ctx, cfg)
	setNodeUserIdent(ctx, cfg)
	setDataDir(ctx, cfg)
	setSmartCard(ctx, cfg)

	if ctx.GlobalIsSet(ExternalSignerFlag.Name) {
		cfg.ExternalSigner = ctx.GlobalString(ExternalSignerFlag.Name)
	}

	if ctx.GlobalIsSet(KeyStoreDirFlag.Name) {
		cfg.KeyStoreDir = ctx.GlobalString(KeyStoreDirFlag.Name)
	}
	if ctx.GlobalIsSet(LightKDFFlag.Name) {
		cfg.UseLightweightKDF = ctx.GlobalBool(LightKDFFlag.Name)
	}
	if ctx.GlobalIsSet(NoUSBFlag.Name) {
		cfg.NoUSB = ctx.GlobalBool(NoUSBFlag.Name)
	}
	if ctx.GlobalIsSet(InsecureUnlockAllowedFlag.Name) {
		cfg.InsecureUnlockAllowed = ctx.GlobalBool(InsecureUnlockAllowedFlag.Name)
	}

	// Quorum
	if ctx.GlobalIsSet(EnableNodePermissionFlag.Name) {
		cfg.EnableNodePermission = ctx.GlobalBool(EnableNodePermissionFlag.Name)
	}

}

func setSmartCard(ctx *cli.Context, cfg *node.Config) {
	// Skip enabling smartcards if no path is set
	path := ctx.GlobalString(SmartCardDaemonPathFlag.Name)
	if path == "" {
		return
	}
	// Sanity check that the smartcard path is valid
	fi, err := os.Stat(path)
	if err != nil {
		log.Info("Smartcard socket not found, disabling", "err", err)
		return
	}
	if fi.Mode()&os.ModeType != os.ModeSocket {
		log.Error("Invalid smartcard daemon path", "path", path, "type", fi.Mode().String())
		return
	}
	// Smartcard daemon path exists and is a socket, enable it
	cfg.SmartCardDaemonPath = path
}

func setDataDir(ctx *cli.Context, cfg *node.Config) {
	switch {
	case ctx.GlobalIsSet(DataDirFlag.Name):
		cfg.DataDir = ctx.GlobalString(DataDirFlag.Name)
	case ctx.GlobalBool(DeveloperFlag.Name):
		cfg.DataDir = "" // unless explicitly requested, use memory databases
	case ctx.GlobalBool(TestnetFlag.Name) && cfg.DataDir == node.DefaultDataDir():
		cfg.DataDir = filepath.Join(node.DefaultDataDir(), "testnet")
	case ctx.GlobalBool(RinkebyFlag.Name) && cfg.DataDir == node.DefaultDataDir():
		cfg.DataDir = filepath.Join(node.DefaultDataDir(), "rinkeby")
	case ctx.GlobalBool(GoerliFlag.Name) && cfg.DataDir == node.DefaultDataDir():
		cfg.DataDir = filepath.Join(node.DefaultDataDir(), "goerli")
	}
	if err := SetPlugins(ctx, cfg); err != nil {
		Fatalf(err.Error())
	}
}

// Quorum
//
// Read plugin settings from --plugins flag. Overwrite settings defined in --config if any
func SetPlugins(ctx *cli.Context, cfg *node.Config) error {
	if ctx.GlobalIsSet(PluginSettingsFlag.Name) {
		// validate flag combination
		if ctx.GlobalBool(PluginSkipVerifyFlag.Name) && ctx.GlobalBool(PluginLocalVerifyFlag.Name) {
			return fmt.Errorf("only --%s or --%s must be set", PluginSkipVerifyFlag.Name, PluginLocalVerifyFlag.Name)
		}
		if !ctx.GlobalBool(PluginLocalVerifyFlag.Name) && ctx.GlobalIsSet(PluginPublicKeyFlag.Name) {
			return fmt.Errorf("--%s is required for setting --%s", PluginLocalVerifyFlag.Name, PluginPublicKeyFlag.Name)
		}
		pluginSettingsURL, err := url.Parse(ctx.GlobalString(PluginSettingsFlag.Name))
		if err != nil {
			return fmt.Errorf("plugins: Invalid URL for --%s due to %s", PluginSettingsFlag.Name, err)
		}
		var pluginSettings plugin.Settings
		r, err := urlReader(pluginSettingsURL)
		if err != nil {
			return fmt.Errorf("plugins: unable to create reader due to %s", err)
		}
		defer func() {
			_ = r.Close()
		}()
		if err := json.NewDecoder(r).Decode(&pluginSettings); err != nil {
			return fmt.Errorf("plugins: unable to parse settings due to %s", err)
		}
		pluginSettings.SetDefaults()
		cfg.Plugins = &pluginSettings
	}
	return nil
}

func urlReader(u *url.URL) (io.ReadCloser, error) {
	s := u.Scheme
	switch s {
	case "file":
		return os.Open(filepath.Join(u.Host, u.Path))
	}
	return nil, fmt.Errorf("unsupported scheme %s", s)
}

func setGPO(ctx *cli.Context, cfg *gasprice.Config) {
	if ctx.GlobalIsSet(GpoBlocksFlag.Name) {
		cfg.Blocks = ctx.GlobalInt(GpoBlocksFlag.Name)
	}
	if ctx.GlobalIsSet(GpoPercentileFlag.Name) {
		cfg.Percentile = ctx.GlobalInt(GpoPercentileFlag.Name)
	}
}

func setTxPool(ctx *cli.Context, cfg *core.TxPoolConfig) {
	if ctx.GlobalIsSet(TxPoolLocalsFlag.Name) {
		locals := strings.Split(ctx.GlobalString(TxPoolLocalsFlag.Name), ",")
		for _, account := range locals {
			if trimmed := strings.TrimSpace(account); !common.IsHexAddress(trimmed) {
				Fatalf("Invalid account in --txpool.locals: %s", trimmed)
			} else {
				cfg.Locals = append(cfg.Locals, common.HexToAddress(account))
			}
		}
	}
	if ctx.GlobalIsSet(TxPoolNoLocalsFlag.Name) {
		cfg.NoLocals = ctx.GlobalBool(TxPoolNoLocalsFlag.Name)
	}
	if ctx.GlobalIsSet(TxPoolJournalFlag.Name) {
		cfg.Journal = ctx.GlobalString(TxPoolJournalFlag.Name)
	}
	if ctx.GlobalIsSet(TxPoolRejournalFlag.Name) {
		cfg.Rejournal = ctx.GlobalDuration(TxPoolRejournalFlag.Name)
	}
	if ctx.GlobalIsSet(TxPoolPriceLimitFlag.Name) {
		cfg.PriceLimit = ctx.GlobalUint64(TxPoolPriceLimitFlag.Name)
	}
	if ctx.GlobalIsSet(TxPoolPriceBumpFlag.Name) {
		cfg.PriceBump = ctx.GlobalUint64(TxPoolPriceBumpFlag.Name)
	}
	if ctx.GlobalIsSet(TxPoolAccountSlotsFlag.Name) {
		cfg.AccountSlots = ctx.GlobalUint64(TxPoolAccountSlotsFlag.Name)
	}
	if ctx.GlobalIsSet(TxPoolGlobalSlotsFlag.Name) {
		cfg.GlobalSlots = ctx.GlobalUint64(TxPoolGlobalSlotsFlag.Name)
	}
	if ctx.GlobalIsSet(TxPoolAccountQueueFlag.Name) {
		cfg.AccountQueue = ctx.GlobalUint64(TxPoolAccountQueueFlag.Name)
	}
	if ctx.GlobalIsSet(TxPoolGlobalQueueFlag.Name) {
		cfg.GlobalQueue = ctx.GlobalUint64(TxPoolGlobalQueueFlag.Name)
	}
	if ctx.GlobalIsSet(TxPoolLifetimeFlag.Name) {
		cfg.Lifetime = ctx.GlobalDuration(TxPoolLifetimeFlag.Name)
	}
}

func setEthash(ctx *cli.Context, cfg *eth.Config) {
	if ctx.GlobalIsSet(EthashCacheDirFlag.Name) {
		cfg.Ethash.CacheDir = ctx.GlobalString(EthashCacheDirFlag.Name)
	}
	if ctx.GlobalIsSet(EthashDatasetDirFlag.Name) {
		cfg.Ethash.DatasetDir = ctx.GlobalString(EthashDatasetDirFlag.Name)
	}
	if ctx.GlobalIsSet(EthashCachesInMemoryFlag.Name) {
		cfg.Ethash.CachesInMem = ctx.GlobalInt(EthashCachesInMemoryFlag.Name)
	}
	if ctx.GlobalIsSet(EthashCachesOnDiskFlag.Name) {
		cfg.Ethash.CachesOnDisk = ctx.GlobalInt(EthashCachesOnDiskFlag.Name)
	}
	if ctx.GlobalIsSet(EthashDatasetsInMemoryFlag.Name) {
		cfg.Ethash.DatasetsInMem = ctx.GlobalInt(EthashDatasetsInMemoryFlag.Name)
	}
	if ctx.GlobalIsSet(EthashDatasetsOnDiskFlag.Name) {
		cfg.Ethash.DatasetsOnDisk = ctx.GlobalInt(EthashDatasetsOnDiskFlag.Name)
	}
}

func setMiner(ctx *cli.Context, cfg *miner.Config) {
	if ctx.GlobalIsSet(MinerNotifyFlag.Name) {
		cfg.Notify = strings.Split(ctx.GlobalString(MinerNotifyFlag.Name), ",")
	}
	if ctx.GlobalIsSet(MinerLegacyExtraDataFlag.Name) {
		cfg.ExtraData = []byte(ctx.GlobalString(MinerLegacyExtraDataFlag.Name))
	}
	if ctx.GlobalIsSet(MinerExtraDataFlag.Name) {
		cfg.ExtraData = []byte(ctx.GlobalString(MinerExtraDataFlag.Name))
	}
	if ctx.GlobalIsSet(MinerLegacyGasTargetFlag.Name) {
		cfg.GasFloor = ctx.GlobalUint64(MinerLegacyGasTargetFlag.Name)
	}
	if ctx.GlobalIsSet(MinerGasTargetFlag.Name) {
		cfg.GasFloor = ctx.GlobalUint64(MinerGasTargetFlag.Name)
	}
	if ctx.GlobalIsSet(MinerGasLimitFlag.Name) {
		cfg.GasCeil = ctx.GlobalUint64(MinerGasLimitFlag.Name)
	}
	if ctx.GlobalIsSet(MinerLegacyGasPriceFlag.Name) {
		cfg.GasPrice = GlobalBig(ctx, MinerLegacyGasPriceFlag.Name)
	}
	if ctx.GlobalIsSet(MinerGasPriceFlag.Name) {
		cfg.GasPrice = GlobalBig(ctx, MinerGasPriceFlag.Name)
	}
	if ctx.GlobalIsSet(MinerRecommitIntervalFlag.Name) {
		cfg.Recommit = ctx.Duration(MinerRecommitIntervalFlag.Name)
	}
	if ctx.GlobalIsSet(MinerNoVerfiyFlag.Name) {
		cfg.Noverify = ctx.Bool(MinerNoVerfiyFlag.Name)
	}
	if ctx.GlobalIsSet(AllowedFutureBlockTimeFlag.Name) {
		cfg.AllowedFutureBlockTime = ctx.GlobalUint64(AllowedFutureBlockTimeFlag.Name) //Quorum
	}
}

func setWhitelist(ctx *cli.Context, cfg *eth.Config) {
	whitelist := ctx.GlobalString(WhitelistFlag.Name)
	if whitelist == "" {
		return
	}
	cfg.Whitelist = make(map[uint64]common.Hash)
	for _, entry := range strings.Split(whitelist, ",") {
		parts := strings.Split(entry, "=")
		if len(parts) != 2 {
			Fatalf("Invalid whitelist entry: %s", entry)
		}
		number, err := strconv.ParseUint(parts[0], 0, 64)
		if err != nil {
			Fatalf("Invalid whitelist block number %s: %v", parts[0], err)
		}
		var hash common.Hash
		if err = hash.UnmarshalText([]byte(parts[1])); err != nil {
			Fatalf("Invalid whitelist hash %s: %v", parts[1], err)
		}
		cfg.Whitelist[number] = hash
	}
}

// Quorum
func setIstanbul(ctx *cli.Context, cfg *eth.Config) {
	if ctx.GlobalIsSet(IstanbulRequestTimeoutFlag.Name) {
		cfg.Istanbul.RequestTimeout = ctx.GlobalUint64(IstanbulRequestTimeoutFlag.Name)
	}
	if ctx.GlobalIsSet(IstanbulBlockPeriodFlag.Name) {
		cfg.Istanbul.BlockPeriod = ctx.GlobalUint64(IstanbulBlockPeriodFlag.Name)
	}
}

func setRaft(ctx *cli.Context, cfg *eth.Config) {
	cfg.RaftMode = ctx.GlobalBool(RaftModeFlag.Name)
}

func setQuorumConfig(ctx *cli.Context, cfg *eth.Config) {
	cfg.EVMCallTimeOut = time.Duration(ctx.GlobalInt(EVMCallTimeOutFlag.Name)) * time.Second
	cfg.EnableMultitenancy = ctx.GlobalBool(MultitenancyFlag.Name)
	setIstanbul(ctx, cfg)
	setRaft(ctx, cfg)
}

// CheckExclusive verifies that only a single instance of the provided flags was
// set by the user. Each flag might optionally be followed by a string type to
// specialize it further.
func CheckExclusive(ctx *cli.Context, args ...interface{}) {
	set := make([]string, 0, 1)
	for i := 0; i < len(args); i++ {
		// Make sure the next argument is a flag and skip if not set
		flag, ok := args[i].(cli.Flag)
		if !ok {
			panic(fmt.Sprintf("invalid argument, not cli.Flag type: %T", args[i]))
		}
		// Check if next arg extends current and expand its name if so
		name := flag.GetName()

		if i+1 < len(args) {
			switch option := args[i+1].(type) {
			case string:
				// Extended flag check, make sure value set doesn't conflict with passed in option
				if ctx.GlobalString(flag.GetName()) == option {
					name += "=" + option
					set = append(set, "--"+name)
				}
				// shift arguments and continue
				i++
				continue

			case cli.Flag:
			default:
				panic(fmt.Sprintf("invalid argument, not cli.Flag or string extension: %T", args[i+1]))
			}
		}
		// Mark the flag if it's set
		if ctx.GlobalIsSet(flag.GetName()) {
			set = append(set, "--"+name)
		}
	}
	if len(set) > 1 {
		Fatalf("Flags %v can't be used at the same time", strings.Join(set, ", "))
	}
}

// SetShhConfig applies shh-related command line flags to the config.
func SetShhConfig(ctx *cli.Context, stack *node.Node, cfg *whisper.Config) {
	if ctx.GlobalIsSet(WhisperMaxMessageSizeFlag.Name) {
		cfg.MaxMessageSize = uint32(ctx.GlobalUint(WhisperMaxMessageSizeFlag.Name))
	}
	if ctx.GlobalIsSet(WhisperMinPOWFlag.Name) {
		cfg.MinimumAcceptedPOW = ctx.GlobalFloat64(WhisperMinPOWFlag.Name)
	}
	if ctx.GlobalIsSet(WhisperRestrictConnectionBetweenLightClientsFlag.Name) {
		cfg.RestrictConnectionBetweenLightClients = true
	}
}

// SetEthConfig applies eth-related command line flags to the config.
func SetEthConfig(ctx *cli.Context, stack *node.Node, cfg *eth.Config) {
	// Avoid conflicting network flags
	CheckExclusive(ctx, DeveloperFlag, TestnetFlag, RinkebyFlag, GoerliFlag)
	CheckExclusive(ctx, LightLegacyServFlag, LightServeFlag, SyncModeFlag, "light")
	CheckExclusive(ctx, DeveloperFlag, ExternalSignerFlag) // Can't use both ephemeral unlocked and external signer

	var ks *keystore.KeyStore
	if keystores := stack.AccountManager().Backends(keystore.KeyStoreType); len(keystores) > 0 {
		ks = keystores[0].(*keystore.KeyStore)
	}
	setEtherbase(ctx, ks, cfg)
	setGPO(ctx, &cfg.GPO)
	setTxPool(ctx, &cfg.TxPool)
	setEthash(ctx, cfg)
	setMiner(ctx, &cfg.Miner)
	setWhitelist(ctx, cfg)
	setLes(ctx, cfg)

	// Quorum
	setQuorumConfig(ctx, cfg)

	if ctx.GlobalIsSet(SyncModeFlag.Name) {
		cfg.SyncMode = *GlobalTextMarshaler(ctx, SyncModeFlag.Name).(*downloader.SyncMode)
	}
	if ctx.GlobalIsSet(NetworkIdFlag.Name) {
		cfg.NetworkId = ctx.GlobalUint64(NetworkIdFlag.Name)
	}
	if ctx.GlobalIsSet(CacheFlag.Name) || ctx.GlobalIsSet(CacheDatabaseFlag.Name) {
		cfg.DatabaseCache = ctx.GlobalInt(CacheFlag.Name) * ctx.GlobalInt(CacheDatabaseFlag.Name) / 100
	}
	cfg.DatabaseHandles = makeDatabaseHandles()
	if ctx.GlobalIsSet(AncientFlag.Name) {
		cfg.DatabaseFreezer = ctx.GlobalString(AncientFlag.Name)
	}

	if gcmode := ctx.GlobalString(GCModeFlag.Name); gcmode != "full" && gcmode != "archive" {
		Fatalf("--%s must be either 'full' or 'archive'", GCModeFlag.Name)
	}
	if ctx.GlobalIsSet(GCModeFlag.Name) {
		cfg.NoPruning = ctx.GlobalString(GCModeFlag.Name) == "archive"
	}
	if ctx.GlobalIsSet(CacheNoPrefetchFlag.Name) {
		cfg.NoPrefetch = ctx.GlobalBool(CacheNoPrefetchFlag.Name)
	}
	if ctx.GlobalIsSet(CacheFlag.Name) || ctx.GlobalIsSet(CacheTrieFlag.Name) {
		cfg.TrieCleanCache = ctx.GlobalInt(CacheFlag.Name) * ctx.GlobalInt(CacheTrieFlag.Name) / 100
	}
	if ctx.GlobalIsSet(CacheFlag.Name) || ctx.GlobalIsSet(CacheGCFlag.Name) {
		cfg.TrieDirtyCache = ctx.GlobalInt(CacheFlag.Name) * ctx.GlobalInt(CacheGCFlag.Name) / 100
	}
	if ctx.GlobalIsSet(DocRootFlag.Name) {
		cfg.DocRoot = ctx.GlobalString(DocRootFlag.Name)
	}
	if ctx.GlobalIsSet(VMEnableDebugFlag.Name) {
		// TODO(fjl): force-enable this in --dev mode
		cfg.EnablePreimageRecording = ctx.GlobalBool(VMEnableDebugFlag.Name)
	}

	if ctx.GlobalIsSet(EWASMInterpreterFlag.Name) {
		cfg.EWASMInterpreter = ctx.GlobalString(EWASMInterpreterFlag.Name)
	}

	if ctx.GlobalIsSet(EVMInterpreterFlag.Name) {
		cfg.EVMInterpreter = ctx.GlobalString(EVMInterpreterFlag.Name)
	}
	if ctx.GlobalIsSet(RPCGlobalGasCap.Name) {
		cfg.RPCGasCap = new(big.Int).SetUint64(ctx.GlobalUint64(RPCGlobalGasCap.Name))
	}

	// set immutability threshold in config
	params.SetQuorumImmutabilityThreshold(ctx.GlobalInt(QuorumImmutabilityThreshold.Name))

	// Override any default configs for hard coded networks.
	switch {
	case ctx.GlobalBool(TestnetFlag.Name):
		if !ctx.GlobalIsSet(NetworkIdFlag.Name) {
			cfg.NetworkId = 3
		}
		cfg.Genesis = core.DefaultTestnetGenesisBlock()
	case ctx.GlobalBool(RinkebyFlag.Name):
		if !ctx.GlobalIsSet(NetworkIdFlag.Name) {
			cfg.NetworkId = 4
		}
		cfg.Genesis = core.DefaultRinkebyGenesisBlock()
	case ctx.GlobalBool(GoerliFlag.Name):
		if !ctx.GlobalIsSet(NetworkIdFlag.Name) {
			cfg.NetworkId = 5
		}
		cfg.Genesis = core.DefaultGoerliGenesisBlock()
	case ctx.GlobalBool(DeveloperFlag.Name):
		if !ctx.GlobalIsSet(NetworkIdFlag.Name) {
			cfg.NetworkId = 1337
		}
		// Create new developer account or reuse existing one
		var (
			developer accounts.Account
			err       error
		)
		if accs := ks.Accounts(); len(accs) > 0 {
			developer = ks.Accounts()[0]
		} else {
			developer, err = ks.NewAccount("")
			if err != nil {
				Fatalf("Failed to create developer account: %v", err)
			}
		}
		if err := ks.Unlock(developer, ""); err != nil {
			Fatalf("Failed to unlock developer account: %v", err)
		}
		log.Info("Using developer account", "address", developer.Address)

		cfg.Genesis = core.DeveloperGenesisBlock(uint64(ctx.GlobalInt(DeveloperPeriodFlag.Name)), developer.Address)
		if !ctx.GlobalIsSet(MinerGasPriceFlag.Name) && !ctx.GlobalIsSet(MinerLegacyGasPriceFlag.Name) {
			cfg.Miner.GasPrice = big.NewInt(1)
		}
	}
}

// SetDashboardConfig applies dashboard related command line flags to the config.
func SetDashboardConfig(ctx *cli.Context, cfg *dashboard.Config) {
	cfg.Host = ctx.GlobalString(DashboardAddrFlag.Name)
	cfg.Port = ctx.GlobalInt(DashboardPortFlag.Name)
	cfg.Refresh = ctx.GlobalDuration(DashboardRefreshFlag.Name)
}

// RegisterEthService adds an Ethereum client to the stack.
func RegisterEthService(stack *node.Node, cfg *eth.Config) chan *eth.Ethereum {
	// Quorum: raft service listens to this channel to get Ethereum backend
	nodeChan := make(chan *eth.Ethereum, 1)
	var err error
	if cfg.SyncMode == downloader.LightSync {
		err = stack.Register(func(ctx *node.ServiceContext) (node.Service, error) {
			return les.New(ctx, cfg)
		})
	} else {
		err = stack.Register(func(ctx *node.ServiceContext) (node.Service, error) {
			fullNode, err := eth.New(ctx, cfg)
			if fullNode != nil && cfg.LightServ > 0 {
				ls, _ := les.NewLesServer(fullNode, cfg)
				fullNode.AddLesServer(ls)
			}
			nodeChan <- fullNode
			return fullNode, err
		})
	}
	if err != nil {
		Fatalf("Failed to register the Ethereum service: %v", err)
	}

	return nodeChan
}

// RegisterDashboardService adds a dashboard to the stack.
func RegisterDashboardService(stack *node.Node, cfg *dashboard.Config, commit string) {
	stack.Register(func(ctx *node.ServiceContext) (node.Service, error) {
		return dashboard.New(cfg, commit, ctx.ResolvePath("logs")), nil
	})
}

// RegisterShhService configures Whisper and adds it to the given node.
func RegisterShhService(stack *node.Node, cfg *whisper.Config) {
	if err := stack.Register(func(n *node.ServiceContext) (node.Service, error) {
		return whisper.New(cfg), nil
	}); err != nil {
		Fatalf("Failed to register the Whisper service: %v", err)
	}
}

// RegisterEthStatsService configures the Ethereum Stats daemon and adds it to
// the given node.
func RegisterEthStatsService(stack *node.Node, url string) {
	if err := stack.Register(func(ctx *node.ServiceContext) (node.Service, error) {
		// Retrieve both eth and les services
		var ethServ *eth.Ethereum
		ctx.Service(&ethServ)

		var lesServ *les.LightEthereum
		ctx.Service(&lesServ)

		// Let ethstats use whichever is not nil
		return ethstats.New(url, ethServ, lesServ)
	}); err != nil {
		Fatalf("Failed to register the Ethereum Stats service: %v", err)
	}
}

// RegisterGraphQLService is a utility function to construct a new service and register it against a node.
func RegisterGraphQLService(stack *node.Node, endpoint string, cors, vhosts []string, timeouts rpc.HTTPTimeouts) {
	if err := stack.Register(func(ctx *node.ServiceContext) (node.Service, error) {
		// Try to construct the GraphQL service backed by a full node
		var ethServ *eth.Ethereum
		if err := ctx.Service(&ethServ); err == nil {
			return graphql.New(ethServ.APIBackend, endpoint, cors, vhosts, timeouts)
		}
		// Try to construct the GraphQL service backed by a light node
		var lesServ *les.LightEthereum
		if err := ctx.Service(&lesServ); err == nil {
			return graphql.New(lesServ.ApiBackend, endpoint, cors, vhosts, timeouts)
		}
		// Well, this should not have happened, bail out
		return nil, errors.New("no Ethereum service")
	}); err != nil {
		Fatalf("Failed to register the GraphQL service: %v", err)
	}
}

// Quorum
//
// Register plugin manager as a service in geth
func RegisterPluginService(stack *node.Node, cfg *node.Config, skipVerify bool, localVerify bool, publicKey string) {
	if err := cfg.ResolvePluginBaseDir(); err != nil {
		Fatalf("plugins: unable to resolve plugin base dir due to %s", err)
	}
	if err := stack.Register(func(ctx *node.ServiceContext) (node.Service, error) {
		return plugin.NewPluginManager(cfg.UserIdent, cfg.Plugins, skipVerify, localVerify, publicKey)
	}); err != nil {
		Fatalf("plugins: Failed to register the Plugins service: %v", err)
	}
}

// Configure smart-contract-based permissioning service
func RegisterPermissionService(stack *node.Node, useDns bool) {
	if err := stack.Register(func(sctx *node.ServiceContext) (node.Service, error) {
		permissionConfig, err := types.ParsePermissionConfig(stack.DataDir())
		if err != nil {
			return nil, fmt.Errorf("loading of %s failed due to %v", params.PERMISSION_MODEL_CONFIG, err)
		}
		// start the permissions management service
		pc, err := permission.NewQuorumPermissionCtrl(stack, &permissionConfig, useDns)
		if err != nil {
			return nil, fmt.Errorf("failed to load the permission contracts as given in %s due to %v", params.PERMISSION_MODEL_CONFIG, err)
		}
		return pc, nil
	}); err != nil {
		Fatalf("Failed to register the permission service: %v", err)
	}
	log.Info("permission service registered")
}

func RegisterRaftService(stack *node.Node, ctx *cli.Context, nodeCfg *node.Config, ethChan chan *eth.Ethereum) {
	blockTimeMillis := ctx.GlobalInt(RaftBlockTimeFlag.Name)
	datadir := ctx.GlobalString(DataDirFlag.Name)
	joinExistingId := ctx.GlobalInt(RaftJoinExistingFlag.Name)
	useDns := ctx.GlobalBool(RaftDNSEnabledFlag.Name)
	raftPort := uint16(ctx.GlobalInt(RaftPortFlag.Name))

	if err := stack.Register(func(ctx *node.ServiceContext) (node.Service, error) {
		privkey := nodeCfg.NodeKey()
		strId := enode.PubkeyToIDV4(&privkey.PublicKey).String()
		blockTimeNanos := time.Duration(blockTimeMillis) * time.Millisecond
		peers := nodeCfg.StaticNodes()

		var myId uint16
		var joinExisting bool

		if joinExistingId > 0 {
			myId = uint16(joinExistingId)
			joinExisting = true
		} else if len(peers) == 0 {
			Fatalf("Raft-based consensus requires either (1) an initial peers list (in static-nodes.json) including this enode hash (%v), or (2) the flag --raftjoinexisting RAFT_ID, where RAFT_ID has been issued by an existing cluster member calling `raft.addPeer(ENODE_ID)` with an enode ID containing this node's enode hash.", strId)
		} else {
			peerIds := make([]string, len(peers))

			for peerIdx, peer := range peers {
				if !peer.HasRaftPort() {
					Fatalf("raftport querystring parameter not specified in static-node enode ID: %v. please check your static-nodes.json file.", peer.String())
				}

				peerId := peer.ID().String()
				peerIds[peerIdx] = peerId
				if peerId == strId {
					myId = uint16(peerIdx) + 1
				}
			}

			if myId == 0 {
				Fatalf("failed to find local enode ID (%v) amongst peer IDs: %v", strId, peerIds)
			}
		}

		ethereum := <-ethChan
		ethChan <- ethereum
		return raft.New(ctx, ethereum.BlockChain().Config(), myId, raftPort, joinExisting, blockTimeNanos, ethereum, peers, datadir, useDns)
	}); err != nil {
		Fatalf("Failed to register the Raft service: %v", err)
	}
	log.Info("raft service registered")
}

func RegisterExtensionService(stack *node.Node, ethChan chan *eth.Ethereum) {
	registerFunc := func(ctx *node.ServiceContext) (node.Service, error) {
		factory, err := extension.NewServicesFactory(stack, private.P, <-ethChan)
		if err != nil {
			return nil, err
		}
		return factory.BackendService(), nil
	}
	if err := stack.Register(registerFunc); err != nil {
		Fatalf("Failed to register the Extension service: %v", err)
	}
}

func SetupMetrics(ctx *cli.Context) {
	if metrics.Enabled {
		log.Info("Enabling metrics collection")
		var (
			enableExport = ctx.GlobalBool(MetricsEnableInfluxDBFlag.Name)
			endpoint     = ctx.GlobalString(MetricsInfluxDBEndpointFlag.Name)
			database     = ctx.GlobalString(MetricsInfluxDBDatabaseFlag.Name)
			username     = ctx.GlobalString(MetricsInfluxDBUsernameFlag.Name)
			password     = ctx.GlobalString(MetricsInfluxDBPasswordFlag.Name)
		)

		if enableExport {
			tagsMap := SplitTagsFlag(ctx.GlobalString(MetricsInfluxDBTagsFlag.Name))

			log.Info("Enabling metrics export to InfluxDB")

			go influxdb.InfluxDBWithTags(metrics.DefaultRegistry, 10*time.Second, endpoint, database, username, password, "geth.", tagsMap)
		}
	}
}

func SplitTagsFlag(tagsFlag string) map[string]string {
	tags := strings.Split(tagsFlag, ",")
	tagsMap := map[string]string{}

	for _, t := range tags {
		if t != "" {
			kv := strings.Split(t, "=")

			if len(kv) == 2 {
				tagsMap[kv[0]] = kv[1]
			}
		}
	}

	return tagsMap
}

// MakeChainDatabase open an LevelDB using the flags passed to the client and will hard crash if it fails.
func MakeChainDatabase(ctx *cli.Context, stack *node.Node) ethdb.Database {
	var (
		cache   = ctx.GlobalInt(CacheFlag.Name) * ctx.GlobalInt(CacheDatabaseFlag.Name) / 100
		handles = makeDatabaseHandles()
	)
	name := "chaindata"
	if ctx.GlobalString(SyncModeFlag.Name) == "light" {
		name = "lightchaindata"
	}
	chainDb, err := stack.OpenDatabaseWithFreezer(name, cache, handles, ctx.GlobalString(AncientFlag.Name), "")
	if err != nil {
		Fatalf("Could not open database: %v", err)
	}
	return chainDb
}

func MakeGenesis(ctx *cli.Context) *core.Genesis {
	var genesis *core.Genesis
	switch {
	case ctx.GlobalBool(TestnetFlag.Name):
		genesis = core.DefaultTestnetGenesisBlock()
	case ctx.GlobalBool(RinkebyFlag.Name):
		genesis = core.DefaultRinkebyGenesisBlock()
	case ctx.GlobalBool(GoerliFlag.Name):
		genesis = core.DefaultGoerliGenesisBlock()
	case ctx.GlobalBool(DeveloperFlag.Name):
		Fatalf("Developer chains are ephemeral")
	}
	return genesis
}

// MakeChain creates a chain manager from set command line flags.
func MakeChain(ctx *cli.Context, stack *node.Node, useExist bool) (chain *core.BlockChain, chainDb ethdb.Database) {
	var (
		config *params.ChainConfig
		err    error
	)
	chainDb = MakeChainDatabase(ctx, stack)

	if useExist {
		stored := rawdb.ReadCanonicalHash(chainDb, 0)
		if (stored == common.Hash{}) {
			Fatalf("No existing genesis")
		}
		config = rawdb.ReadChainConfig(chainDb, stored)
	} else {
		config, _, err = core.SetupGenesisBlock(chainDb, MakeGenesis(ctx))
		if err != nil {
			Fatalf("%v", err)
		}
	}

	var engine consensus.Engine
	if config.Clique != nil {
		engine = clique.New(config.Clique, chainDb)
	} else if config.Istanbul != nil {
		// for IBFT
		istanbulConfig := istanbul.DefaultConfig
		if config.Istanbul.Epoch != 0 {
			istanbulConfig.Epoch = config.Istanbul.Epoch
		}
		istanbulConfig.ProposerPolicy = istanbul.ProposerPolicy(config.Istanbul.ProposerPolicy)
		istanbulConfig.Ceil2Nby3Block = config.Istanbul.Ceil2Nby3Block
		engine = istanbulBackend.New(istanbulConfig, stack.GetNodeKey(), chainDb)
	} else if config.IsQuorum {
		// for Raft
		engine = ethash.NewFullFaker()
	} else {
		engine = ethash.NewFaker()
		if !ctx.GlobalBool(FakePoWFlag.Name) {
			engine = ethash.New(ethash.Config{
				CacheDir:       stack.ResolvePath(eth.DefaultConfig.Ethash.CacheDir),
				CachesInMem:    eth.DefaultConfig.Ethash.CachesInMem,
				CachesOnDisk:   eth.DefaultConfig.Ethash.CachesOnDisk,
				DatasetDir:     stack.ResolvePath(eth.DefaultConfig.Ethash.DatasetDir),
				DatasetsInMem:  eth.DefaultConfig.Ethash.DatasetsInMem,
				DatasetsOnDisk: eth.DefaultConfig.Ethash.DatasetsOnDisk,
			}, nil, false)
		}
	}
	if gcmode := ctx.GlobalString(GCModeFlag.Name); gcmode != "full" && gcmode != "archive" {
		Fatalf("--%s must be either 'full' or 'archive'", GCModeFlag.Name)
	}
	cache := &core.CacheConfig{
		TrieCleanLimit:      eth.DefaultConfig.TrieCleanCache,
		TrieCleanNoPrefetch: ctx.GlobalBool(CacheNoPrefetchFlag.Name),
		TrieDirtyLimit:      eth.DefaultConfig.TrieDirtyCache,
		TrieDirtyDisabled:   ctx.GlobalString(GCModeFlag.Name) == "archive",
		TrieTimeLimit:       eth.DefaultConfig.TrieTimeout,
	}
	if ctx.GlobalIsSet(CacheFlag.Name) || ctx.GlobalIsSet(CacheTrieFlag.Name) {
		cache.TrieCleanLimit = ctx.GlobalInt(CacheFlag.Name) * ctx.GlobalInt(CacheTrieFlag.Name) / 100
	}
	if ctx.GlobalIsSet(CacheFlag.Name) || ctx.GlobalIsSet(CacheGCFlag.Name) {
		cache.TrieDirtyLimit = ctx.GlobalInt(CacheFlag.Name) * ctx.GlobalInt(CacheGCFlag.Name) / 100
	}
	vmcfg := vm.Config{EnablePreimageRecording: ctx.GlobalBool(VMEnableDebugFlag.Name)}
	chain, err = core.NewBlockChain(chainDb, cache, config, engine, vmcfg, nil)
	if err != nil {
		Fatalf("Can't create BlockChain: %v", err)
	}
	return chain, chainDb
}

// MakeConsolePreloads retrieves the absolute paths for the console JavaScript
// scripts to preload before starting.
func MakeConsolePreloads(ctx *cli.Context) []string {
	// Skip preloading if there's nothing to preload
	if ctx.GlobalString(PreloadJSFlag.Name) == "" {
		return nil
	}
	// Otherwise resolve absolute paths and return them
	var preloads []string

	assets := ctx.GlobalString(JSpathFlag.Name)
	for _, file := range strings.Split(ctx.GlobalString(PreloadJSFlag.Name), ",") {
		preloads = append(preloads, common.AbsolutePath(assets, strings.TrimSpace(file)))
	}
	return preloads
}

// MigrateFlags sets the global flag from a local flag when it's set.
// This is a temporary function used for migrating old command/flags to the
// new format.
//
// e.g. geth account new --keystore /tmp/mykeystore --lightkdf
//
// is equivalent after calling this method with:
//
// geth --keystore /tmp/mykeystore --lightkdf account new
//
// This allows the use of the existing configuration functionality.
// When all flags are migrated this function can be removed and the existing
// configuration functionality must be changed that is uses local flags
func MigrateFlags(action func(ctx *cli.Context) error) func(*cli.Context) error {
	return func(ctx *cli.Context) error {
		for _, name := range ctx.FlagNames() {
			if ctx.IsSet(name) {
				ctx.GlobalSet(name, ctx.String(name))
			}
		}
		return action(ctx)
	}
}<|MERGE_RESOLUTION|>--- conflicted
+++ resolved
@@ -875,7 +875,11 @@
 		Usage: "Default minimum difference between two consecutive block's timestamps in seconds",
 		Value: eth.DefaultConfig.Istanbul.BlockPeriod,
 	}
-<<<<<<< HEAD
+	// Multitenancy setting
+	MultitenancyFlag = cli.BoolFlag{
+		Name:  "multitenancy",
+		Usage: "Enable multitenancy support for this node. This requires RPC Security Plugin to also be configured.",
+	}  
 
 	// Quorum Private Transaction Manager connection options
 	QuorumPTMUnixSocketFlag = DirectoryFlag{
@@ -925,12 +929,6 @@
 	QuorumPTMTlsInsecureSkipVerify = cli.BoolFlag{
 		Name:  "ptm.tls.insecureskipverify",
 		Usage: "Disable verification of server's TLS certificate on connection to private transaction manager",
-=======
-	// Multitenancy setting
-	MultitenancyFlag = cli.BoolFlag{
-		Name:  "multitenancy",
-		Usage: "Enable multitenancy support for this node. This requires RPC Security Plugin to also be configured.",
->>>>>>> 8bd0643a
 	}
 )
 
