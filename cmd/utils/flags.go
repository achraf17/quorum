// Copyright 2015 The go-ethereum Authors
// This file is part of go-ethereum.
//
// go-ethereum is free software: you can redistribute it and/or modify
// it under the terms of the GNU General Public License as published by
// the Free Software Foundation, either version 3 of the License, or
// (at your option) any later version.
//
// go-ethereum is distributed in the hope that it will be useful,
// but WITHOUT ANY WARRANTY; without even the implied warranty of
// MERCHANTABILITY or FITNESS FOR A PARTICULAR PURPOSE. See the
// GNU General Public License for more details.
//
// You should have received a copy of the GNU General Public License
// along with go-ethereum. If not, see <http://www.gnu.org/licenses/>.

// Package utils contains internal helper functions for go-ethereum commands.
package utils

import (
	"crypto/ecdsa"
	"encoding/json"
	"fmt"
	"io"
	"io/ioutil"
	"math/big"
	"net/url"
	"os"
	"path/filepath"
	"strconv"
	"strings"
	"text/tabwriter"
	"text/template"
	"time"

	"github.com/ethereum/go-ethereum/accounts"
	"github.com/ethereum/go-ethereum/accounts/keystore"
	"github.com/ethereum/go-ethereum/common"
	"github.com/ethereum/go-ethereum/common/fdlimit"
	http2 "github.com/ethereum/go-ethereum/common/http"
	"github.com/ethereum/go-ethereum/consensus"
	"github.com/ethereum/go-ethereum/consensus/clique"
	"github.com/ethereum/go-ethereum/consensus/ethash"
	"github.com/ethereum/go-ethereum/consensus/istanbul"
	istanbulBackend "github.com/ethereum/go-ethereum/consensus/istanbul/backend"
	"github.com/ethereum/go-ethereum/core"
	"github.com/ethereum/go-ethereum/core/rawdb"
	"github.com/ethereum/go-ethereum/core/vm"
	"github.com/ethereum/go-ethereum/crypto"
	"github.com/ethereum/go-ethereum/eth"
	"github.com/ethereum/go-ethereum/eth/downloader"
	"github.com/ethereum/go-ethereum/eth/gasprice"
	"github.com/ethereum/go-ethereum/ethdb"
	"github.com/ethereum/go-ethereum/ethstats"
	"github.com/ethereum/go-ethereum/extension"
	"github.com/ethereum/go-ethereum/graphql"
	"github.com/ethereum/go-ethereum/internal/ethapi"
	"github.com/ethereum/go-ethereum/internal/flags"
	"github.com/ethereum/go-ethereum/les"
	"github.com/ethereum/go-ethereum/log"
	"github.com/ethereum/go-ethereum/metrics"
	"github.com/ethereum/go-ethereum/metrics/exp"
	"github.com/ethereum/go-ethereum/metrics/influxdb"
	"github.com/ethereum/go-ethereum/miner"
	"github.com/ethereum/go-ethereum/node"
	"github.com/ethereum/go-ethereum/p2p"
	"github.com/ethereum/go-ethereum/p2p/discv5"
	"github.com/ethereum/go-ethereum/p2p/enode"
	"github.com/ethereum/go-ethereum/p2p/nat"
	"github.com/ethereum/go-ethereum/p2p/netutil"
	"github.com/ethereum/go-ethereum/params"
	"github.com/ethereum/go-ethereum/permission"
	"github.com/ethereum/go-ethereum/permission/core/types"
	"github.com/ethereum/go-ethereum/plugin"
	"github.com/ethereum/go-ethereum/private"
	"github.com/ethereum/go-ethereum/raft"
	pcsclite "github.com/gballet/go-libpcsclite"
	"gopkg.in/urfave/cli.v1"
)

func init() {
	cli.AppHelpTemplate = `{{.Name}} {{if .Flags}}[global options] {{end}}command{{if .Flags}} [command options]{{end}} [arguments...]

VERSION:
   {{.Version}}

COMMANDS:
   {{range .Commands}}{{.Name}}{{with .ShortName}}, {{.}}{{end}}{{ "\t" }}{{.Usage}}
   {{end}}{{if .Flags}}
GLOBAL OPTIONS:
   {{range .Flags}}{{.}}
   {{end}}{{end}}
`
	cli.CommandHelpTemplate = flags.CommandHelpTemplate
	cli.HelpPrinter = printHelp
}

func printHelp(out io.Writer, templ string, data interface{}) {
	funcMap := template.FuncMap{"join": strings.Join}
	t := template.Must(template.New("help").Funcs(funcMap).Parse(templ))
	w := tabwriter.NewWriter(out, 38, 8, 2, ' ', 0)
	err := t.Execute(w, data)
	if err != nil {
		panic(err)
	}
	w.Flush()
}

// These are all the command line flags we support.
// If you add to this list, please remember to include the
// flag in the appropriate command definition.
//
// The flags are defined here so their names and help texts
// are the same for all commands.

var (
	// General settings
	DataDirFlag = DirectoryFlag{
		Name:  "datadir",
		Usage: "Data directory for the databases and keystore",
		Value: DirectoryString(node.DefaultDataDir()),
	}
	RaftLogDirFlag = DirectoryFlag{
		Name:  "raftlogdir",
		Usage: "Raft log directory for the raft-state, raft-snap and raft-wal folders",
		Value: DirectoryString(node.DefaultDataDir()),
	}
	AncientFlag = DirectoryFlag{
		Name:  "datadir.ancient",
		Usage: "Data directory for ancient chain segments (default = inside chaindata)",
	}
	KeyStoreDirFlag = DirectoryFlag{
		Name:  "keystore",
		Usage: "Directory for the keystore (default = inside the datadir)",
	}
	NoUSBFlag = cli.BoolFlag{
		Name:  "nousb",
		Usage: "Disables monitoring for and managing USB hardware wallets",
	}
	SmartCardDaemonPathFlag = cli.StringFlag{
		Name:  "pcscdpath",
		Usage: "Path to the smartcard daemon (pcscd) socket file",
		Value: pcsclite.PCSCDSockName,
	}
	NetworkIdFlag = cli.Uint64Flag{
		Name:  "networkid",
		Usage: "Explicitly set network id (integer)(For testnets: use --ropsten, --rinkeby, --goerli instead)",
		Value: eth.DefaultConfig.NetworkId,
	}
	GoerliFlag = cli.BoolFlag{
		Name:  "goerli",
		Usage: "Görli network: pre-configured proof-of-authority test network",
	}
	YoloV2Flag = cli.BoolFlag{
		Name:  "yolov2",
		Usage: "YOLOv2 network: pre-configured proof-of-authority shortlived test network.",
	}
	RinkebyFlag = cli.BoolFlag{
		Name:  "rinkeby",
		Usage: "Rinkeby network: pre-configured proof-of-authority test network",
	}
	RopstenFlag = cli.BoolFlag{
		Name:  "ropsten",
		Usage: "Ropsten network: pre-configured proof-of-work test network",
	}
	DeveloperFlag = cli.BoolFlag{
		Name:  "dev",
		Usage: "Ephemeral proof-of-authority network with a pre-funded developer account, mining enabled",
	}
	DeveloperPeriodFlag = cli.IntFlag{
		Name:  "dev.period",
		Usage: "Block period to use in developer mode (0 = mine only if transaction pending)",
	}
	IdentityFlag = cli.StringFlag{
		Name:  "identity",
		Usage: "Custom node name",
	}
	DocRootFlag = DirectoryFlag{
		Name:  "docroot",
		Usage: "Document Root for HTTPClient file scheme",
		Value: DirectoryString(HomeDir()),
	}
	ExitWhenSyncedFlag = cli.BoolFlag{
		Name:  "exitwhensynced",
		Usage: "Exits after block synchronisation completes",
	}
	IterativeOutputFlag = cli.BoolFlag{
		Name:  "iterative",
		Usage: "Print streaming JSON iteratively, delimited by newlines",
	}
	ExcludeStorageFlag = cli.BoolFlag{
		Name:  "nostorage",
		Usage: "Exclude storage entries (save db lookups)",
	}
	IncludeIncompletesFlag = cli.BoolFlag{
		Name:  "incompletes",
		Usage: "Include accounts for which we don't have the address (missing preimage)",
	}
	ExcludeCodeFlag = cli.BoolFlag{
		Name:  "nocode",
		Usage: "Exclude contract code (save db lookups)",
	}
	defaultSyncMode = eth.DefaultConfig.SyncMode
	SyncModeFlag    = TextMarshalerFlag{
		Name:  "syncmode",
		Usage: `Blockchain sync mode ("fast", "full", or "light")`,
		Value: &defaultSyncMode,
	}
	GCModeFlag = cli.StringFlag{
		Name:  "gcmode",
		Usage: `Blockchain garbage collection mode ("full", "archive")`,
		Value: "full",
	}
	SnapshotFlag = cli.BoolFlag{
		Name:  "snapshot",
		Usage: `Enables snapshot-database mode -- experimental work in progress feature`,
	}
	TxLookupLimitFlag = cli.Int64Flag{
		Name:  "txlookuplimit",
		Usage: "Number of recent blocks to maintain transactions index by-hash for (default = index all blocks)",
		Value: 0,
	}
	LightKDFFlag = cli.BoolFlag{
		Name:  "lightkdf",
		Usage: "Reduce key-derivation RAM & CPU usage at some expense of KDF strength",
	}
	WhitelistFlag = cli.StringFlag{
		Name:  "whitelist",
		Usage: "Comma separated block number-to-hash mappings to enforce (<number>=<hash>)",
	}
	// Light server and client settings
	LightServeFlag = cli.IntFlag{
		Name:  "light.serve",
		Usage: "Maximum percentage of time allowed for serving LES requests (multi-threaded processing allows values over 100)",
		Value: eth.DefaultConfig.LightServ,
	}
	LightIngressFlag = cli.IntFlag{
		Name:  "light.ingress",
		Usage: "Incoming bandwidth limit for serving light clients (kilobytes/sec, 0 = unlimited)",
		Value: eth.DefaultConfig.LightIngress,
	}
	LightEgressFlag = cli.IntFlag{
		Name:  "light.egress",
		Usage: "Outgoing bandwidth limit for serving light clients (kilobytes/sec, 0 = unlimited)",
		Value: eth.DefaultConfig.LightEgress,
	}
	LightMaxPeersFlag = cli.IntFlag{
		Name:  "light.maxpeers",
		Usage: "Maximum number of light clients to serve, or light servers to attach to",
		Value: eth.DefaultConfig.LightPeers,
	}
	UltraLightServersFlag = cli.StringFlag{
		Name:  "ulc.servers",
		Usage: "List of trusted ultra-light servers",
		Value: strings.Join(eth.DefaultConfig.UltraLightServers, ","),
	}
	UltraLightFractionFlag = cli.IntFlag{
		Name:  "ulc.fraction",
		Usage: "Minimum % of trusted ultra-light servers required to announce a new head",
		Value: eth.DefaultConfig.UltraLightFraction,
	}
	UltraLightOnlyAnnounceFlag = cli.BoolFlag{
		Name:  "ulc.onlyannounce",
		Usage: "Ultra light server sends announcements only",
	}
	LightNoPruneFlag = cli.BoolFlag{
		Name:  "light.nopruning",
		Usage: "Disable ancient light chain data pruning",
	}
	// Ethash settings
	EthashCacheDirFlag = DirectoryFlag{
		Name:  "ethash.cachedir",
		Usage: "Directory to store the ethash verification caches (default = inside the datadir)",
	}
	EthashCachesInMemoryFlag = cli.IntFlag{
		Name:  "ethash.cachesinmem",
		Usage: "Number of recent ethash caches to keep in memory (16MB each)",
		Value: eth.DefaultConfig.Ethash.CachesInMem,
	}
	EthashCachesOnDiskFlag = cli.IntFlag{
		Name:  "ethash.cachesondisk",
		Usage: "Number of recent ethash caches to keep on disk (16MB each)",
		Value: eth.DefaultConfig.Ethash.CachesOnDisk,
	}
	EthashCachesLockMmapFlag = cli.BoolFlag{
		Name:  "ethash.cacheslockmmap",
		Usage: "Lock memory maps of recent ethash caches",
	}
	EthashDatasetDirFlag = DirectoryFlag{
		Name:  "ethash.dagdir",
		Usage: "Directory to store the ethash mining DAGs",
		Value: DirectoryString(eth.DefaultConfig.Ethash.DatasetDir),
	}
	EthashDatasetsInMemoryFlag = cli.IntFlag{
		Name:  "ethash.dagsinmem",
		Usage: "Number of recent ethash mining DAGs to keep in memory (1+GB each)",
		Value: eth.DefaultConfig.Ethash.DatasetsInMem,
	}
	EthashDatasetsOnDiskFlag = cli.IntFlag{
		Name:  "ethash.dagsondisk",
		Usage: "Number of recent ethash mining DAGs to keep on disk (1+GB each)",
		Value: eth.DefaultConfig.Ethash.DatasetsOnDisk,
	}
	EthashDatasetsLockMmapFlag = cli.BoolFlag{
		Name:  "ethash.dagslockmmap",
		Usage: "Lock memory maps for recent ethash mining DAGs",
	}
	// Transaction pool settings
	TxPoolLocalsFlag = cli.StringFlag{
		Name:  "txpool.locals",
		Usage: "Comma separated accounts to treat as locals (no flush, priority inclusion)",
	}
	TxPoolNoLocalsFlag = cli.BoolFlag{
		Name:  "txpool.nolocals",
		Usage: "Disables price exemptions for locally submitted transactions",
	}
	TxPoolJournalFlag = cli.StringFlag{
		Name:  "txpool.journal",
		Usage: "Disk journal for local transaction to survive node restarts",
		Value: core.DefaultTxPoolConfig.Journal,
	}
	TxPoolRejournalFlag = cli.DurationFlag{
		Name:  "txpool.rejournal",
		Usage: "Time interval to regenerate the local transaction journal",
		Value: core.DefaultTxPoolConfig.Rejournal,
	}
	TxPoolPriceLimitFlag = cli.Uint64Flag{
		Name:  "txpool.pricelimit",
		Usage: "Minimum gas price limit to enforce for acceptance into the pool",
		Value: eth.DefaultConfig.TxPool.PriceLimit,
	}
	TxPoolPriceBumpFlag = cli.Uint64Flag{
		Name:  "txpool.pricebump",
		Usage: "Price bump percentage to replace an already existing transaction",
		Value: eth.DefaultConfig.TxPool.PriceBump,
	}
	TxPoolAccountSlotsFlag = cli.Uint64Flag{
		Name:  "txpool.accountslots",
		Usage: "Minimum number of executable transaction slots guaranteed per account",
		Value: eth.DefaultConfig.TxPool.AccountSlots,
	}
	TxPoolGlobalSlotsFlag = cli.Uint64Flag{
		Name:  "txpool.globalslots",
		Usage: "Maximum number of executable transaction slots for all accounts",
		Value: eth.DefaultConfig.TxPool.GlobalSlots,
	}
	TxPoolAccountQueueFlag = cli.Uint64Flag{
		Name:  "txpool.accountqueue",
		Usage: "Maximum number of non-executable transaction slots permitted per account",
		Value: eth.DefaultConfig.TxPool.AccountQueue,
	}
	TxPoolGlobalQueueFlag = cli.Uint64Flag{
		Name:  "txpool.globalqueue",
		Usage: "Maximum number of non-executable transaction slots for all accounts",
		Value: eth.DefaultConfig.TxPool.GlobalQueue,
	}
	TxPoolLifetimeFlag = cli.DurationFlag{
		Name:  "txpool.lifetime",
		Usage: "Maximum amount of time non-executable transaction are queued",
		Value: eth.DefaultConfig.TxPool.Lifetime,
	}
	// Performance tuning settings
	CacheFlag = cli.IntFlag{
		Name:  "cache",
		Usage: "Megabytes of memory allocated to internal caching (default = 4096 mainnet full node, 128 light mode)",
		Value: 1024,
	}
	CacheDatabaseFlag = cli.IntFlag{
		Name:  "cache.database",
		Usage: "Percentage of cache memory allowance to use for database io",
		Value: 50,
	}
	CacheTrieFlag = cli.IntFlag{
		Name:  "cache.trie",
		Usage: "Percentage of cache memory allowance to use for trie caching (default = 15% full mode, 30% archive mode)",
		Value: 15,
	}
	CacheTrieJournalFlag = cli.StringFlag{
		Name:  "cache.trie.journal",
		Usage: "Disk journal directory for trie cache to survive node restarts",
		Value: eth.DefaultConfig.TrieCleanCacheJournal,
	}
	CacheTrieRejournalFlag = cli.DurationFlag{
		Name:  "cache.trie.rejournal",
		Usage: "Time interval to regenerate the trie cache journal",
		Value: eth.DefaultConfig.TrieCleanCacheRejournal,
	}
	CacheGCFlag = cli.IntFlag{
		Name:  "cache.gc",
		Usage: "Percentage of cache memory allowance to use for trie pruning (default = 25% full mode, 0% archive mode)",
		Value: 25,
	}
	CacheSnapshotFlag = cli.IntFlag{
		Name:  "cache.snapshot",
		Usage: "Percentage of cache memory allowance to use for snapshot caching (default = 10% full mode, 20% archive mode)",
		Value: 10,
	}
	CacheNoPrefetchFlag = cli.BoolFlag{
		Name:  "cache.noprefetch",
		Usage: "Disable heuristic state prefetch during block import (less CPU and disk IO, more time waiting for data)",
	}
	// Miner settings
	MiningEnabledFlag = cli.BoolFlag{
		Name:  "mine",
		Usage: "Enable mining",
	}
	MinerThreadsFlag = cli.IntFlag{
		Name:  "miner.threads",
		Usage: "Number of CPU threads to use for mining",
		Value: 0,
	}
	MinerNotifyFlag = cli.StringFlag{
		Name:  "miner.notify",
		Usage: "Comma separated HTTP URL list to notify of new work packages",
	}
	MinerGasTargetFlag = cli.Uint64Flag{
		Name:  "miner.gastarget",
		Usage: "Target gas floor for mined blocks",
		Value: eth.DefaultConfig.Miner.GasFloor,
	}
	MinerGasLimitFlag = cli.Uint64Flag{
		Name:  "miner.gaslimit",
		Usage: "Target gas ceiling for mined blocks",
		Value: eth.DefaultConfig.Miner.GasCeil,
	}
	MinerGasPriceFlag = BigFlag{
		Name:  "miner.gasprice",
		Usage: "Minimum gas price for mining a transaction",
		Value: eth.DefaultConfig.Miner.GasPrice,
	}
	MinerEtherbaseFlag = cli.StringFlag{
		Name:  "miner.etherbase",
		Usage: "Public address for block mining rewards (default = first account)",
		Value: "0",
	}
	MinerExtraDataFlag = cli.StringFlag{
		Name:  "miner.extradata",
		Usage: "Block extra data set by the miner (default = client version)",
	}
	MinerRecommitIntervalFlag = cli.DurationFlag{
		Name:  "miner.recommit",
		Usage: "Time interval to recreate the block being mined",
		Value: eth.DefaultConfig.Miner.Recommit,
	}
	MinerNoVerfiyFlag = cli.BoolFlag{
		Name:  "miner.noverify",
		Usage: "Disable remote sealing verification",
	}
	// Account settings
	UnlockedAccountFlag = cli.StringFlag{
		Name:  "unlock",
		Usage: "Comma separated list of accounts to unlock",
		Value: "",
	}
	PasswordFileFlag = cli.StringFlag{
		Name:  "password",
		Usage: "Password file to use for non-interactive password input",
		Value: "",
	}
	ExternalSignerFlag = cli.StringFlag{
		Name:  "signer",
		Usage: "External signer (url or path to ipc file)",
		Value: "",
	}
	VMEnableDebugFlag = cli.BoolFlag{
		Name:  "vmdebug",
		Usage: "Record information useful for VM and contract debugging",
	}
	InsecureUnlockAllowedFlag = cli.BoolFlag{
		Name:  "allow-insecure-unlock",
		Usage: "Allow insecure account unlocking when account-related RPCs are exposed by http",
	}
	RPCGlobalGasCapFlag = cli.Uint64Flag{
		Name:  "rpc.gascap",
		Usage: "Sets a cap on gas that can be used in eth_call/estimateGas (0=infinite)",
		Value: eth.DefaultConfig.RPCGasCap,
	}
	RPCGlobalTxFeeCapFlag = cli.Float64Flag{
		Name:  "rpc.txfeecap",
		Usage: "Sets a cap on transaction fee (in ether) that can be sent via the RPC APIs (0 = no cap)",
		Value: eth.DefaultConfig.RPCTxFeeCap,
	}
	// Logging and debug settings
	EthStatsURLFlag = cli.StringFlag{
		Name:  "ethstats",
		Usage: "Reporting URL of a ethstats service (nodename:secret@host:port)",
	}
	FakePoWFlag = cli.BoolFlag{
		Name:  "fakepow",
		Usage: "Disables proof-of-work verification",
	}
	NoCompactionFlag = cli.BoolFlag{
		Name:  "nocompaction",
		Usage: "Disables db compaction after import",
	}
	// RPC Client Settings
	RPCClientToken = cli.StringFlag{
		Name:  "rpcclitoken",
		Usage: "RPC Client access token",
	}
	RPCClientTLSCert = cli.StringFlag{
		Name:  "rpcclitls.cert",
		Usage: "Server's TLS certificate PEM file on connection by client",
	}
	RPCClientTLSCaCert = cli.StringFlag{
		Name:  "rpcclitls.cacert",
		Usage: "CA certificate PEM file for provided server's TLS certificate on connection by client",
	}
	RPCClientTLSCipherSuites = cli.StringFlag{
		Name:  "rpcclitls.ciphersuites",
		Usage: "Customize supported cipher suites when using TLS connection. Value is a comma-separated cipher suite string",
	}
	RPCClientTLSInsecureSkipVerify = cli.BoolFlag{
		Name:  "rpcclitls.insecureskipverify",
		Usage: "Disable verification of server's TLS certificate on connection by client",
	}
	// RPC settings
	IPCDisabledFlag = cli.BoolFlag{
		Name:  "ipcdisable",
		Usage: "Disable the IPC-RPC server",
	}
	IPCPathFlag = DirectoryFlag{
		Name:  "ipcpath",
		Usage: "Filename for IPC socket/pipe within the datadir (explicit paths escape it)",
	}
	HTTPEnabledFlag = cli.BoolFlag{
		Name:  "http",
		Usage: "Enable the HTTP-RPC server",
	}
	HTTPListenAddrFlag = cli.StringFlag{
		Name:  "http.addr",
		Usage: "HTTP-RPC server listening interface",
		Value: node.DefaultHTTPHost,
	}
	HTTPPortFlag = cli.IntFlag{
		Name:  "http.port",
		Usage: "HTTP-RPC server listening port",
		Value: node.DefaultHTTPPort,
	}
	HTTPCORSDomainFlag = cli.StringFlag{
		Name:  "http.corsdomain",
		Usage: "Comma separated list of domains from which to accept cross origin requests (browser enforced)",
		Value: "",
	}
	HTTPVirtualHostsFlag = cli.StringFlag{
		Name:  "http.vhosts",
		Usage: "Comma separated list of virtual hostnames from which to accept requests (server enforced). Accepts '*' wildcard.",
		Value: strings.Join(node.DefaultConfig.HTTPVirtualHosts, ","),
	}
	HTTPApiFlag = cli.StringFlag{
		Name:  "http.api",
		Usage: "API's offered over the HTTP-RPC interface",
		Value: "",
	}
	GraphQLEnabledFlag = cli.BoolFlag{
		Name:  "graphql",
		Usage: "Enable GraphQL on the HTTP-RPC server. Note that GraphQL can only be started if an HTTP server is started as well.",
	}
	GraphQLCORSDomainFlag = cli.StringFlag{
		Name:  "graphql.corsdomain",
		Usage: "Comma separated list of domains from which to accept cross origin requests (browser enforced)",
		Value: "",
	}
	GraphQLVirtualHostsFlag = cli.StringFlag{
		Name:  "graphql.vhosts",
		Usage: "Comma separated list of virtual hostnames from which to accept requests (server enforced). Accepts '*' wildcard.",
		Value: strings.Join(node.DefaultConfig.GraphQLVirtualHosts, ","),
	}
	WSEnabledFlag = cli.BoolFlag{
		Name:  "ws",
		Usage: "Enable the WS-RPC server",
	}
	WSListenAddrFlag = cli.StringFlag{
		Name:  "ws.addr",
		Usage: "WS-RPC server listening interface",
		Value: node.DefaultWSHost,
	}
	WSPortFlag = cli.IntFlag{
		Name:  "ws.port",
		Usage: "WS-RPC server listening port",
		Value: node.DefaultWSPort,
	}
	WSApiFlag = cli.StringFlag{
		Name:  "ws.api",
		Usage: "API's offered over the WS-RPC interface",
		Value: "",
	}
	WSAllowedOriginsFlag = cli.StringFlag{
		Name:  "ws.origins",
		Usage: "Origins from which to accept websockets requests",
		Value: "",
	}
	ExecFlag = cli.StringFlag{
		Name:  "exec",
		Usage: "Execute JavaScript statement",
	}
	PreloadJSFlag = cli.StringFlag{
		Name:  "preload",
		Usage: "Comma separated list of JavaScript files to preload into the console",
	}

	// Network Settings
	MaxPeersFlag = cli.IntFlag{
		Name:  "maxpeers",
		Usage: "Maximum number of network peers (network disabled if set to 0)",
		Value: node.DefaultConfig.P2P.MaxPeers,
	}
	MaxPendingPeersFlag = cli.IntFlag{
		Name:  "maxpendpeers",
		Usage: "Maximum number of pending connection attempts (defaults used if set to 0)",
		Value: node.DefaultConfig.P2P.MaxPendingPeers,
	}
	ListenPortFlag = cli.IntFlag{
		Name:  "port",
		Usage: "Network listening port",
		Value: 30303,
	}
	BootnodesFlag = cli.StringFlag{
		Name:  "bootnodes",
		Usage: "Comma separated enode URLs for P2P discovery bootstrap",
		Value: "",
	}
	NodeKeyFileFlag = cli.StringFlag{
		Name:  "nodekey",
		Usage: "P2P node key file",
	}
	NodeKeyHexFlag = cli.StringFlag{
		Name:  "nodekeyhex",
		Usage: "P2P node key as hex (for testing)",
	}
	NATFlag = cli.StringFlag{
		Name:  "nat",
		Usage: "NAT port mapping mechanism (any|none|upnp|pmp|extip:<IP>)",
		Value: "any",
	}
	NoDiscoverFlag = cli.BoolFlag{
		Name:  "nodiscover",
		Usage: "Disables the peer discovery mechanism (manual peer addition)",
	}
	DiscoveryV5Flag = cli.BoolFlag{
		Name:  "v5disc",
		Usage: "Enables the experimental RLPx V5 (Topic Discovery) mechanism",
	}
	NetrestrictFlag = cli.StringFlag{
		Name:  "netrestrict",
		Usage: "Restricts network communication to the given IP networks (CIDR masks)",
	}
	DNSDiscoveryFlag = cli.StringFlag{
		Name:  "discovery.dns",
		Usage: "Sets DNS discovery entry points (use \"\" to disable DNS)",
	}

	// ATM the url is left to the user and deployment to
	JSpathFlag = cli.StringFlag{
		Name:  "jspath",
		Usage: "JavaScript root path for `loadScript`",
		Value: ".",
	}

	// Gas price oracle settings
	GpoBlocksFlag = cli.IntFlag{
		Name:  "gpo.blocks",
		Usage: "Number of recent blocks to check for gas prices",
		Value: eth.DefaultConfig.GPO.Blocks,
	}
	GpoPercentileFlag = cli.IntFlag{
		Name:  "gpo.percentile",
		Usage: "Suggested gas price is the given percentile of a set of recent transaction gas prices",
		Value: eth.DefaultConfig.GPO.Percentile,
	}
	GpoMaxGasPriceFlag = cli.Int64Flag{
		Name:  "gpo.maxprice",
		Usage: "Maximum gas price will be recommended by gpo",
		Value: eth.DefaultConfig.GPO.MaxPrice.Int64(),
	}
	WhisperEnabledFlag = cli.BoolFlag{
		Name:  "shh",
		Usage: "Enable Whisper",
	}
	WhisperMaxMessageSizeFlag = cli.IntFlag{
		Name:  "shh.maxmessagesize",
		Usage: "Max message size accepted",
		Value: 1024 * 1024,
	}
	WhisperMinPOWFlag = cli.Float64Flag{
		Name:  "shh.pow",
		Usage: "Minimum POW accepted",
		Value: 0.2,
	}
	WhisperRestrictConnectionBetweenLightClientsFlag = cli.BoolFlag{
		Name:  "shh.restrict-light",
		Usage: "Restrict connection between two whisper light clients",
	}

	// Metrics flags
	MetricsEnabledFlag = cli.BoolFlag{
		Name:  "metrics",
		Usage: "Enable metrics collection and reporting",
	}
	MetricsEnabledExpensiveFlag = cli.BoolFlag{
		Name:  "metrics.expensive",
		Usage: "Enable expensive metrics collection and reporting",
	}

	// MetricsHTTPFlag defines the endpoint for a stand-alone metrics HTTP endpoint.
	// Since the pprof service enables sensitive/vulnerable behavior, this allows a user
	// to enable a public-OK metrics endpoint without having to worry about ALSO exposing
	// other profiling behavior or information.
	MetricsHTTPFlag = cli.StringFlag{
		Name:  "metrics.addr",
		Usage: "Enable stand-alone metrics HTTP server listening interface",
		Value: "127.0.0.1",
	}
	MetricsPortFlag = cli.IntFlag{
		Name:  "metrics.port",
		Usage: "Metrics HTTP server listening port",
		Value: 6060,
	}
	MetricsEnableInfluxDBFlag = cli.BoolFlag{
		Name:  "metrics.influxdb",
		Usage: "Enable metrics export/push to an external InfluxDB database",
	}
	MetricsInfluxDBEndpointFlag = cli.StringFlag{
		Name:  "metrics.influxdb.endpoint",
		Usage: "InfluxDB API endpoint to report metrics to",
		Value: "http://localhost:8086",
	}
	MetricsInfluxDBDatabaseFlag = cli.StringFlag{
		Name:  "metrics.influxdb.database",
		Usage: "InfluxDB database name to push reported metrics to",
		Value: "geth",
	}
	MetricsInfluxDBUsernameFlag = cli.StringFlag{
		Name:  "metrics.influxdb.username",
		Usage: "Username to authorize access to the database",
		Value: "test",
	}
	MetricsInfluxDBPasswordFlag = cli.StringFlag{
		Name:  "metrics.influxdb.password",
		Usage: "Password to authorize access to the database",
		Value: "test",
	}
	// Tags are part of every measurement sent to InfluxDB. Queries on tags are faster in InfluxDB.
	// For example `host` tag could be used so that we can group all nodes and average a measurement
	// across all of them, but also so that we can select a specific node and inspect its measurements.
	// https://docs.influxdata.com/influxdb/v1.4/concepts/key_concepts/#tag-key
	MetricsInfluxDBTagsFlag = cli.StringFlag{
		Name:  "metrics.influxdb.tags",
		Usage: "Comma-separated InfluxDB tags (key/values) attached to all measurements",
		Value: "host=localhost",
	}
	EWASMInterpreterFlag = cli.StringFlag{
		Name:  "vm.ewasm",
		Usage: "External ewasm configuration (default = built-in interpreter)",
		Value: "",
	}
	EVMInterpreterFlag = cli.StringFlag{
		Name:  "vm.evm",
		Usage: "External EVM configuration (default = built-in interpreter)",
		Value: "",
	}

	// Quorum - added configurable call timeout for execution of calls
	EVMCallTimeOutFlag = cli.IntFlag{
		Name:  "vm.calltimeout",
		Usage: "Timeout duration in seconds for message call execution without creating a transaction. Value 0 means no timeout.",
		Value: 5,
	}

	// Quorum
	// immutability threshold which can be passed as a parameter at geth start
	QuorumImmutabilityThreshold = cli.IntFlag{
		Name:  "immutabilitythreshold",
		Usage: "overrides the default immutability threshold for Quorum nodes. Its the threshold beyond which block data will be moved to ancient db",
		Value: 3162240,
	}
	// Raft flags
	RaftModeFlag = cli.BoolFlag{
		Name:  "raft",
		Usage: "If enabled, uses Raft instead of Quorum Chain for consensus",
	}
	RaftBlockTimeFlag = cli.IntFlag{
		Name:  "raftblocktime",
		Usage: "Amount of time between raft block creations in milliseconds",
		Value: 50,
	}
	RaftJoinExistingFlag = cli.IntFlag{
		Name:  "raftjoinexisting",
		Usage: "The raft ID to assume when joining an pre-existing cluster",
		Value: 0,
	}

	EmitCheckpointsFlag = cli.BoolFlag{
		Name:  "emitcheckpoints",
		Usage: "If enabled, emit specially formatted logging checkpoints",
	}
	RaftPortFlag = cli.IntFlag{
		Name:  "raftport",
		Usage: "The port to bind for the raft transport",
		Value: 50400,
	}
	RaftDNSEnabledFlag = cli.BoolFlag{
		Name:  "raftdnsenable",
		Usage: "Enable DNS resolution of peers",
	}

	// Permission
	EnableNodePermissionFlag = cli.BoolFlag{
		Name:  "permissioned",
		Usage: "If enabled, the node will allow only a defined list of nodes to connect",
	}
	AllowedFutureBlockTimeFlag = cli.Uint64Flag{
		Name:  "allowedfutureblocktime",
		Usage: "Max time (in seconds) from current time allowed for blocks, before they're considered future blocks",
		Value: 0,
	}
	// Plugins settings
	PluginSettingsFlag = cli.StringFlag{
		Name:  "plugins",
		Usage: "The URI of configuration which describes plugins being used. E.g.: file:///opt/geth/plugins.json",
	}
	PluginLocalVerifyFlag = cli.BoolFlag{
		Name:  "plugins.localverify",
		Usage: "If enabled, verify plugin integrity from local file system. This requires plugin signature file and PGP public key file to be available",
	}
	PluginPublicKeyFlag = cli.StringFlag{
		Name:  "plugins.publickey",
		Usage: fmt.Sprintf("The URI of PGP public key for local plugin verification. E.g.: file:///opt/geth/pubkey.pgp.asc. This flag is only valid if --%s is set (default = file:///<pluginBaseDir>/%s)", PluginLocalVerifyFlag.Name, plugin.DefaultPublicKeyFile),
	}
	PluginSkipVerifyFlag = cli.BoolFlag{
		Name:  "plugins.skipverify",
		Usage: "If enabled, plugin integrity is NOT verified",
	}
	// account plugin flags
	AccountPluginNewAccountConfigFlag = cli.StringFlag{
		Name:  "plugins.account.config",
		Usage: "Value will be passed to an account plugin if being used.  See the account plugin implementation's documentation for further details",
	}
	// Istanbul settings
	IstanbulRequestTimeoutFlag = cli.Uint64Flag{
		Name:  "istanbul.requesttimeout",
		Usage: "Timeout for each Istanbul round in milliseconds",
		Value: eth.DefaultConfig.Istanbul.RequestTimeout,
	}
	IstanbulBlockPeriodFlag = cli.Uint64Flag{
		Name:  "istanbul.blockperiod",
		Usage: "Default minimum difference between two consecutive block's timestamps in seconds",
		Value: eth.DefaultConfig.Istanbul.BlockPeriod,
	}
	// Multitenancy setting
	MultitenancyFlag = cli.BoolFlag{
		Name:  "multitenancy",
		Usage: "Enable multitenancy support for this node. This requires RPC Security Plugin to also be configured.",
	}

<<<<<<< HEAD
	QuorumEnablePrivacyMarker = cli.BoolFlag{
		Name:  "privacymarker.enable",
		Usage: "Enable use of privacy marker transactions (PMT) for this node.",
=======
	// Revert Reason
	RevertReasonFlag = cli.BoolFlag{
		Name:  "revertreason",
		Usage: "Enable saving revert reason in the transaction receipts for this node.",
>>>>>>> df03f0d0
	}

	// Quorum Private Transaction Manager connection options
	QuorumPTMUnixSocketFlag = DirectoryFlag{
		Name:  "ptm.socket",
		Usage: "Path to the ipc file when using unix domain socket for the private transaction manager connection",
	}
	QuorumPTMUrlFlag = cli.StringFlag{
		Name:  "ptm.url",
		Usage: "URL when using http connection to private transaction manager",
	}
	QuorumPTMTimeoutFlag = cli.UintFlag{
		Name:  "ptm.timeout",
		Usage: "Timeout (seconds) for the private transaction manager connection. Zero value means timeout disabled.",
		Value: http2.DefaultConfig.Timeout,
	}
	QuorumPTMDialTimeoutFlag = cli.UintFlag{
		Name:  "ptm.dialtimeout",
		Usage: "Dial timeout (seconds) for the private transaction manager connection. Zero value means timeout disabled.",
		Value: http2.DefaultConfig.DialTimeout,
	}
	QuorumPTMHttpIdleTimeoutFlag = cli.UintFlag{
		Name:  "ptm.http.idletimeout",
		Usage: "Idle timeout (seconds) for the private transaction manager connection. Zero value means timeout disabled.",
		Value: http2.DefaultConfig.HttpIdleConnTimeout,
	}
	QuorumPTMHttpWriteBufferSizeFlag = cli.IntFlag{
		Name:  "ptm.http.writebuffersize",
		Usage: "Size of the write buffer (bytes) for the private transaction manager connection. Zero value uses http.Transport default.",
		Value: 0,
	}
	QuorumPTMHttpReadBufferSizeFlag = cli.IntFlag{
		Name:  "ptm.http.readbuffersize",
		Usage: "Size of the read buffer (bytes) for the private transaction manager connection. Zero value uses http.Transport default.",
		Value: 0,
	}
	QuorumPTMTlsModeFlag = cli.StringFlag{
		Name:  "ptm.tls.mode",
		Usage: `If "off" then TLS disabled (default). If "strict" then will use TLS for http connection to private transaction manager`,
	}
	QuorumPTMTlsRootCaFlag = DirectoryFlag{
		Name:  "ptm.tls.rootca",
		Usage: "Path to file containing root CA certificate for TLS connection to private transaction manager (defaults to host's certificates)",
	}
	QuorumPTMTlsClientCertFlag = DirectoryFlag{
		Name:  "ptm.tls.clientcert",
		Usage: "Path to file containing client certificate (or chain of certs) for TLS connection to private transaction manager",
	}
	QuorumPTMTlsClientKeyFlag = DirectoryFlag{
		Name:  "ptm.tls.clientkey",
		Usage: "Path to file containing client's private key for TLS connection to private transaction manager",
	}
	QuorumPTMTlsInsecureSkipVerify = cli.BoolFlag{
		Name:  "ptm.tls.insecureskipverify",
		Usage: "Disable verification of server's TLS certificate on connection to private transaction manager",
	}
)

// MakeDataDir retrieves the currently requested data directory, terminating
// if none (or the empty string) is specified. If the node is starting a testnet,
// then a subdirectory of the specified datadir will be used.
func MakeDataDir(ctx *cli.Context) string {
	if path := ctx.GlobalString(DataDirFlag.Name); path != "" {
		if ctx.GlobalBool(LegacyTestnetFlag.Name) || ctx.GlobalBool(RopstenFlag.Name) {
			// Maintain compatibility with older Geth configurations storing the
			// Ropsten database in `testnet` instead of `ropsten`.
			legacyPath := filepath.Join(path, "testnet")
			if _, err := os.Stat(legacyPath); !os.IsNotExist(err) {
				return legacyPath
			}
			return filepath.Join(path, "ropsten")
		}
		if ctx.GlobalBool(RinkebyFlag.Name) {
			return filepath.Join(path, "rinkeby")
		}
		if ctx.GlobalBool(GoerliFlag.Name) {
			return filepath.Join(path, "goerli")
		}
		if ctx.GlobalBool(YoloV2Flag.Name) {
			return filepath.Join(path, "yolo-v2")
		}
		return path
	}
	Fatalf("Cannot determine default data directory, please set manually (--datadir)")
	return ""
}

// setNodeKey creates a node key from set command line flags, either loading it
// from a file or as a specified hex value. If neither flags were provided, this
// method returns nil and an emphemeral key is to be generated.
func setNodeKey(ctx *cli.Context, cfg *p2p.Config) {
	var (
		hex  = ctx.GlobalString(NodeKeyHexFlag.Name)
		file = ctx.GlobalString(NodeKeyFileFlag.Name)
		key  *ecdsa.PrivateKey
		err  error
	)
	switch {
	case file != "" && hex != "":
		Fatalf("Options %q and %q are mutually exclusive", NodeKeyFileFlag.Name, NodeKeyHexFlag.Name)
	case file != "":
		if key, err = crypto.LoadECDSA(file); err != nil {
			Fatalf("Option %q: %v", NodeKeyFileFlag.Name, err)
		}
		cfg.PrivateKey = key
	case hex != "":
		if key, err = crypto.HexToECDSA(hex); err != nil {
			Fatalf("Option %q: %v", NodeKeyHexFlag.Name, err)
		}
		cfg.PrivateKey = key
	}
}

// setNodeUserIdent creates the user identifier from CLI flags.
func setNodeUserIdent(ctx *cli.Context, cfg *node.Config) {
	if identity := ctx.GlobalString(IdentityFlag.Name); len(identity) > 0 {
		cfg.UserIdent = identity
	}
}

// setBootstrapNodes creates a list of bootstrap nodes from the command line
// flags, reverting to pre-configured ones if none have been specified.
func setBootstrapNodes(ctx *cli.Context, cfg *p2p.Config) {
	urls := params.MainnetBootnodes
	switch {
	case ctx.GlobalIsSet(BootnodesFlag.Name) || ctx.GlobalIsSet(LegacyBootnodesV4Flag.Name):
		if ctx.GlobalIsSet(LegacyBootnodesV4Flag.Name) {
			urls = SplitAndTrim(ctx.GlobalString(LegacyBootnodesV4Flag.Name))
		} else {
			urls = SplitAndTrim(ctx.GlobalString(BootnodesFlag.Name))
		}
	case ctx.GlobalBool(LegacyTestnetFlag.Name) || ctx.GlobalBool(RopstenFlag.Name):
		urls = params.RopstenBootnodes
	case ctx.GlobalBool(RinkebyFlag.Name):
		urls = params.RinkebyBootnodes
	case ctx.GlobalBool(GoerliFlag.Name):
		urls = params.GoerliBootnodes
	case ctx.GlobalBool(YoloV2Flag.Name):
		urls = params.YoloV2Bootnodes
	case cfg.BootstrapNodes != nil:
		return // already set, don't apply defaults.
	}

	cfg.BootstrapNodes = make([]*enode.Node, 0, len(urls))
	for _, url := range urls {
		if url != "" {
			node, err := enode.Parse(enode.ValidSchemes, url)
			if err != nil {
				log.Crit("Bootstrap URL invalid", "enode", url, "err", err)
				continue
			}
			cfg.BootstrapNodes = append(cfg.BootstrapNodes, node)
		}
	}
}

// setBootstrapNodesV5 creates a list of bootstrap nodes from the command line
// flags, reverting to pre-configured ones if none have been specified.
func setBootstrapNodesV5(ctx *cli.Context, cfg *p2p.Config) {
	urls := params.MainnetBootnodes
	switch {
	case ctx.GlobalIsSet(BootnodesFlag.Name) || ctx.GlobalIsSet(LegacyBootnodesV5Flag.Name):
		if ctx.GlobalIsSet(LegacyBootnodesV5Flag.Name) {
			urls = SplitAndTrim(ctx.GlobalString(LegacyBootnodesV5Flag.Name))
		} else {
			urls = SplitAndTrim(ctx.GlobalString(BootnodesFlag.Name))
		}
	case ctx.GlobalBool(RopstenFlag.Name):
		urls = params.RopstenBootnodes
	case ctx.GlobalBool(RinkebyFlag.Name):
		urls = params.RinkebyBootnodes
	case ctx.GlobalBool(GoerliFlag.Name):
		urls = params.GoerliBootnodes
	case ctx.GlobalBool(YoloV2Flag.Name):
		urls = params.YoloV2Bootnodes
	case cfg.BootstrapNodesV5 != nil:
		return // already set, don't apply defaults.
	}

	cfg.BootstrapNodesV5 = make([]*discv5.Node, 0, len(urls))
	for _, url := range urls {
		if url != "" {
			node, err := discv5.ParseNode(url)
			if err != nil {
				log.Error("Bootstrap URL invalid", "enode", url, "err", err)
				continue
			}
			cfg.BootstrapNodesV5 = append(cfg.BootstrapNodesV5, node)
		}
	}
}

// setListenAddress creates a TCP listening address string from set command
// line flags.
func setListenAddress(ctx *cli.Context, cfg *p2p.Config) {
	if ctx.GlobalIsSet(ListenPortFlag.Name) {
		cfg.ListenAddr = fmt.Sprintf(":%d", ctx.GlobalInt(ListenPortFlag.Name))
	}
}

// setNAT creates a port mapper from command line flags.
func setNAT(ctx *cli.Context, cfg *p2p.Config) {
	if ctx.GlobalIsSet(NATFlag.Name) {
		natif, err := nat.Parse(ctx.GlobalString(NATFlag.Name))
		if err != nil {
			Fatalf("Option %s: %v", NATFlag.Name, err)
		}
		cfg.NAT = natif
	}
}

// SplitAndTrim splits input separated by a comma
// and trims excessive white space from the substrings.
func SplitAndTrim(input string) (ret []string) {
	l := strings.Split(input, ",")
	for _, r := range l {
		if r = strings.TrimSpace(r); r != "" {
			ret = append(ret, r)
		}
	}
	return ret
}

// setHTTP creates the HTTP RPC listener interface string from the set
// command line flags, returning empty if the HTTP endpoint is disabled.
func setHTTP(ctx *cli.Context, cfg *node.Config) {
	if ctx.GlobalBool(LegacyRPCEnabledFlag.Name) && cfg.HTTPHost == "" {
		log.Warn("The flag --rpc is deprecated and will be removed in the future, please use --http")
		cfg.HTTPHost = "127.0.0.1"
		if ctx.GlobalIsSet(LegacyRPCListenAddrFlag.Name) {
			cfg.HTTPHost = ctx.GlobalString(LegacyRPCListenAddrFlag.Name)
			log.Warn("The flag --rpcaddr is deprecated and will be removed in the future, please use --http.addr")
		}
	}
	if ctx.GlobalBool(HTTPEnabledFlag.Name) && cfg.HTTPHost == "" {
		cfg.HTTPHost = "127.0.0.1"
		if ctx.GlobalIsSet(HTTPListenAddrFlag.Name) {
			cfg.HTTPHost = ctx.GlobalString(HTTPListenAddrFlag.Name)
		}
	}

	if ctx.GlobalIsSet(LegacyRPCPortFlag.Name) {
		cfg.HTTPPort = ctx.GlobalInt(LegacyRPCPortFlag.Name)
		log.Warn("The flag --rpcport is deprecated and will be removed in the future, please use --http.port")
	}
	if ctx.GlobalIsSet(HTTPPortFlag.Name) {
		cfg.HTTPPort = ctx.GlobalInt(HTTPPortFlag.Name)
	}

	if ctx.GlobalIsSet(LegacyRPCCORSDomainFlag.Name) {
		cfg.HTTPCors = SplitAndTrim(ctx.GlobalString(LegacyRPCCORSDomainFlag.Name))
		log.Warn("The flag --rpccorsdomain is deprecated and will be removed in the future, please use --http.corsdomain")
	}
	if ctx.GlobalIsSet(HTTPCORSDomainFlag.Name) {
		cfg.HTTPCors = SplitAndTrim(ctx.GlobalString(HTTPCORSDomainFlag.Name))
	}

	if ctx.GlobalIsSet(LegacyRPCApiFlag.Name) {
		cfg.HTTPModules = SplitAndTrim(ctx.GlobalString(LegacyRPCApiFlag.Name))
		log.Warn("The flag --rpcapi is deprecated and will be removed in the future, please use --http.api")
	}
	if ctx.GlobalIsSet(HTTPApiFlag.Name) {
		cfg.HTTPModules = SplitAndTrim(ctx.GlobalString(HTTPApiFlag.Name))
	}

	if ctx.GlobalIsSet(LegacyRPCVirtualHostsFlag.Name) {
		cfg.HTTPVirtualHosts = SplitAndTrim(ctx.GlobalString(LegacyRPCVirtualHostsFlag.Name))
		log.Warn("The flag --rpcvhosts is deprecated and will be removed in the future, please use --http.vhosts")
	}
	if ctx.GlobalIsSet(HTTPVirtualHostsFlag.Name) {
		cfg.HTTPVirtualHosts = SplitAndTrim(ctx.GlobalString(HTTPVirtualHostsFlag.Name))
	}
}

// setGraphQL creates the GraphQL listener interface string from the set
// command line flags, returning empty if the GraphQL endpoint is disabled.
func setGraphQL(ctx *cli.Context, cfg *node.Config) {
	if ctx.GlobalIsSet(GraphQLCORSDomainFlag.Name) {
		cfg.GraphQLCors = SplitAndTrim(ctx.GlobalString(GraphQLCORSDomainFlag.Name))
	}
	if ctx.GlobalIsSet(GraphQLVirtualHostsFlag.Name) {
		cfg.GraphQLVirtualHosts = SplitAndTrim(ctx.GlobalString(GraphQLVirtualHostsFlag.Name))
	}
}

// setWS creates the WebSocket RPC listener interface string from the set
// command line flags, returning empty if the HTTP endpoint is disabled.
func setWS(ctx *cli.Context, cfg *node.Config) {
	if ctx.GlobalBool(WSEnabledFlag.Name) && cfg.WSHost == "" {
		cfg.WSHost = "127.0.0.1"
		if ctx.GlobalIsSet(LegacyWSListenAddrFlag.Name) {
			cfg.WSHost = ctx.GlobalString(LegacyWSListenAddrFlag.Name)
			log.Warn("The flag --wsaddr is deprecated and will be removed in the future, please use --ws.addr")
		}
		if ctx.GlobalIsSet(WSListenAddrFlag.Name) {
			cfg.WSHost = ctx.GlobalString(WSListenAddrFlag.Name)
		}
	}
	if ctx.GlobalIsSet(LegacyWSPortFlag.Name) {
		cfg.WSPort = ctx.GlobalInt(LegacyWSPortFlag.Name)
		log.Warn("The flag --wsport is deprecated and will be removed in the future, please use --ws.port")
	}
	if ctx.GlobalIsSet(WSPortFlag.Name) {
		cfg.WSPort = ctx.GlobalInt(WSPortFlag.Name)
	}

	if ctx.GlobalIsSet(LegacyWSAllowedOriginsFlag.Name) {
		cfg.WSOrigins = SplitAndTrim(ctx.GlobalString(LegacyWSAllowedOriginsFlag.Name))
		log.Warn("The flag --wsorigins is deprecated and will be removed in the future, please use --ws.origins")
	}
	if ctx.GlobalIsSet(WSAllowedOriginsFlag.Name) {
		cfg.WSOrigins = SplitAndTrim(ctx.GlobalString(WSAllowedOriginsFlag.Name))
	}

	if ctx.GlobalIsSet(LegacyWSApiFlag.Name) {
		cfg.WSModules = SplitAndTrim(ctx.GlobalString(LegacyWSApiFlag.Name))
		log.Warn("The flag --wsapi is deprecated and will be removed in the future, please use --ws.api")
	}
	if ctx.GlobalIsSet(WSApiFlag.Name) {
		cfg.WSModules = SplitAndTrim(ctx.GlobalString(WSApiFlag.Name))
	}
}

// setIPC creates an IPC path configuration from the set command line flags,
// returning an empty string if IPC was explicitly disabled, or the set path.
func setIPC(ctx *cli.Context, cfg *node.Config) {
	CheckExclusive(ctx, IPCDisabledFlag, IPCPathFlag)
	switch {
	case ctx.GlobalBool(IPCDisabledFlag.Name):
		cfg.IPCPath = ""
	case ctx.GlobalIsSet(IPCPathFlag.Name):
		cfg.IPCPath = ctx.GlobalString(IPCPathFlag.Name)
	}
}

// setLes configures the les server and ultra light client settings from the command line flags.
func setLes(ctx *cli.Context, cfg *eth.Config) {
	if ctx.GlobalIsSet(LegacyLightServFlag.Name) {
		cfg.LightServ = ctx.GlobalInt(LegacyLightServFlag.Name)
		log.Warn("The flag --lightserv is deprecated and will be removed in the future, please use --light.serve")
	}
	if ctx.GlobalIsSet(LightServeFlag.Name) {
		cfg.LightServ = ctx.GlobalInt(LightServeFlag.Name)
	}
	if ctx.GlobalIsSet(LightIngressFlag.Name) {
		cfg.LightIngress = ctx.GlobalInt(LightIngressFlag.Name)
	}
	if ctx.GlobalIsSet(LightEgressFlag.Name) {
		cfg.LightEgress = ctx.GlobalInt(LightEgressFlag.Name)
	}
	if ctx.GlobalIsSet(LegacyLightPeersFlag.Name) {
		cfg.LightPeers = ctx.GlobalInt(LegacyLightPeersFlag.Name)
		log.Warn("The flag --lightpeers is deprecated and will be removed in the future, please use --light.maxpeers")
	}
	if ctx.GlobalIsSet(LightMaxPeersFlag.Name) {
		cfg.LightPeers = ctx.GlobalInt(LightMaxPeersFlag.Name)
	}
	if ctx.GlobalIsSet(UltraLightServersFlag.Name) {
		cfg.UltraLightServers = strings.Split(ctx.GlobalString(UltraLightServersFlag.Name), ",")
	}
	if ctx.GlobalIsSet(UltraLightFractionFlag.Name) {
		cfg.UltraLightFraction = ctx.GlobalInt(UltraLightFractionFlag.Name)
	}
	if cfg.UltraLightFraction <= 0 && cfg.UltraLightFraction > 100 {
		log.Error("Ultra light fraction is invalid", "had", cfg.UltraLightFraction, "updated", eth.DefaultConfig.UltraLightFraction)
		cfg.UltraLightFraction = eth.DefaultConfig.UltraLightFraction
	}
	if ctx.GlobalIsSet(UltraLightOnlyAnnounceFlag.Name) {
		cfg.UltraLightOnlyAnnounce = ctx.GlobalBool(UltraLightOnlyAnnounceFlag.Name)
	}
	if ctx.GlobalIsSet(LightNoPruneFlag.Name) {
		cfg.LightNoPrune = ctx.GlobalBool(LightNoPruneFlag.Name)
	}
}

// makeDatabaseHandles raises out the number of allowed file handles per process
// for Geth and returns half of the allowance to assign to the database.
func makeDatabaseHandles() int {
	limit, err := fdlimit.Maximum()
	if err != nil {
		Fatalf("Failed to retrieve file descriptor allowance: %v", err)
	}
	raised, err := fdlimit.Raise(uint64(limit))
	if err != nil {
		Fatalf("Failed to raise file descriptor allowance: %v", err)
	}
	return int(raised / 2) // Leave half for networking and other stuff
}

// MakeAddress converts an account specified directly as a hex encoded string or
// a key index in the key store to an internal account representation.
func MakeAddress(ks *keystore.KeyStore, account string) (accounts.Account, error) {
	// If the specified account is a valid address, return it
	if common.IsHexAddress(account) {
		return accounts.Account{Address: common.HexToAddress(account)}, nil
	}
	// Otherwise try to interpret the account as a keystore index
	index, err := strconv.Atoi(account)
	if err != nil || index < 0 {
		return accounts.Account{}, fmt.Errorf("invalid account address or index %q", account)
	}
	log.Warn("-------------------------------------------------------------------")
	log.Warn("Referring to accounts by order in the keystore folder is dangerous!")
	log.Warn("This functionality is deprecated and will be removed in the future!")
	log.Warn("Please use explicit addresses! (can search via `geth account list`)")
	log.Warn("-------------------------------------------------------------------")

	accs := ks.Accounts()
	if len(accs) <= index {
		return accounts.Account{}, fmt.Errorf("index %d higher than number of accounts %d", index, len(accs))
	}
	return accs[index], nil
}

// setEtherbase retrieves the etherbase either from the directly specified
// command line flags or from the keystore if CLI indexed.
func setEtherbase(ctx *cli.Context, ks *keystore.KeyStore, cfg *eth.Config) {
	// Extract the current etherbase, new flag overriding legacy one
	var etherbase string
	if ctx.GlobalIsSet(LegacyMinerEtherbaseFlag.Name) {
		etherbase = ctx.GlobalString(LegacyMinerEtherbaseFlag.Name)
		log.Warn("The flag --etherbase is deprecated and will be removed in the future, please use --miner.etherbase")

	}
	if ctx.GlobalIsSet(MinerEtherbaseFlag.Name) {
		etherbase = ctx.GlobalString(MinerEtherbaseFlag.Name)
	}
	// Convert the etherbase into an address and configure it
	if etherbase != "" {
		if ks != nil {
			account, err := MakeAddress(ks, etherbase)
			if err != nil {
				Fatalf("Invalid miner etherbase: %v", err)
			}
			cfg.Miner.Etherbase = account.Address
		} else {
			Fatalf("No etherbase configured")
		}
	}
}

// MakePasswordList reads password lines from the file specified by the global --password flag.
func MakePasswordList(ctx *cli.Context) []string {
	path := ctx.GlobalString(PasswordFileFlag.Name)
	if path == "" {
		return nil
	}
	text, err := ioutil.ReadFile(path)
	if err != nil {
		Fatalf("Failed to read password file: %v", err)
	}
	lines := strings.Split(string(text), "\n")
	// Sanitise DOS line endings.
	for i := range lines {
		lines[i] = strings.TrimRight(lines[i], "\r")
	}
	return lines
}

func SetP2PConfig(ctx *cli.Context, cfg *p2p.Config) {
	setNodeKey(ctx, cfg)
	setNAT(ctx, cfg)
	setListenAddress(ctx, cfg)
	setBootstrapNodes(ctx, cfg)
	setBootstrapNodesV5(ctx, cfg)

	lightClient := ctx.GlobalString(SyncModeFlag.Name) == "light"
	lightServer := ctx.GlobalInt(LegacyLightServFlag.Name) != 0 || ctx.GlobalInt(LightServeFlag.Name) != 0

	lightPeers := ctx.GlobalInt(LegacyLightPeersFlag.Name)
	if ctx.GlobalIsSet(LightMaxPeersFlag.Name) {
		lightPeers = ctx.GlobalInt(LightMaxPeersFlag.Name)
	}
	if lightClient && !ctx.GlobalIsSet(LegacyLightPeersFlag.Name) && !ctx.GlobalIsSet(LightMaxPeersFlag.Name) {
		// dynamic default - for clients we use 1/10th of the default for servers
		lightPeers /= 10
	}

	if ctx.GlobalIsSet(MaxPeersFlag.Name) {
		cfg.MaxPeers = ctx.GlobalInt(MaxPeersFlag.Name)
		if lightServer && !ctx.GlobalIsSet(LegacyLightPeersFlag.Name) && !ctx.GlobalIsSet(LightMaxPeersFlag.Name) {
			cfg.MaxPeers += lightPeers
		}
	} else {
		if lightServer {
			cfg.MaxPeers += lightPeers
		}
		if lightClient && (ctx.GlobalIsSet(LegacyLightPeersFlag.Name) || ctx.GlobalIsSet(LightMaxPeersFlag.Name)) && cfg.MaxPeers < lightPeers {
			cfg.MaxPeers = lightPeers
		}
	}
	if !(lightClient || lightServer) {
		lightPeers = 0
	}
	ethPeers := cfg.MaxPeers - lightPeers
	if lightClient {
		ethPeers = 0
	}
	log.Info("Maximum peer count", "ETH", ethPeers, "LES", lightPeers, "total", cfg.MaxPeers)

	if ctx.GlobalIsSet(MaxPendingPeersFlag.Name) {
		cfg.MaxPendingPeers = ctx.GlobalInt(MaxPendingPeersFlag.Name)
	}
	if ctx.GlobalIsSet(NoDiscoverFlag.Name) || lightClient {
		cfg.NoDiscovery = true
	}

	// if we're running a light client or server, force enable the v5 peer discovery
	// unless it is explicitly disabled with --nodiscover note that explicitly specifying
	// --v5disc overrides --nodiscover, in which case the later only disables v4 discovery
	forceV5Discovery := (lightClient || lightServer) && !ctx.GlobalBool(NoDiscoverFlag.Name)
	if ctx.GlobalIsSet(DiscoveryV5Flag.Name) {
		cfg.DiscoveryV5 = ctx.GlobalBool(DiscoveryV5Flag.Name)
	} else if forceV5Discovery {
		cfg.DiscoveryV5 = true
	}

	if netrestrict := ctx.GlobalString(NetrestrictFlag.Name); netrestrict != "" {
		list, err := netutil.ParseNetlist(netrestrict)
		if err != nil {
			Fatalf("Option %q: %v", NetrestrictFlag.Name, err)
		}
		cfg.NetRestrict = list
	}

	if ctx.GlobalBool(DeveloperFlag.Name) {
		// --dev mode can't use p2p networking.
		cfg.MaxPeers = 0
		cfg.ListenAddr = ":0"
		cfg.NoDiscovery = true
		cfg.DiscoveryV5 = false
	}
}

// SetNodeConfig applies node-related command line flags to the config.
func SetNodeConfig(ctx *cli.Context, cfg *node.Config) {
	SetP2PConfig(ctx, &cfg.P2P)
	setIPC(ctx, cfg)
	setHTTP(ctx, cfg)
	setGraphQL(ctx, cfg)
	setWS(ctx, cfg)
	setNodeUserIdent(ctx, cfg)
	setDataDir(ctx, cfg)
	setRaftLogDir(ctx, cfg)
	setSmartCard(ctx, cfg)

	if ctx.GlobalIsSet(ExternalSignerFlag.Name) {
		cfg.ExternalSigner = ctx.GlobalString(ExternalSignerFlag.Name)
	}

	if ctx.GlobalIsSet(KeyStoreDirFlag.Name) {
		cfg.KeyStoreDir = ctx.GlobalString(KeyStoreDirFlag.Name)
	}
	if ctx.GlobalIsSet(LightKDFFlag.Name) {
		cfg.UseLightweightKDF = ctx.GlobalBool(LightKDFFlag.Name)
	}
	if ctx.GlobalIsSet(NoUSBFlag.Name) {
		cfg.NoUSB = ctx.GlobalBool(NoUSBFlag.Name)
	}
	if ctx.GlobalIsSet(InsecureUnlockAllowedFlag.Name) {
		cfg.InsecureUnlockAllowed = ctx.GlobalBool(InsecureUnlockAllowedFlag.Name)
	}

	// Quorum
	if ctx.GlobalIsSet(EnableNodePermissionFlag.Name) {
		cfg.EnableNodePermission = ctx.GlobalBool(EnableNodePermissionFlag.Name)
	}
	if ctx.GlobalIsSet(MultitenancyFlag.Name) {
		cfg.EnableMultitenancy = ctx.GlobalBool(MultitenancyFlag.Name)
	}
}

func setSmartCard(ctx *cli.Context, cfg *node.Config) {
	// Skip enabling smartcards if no path is set
	path := ctx.GlobalString(SmartCardDaemonPathFlag.Name)
	if path == "" {
		return
	}
	// Sanity check that the smartcard path is valid
	fi, err := os.Stat(path)
	if err != nil {
		log.Info("Smartcard socket not found, disabling", "err", err)
		return
	}
	if fi.Mode()&os.ModeType != os.ModeSocket {
		log.Error("Invalid smartcard daemon path", "path", path, "type", fi.Mode().String())
		return
	}
	// Smartcard daemon path exists and is a socket, enable it
	cfg.SmartCardDaemonPath = path
}

func setDataDir(ctx *cli.Context, cfg *node.Config) {
	switch {
	case ctx.GlobalIsSet(DataDirFlag.Name):
		cfg.DataDir = ctx.GlobalString(DataDirFlag.Name)
	case ctx.GlobalBool(DeveloperFlag.Name):
		cfg.DataDir = "" // unless explicitly requested, use memory databases
	case (ctx.GlobalBool(LegacyTestnetFlag.Name) || ctx.GlobalBool(RopstenFlag.Name)) && cfg.DataDir == node.DefaultDataDir():
		// Maintain compatibility with older Geth configurations storing the
		// Ropsten database in `testnet` instead of `ropsten`.
		legacyPath := filepath.Join(node.DefaultDataDir(), "testnet")
		if _, err := os.Stat(legacyPath); !os.IsNotExist(err) {
			log.Warn("Using the deprecated `testnet` datadir. Future versions will store the Ropsten chain in `ropsten`.")
			cfg.DataDir = legacyPath
		} else {
			cfg.DataDir = filepath.Join(node.DefaultDataDir(), "ropsten")
		}
	case ctx.GlobalBool(RinkebyFlag.Name) && cfg.DataDir == node.DefaultDataDir():
		cfg.DataDir = filepath.Join(node.DefaultDataDir(), "rinkeby")
	case ctx.GlobalBool(GoerliFlag.Name) && cfg.DataDir == node.DefaultDataDir():
		cfg.DataDir = filepath.Join(node.DefaultDataDir(), "goerli")
	case ctx.GlobalBool(YoloV2Flag.Name) && cfg.DataDir == node.DefaultDataDir():
		cfg.DataDir = filepath.Join(node.DefaultDataDir(), "yolo-v2")
	}
	if err := SetPlugins(ctx, cfg); err != nil {
		Fatalf(err.Error())
	}
}

func setRaftLogDir(ctx *cli.Context, cfg *node.Config) {
	if ctx.GlobalIsSet(RaftLogDirFlag.Name) {
		cfg.RaftLogDir = ctx.GlobalString(RaftLogDirFlag.Name)
	} else {
		cfg.RaftLogDir = cfg.DataDir
	}
}

// Quorum
//
// Read plugin settings from --plugins flag. Overwrite settings defined in --config if any
func SetPlugins(ctx *cli.Context, cfg *node.Config) error {
	if ctx.GlobalIsSet(PluginSettingsFlag.Name) {
		// validate flag combination
		if ctx.GlobalBool(PluginSkipVerifyFlag.Name) && ctx.GlobalBool(PluginLocalVerifyFlag.Name) {
			return fmt.Errorf("only --%s or --%s must be set", PluginSkipVerifyFlag.Name, PluginLocalVerifyFlag.Name)
		}
		if !ctx.GlobalBool(PluginLocalVerifyFlag.Name) && ctx.GlobalIsSet(PluginPublicKeyFlag.Name) {
			return fmt.Errorf("--%s is required for setting --%s", PluginLocalVerifyFlag.Name, PluginPublicKeyFlag.Name)
		}
		pluginSettingsURL, err := url.Parse(ctx.GlobalString(PluginSettingsFlag.Name))
		if err != nil {
			return fmt.Errorf("plugins: Invalid URL for --%s due to %s", PluginSettingsFlag.Name, err)
		}
		var pluginSettings plugin.Settings
		r, err := urlReader(pluginSettingsURL)
		if err != nil {
			return fmt.Errorf("plugins: unable to create reader due to %s", err)
		}
		defer func() {
			_ = r.Close()
		}()
		if err := json.NewDecoder(r).Decode(&pluginSettings); err != nil {
			return fmt.Errorf("plugins: unable to parse settings due to %s", err)
		}
		pluginSettings.SetDefaults()
		cfg.Plugins = &pluginSettings
	}
	return nil
}

func urlReader(u *url.URL) (io.ReadCloser, error) {
	s := u.Scheme
	switch s {
	case "file":
		return os.Open(filepath.Join(u.Host, u.Path))
	}
	return nil, fmt.Errorf("unsupported scheme %s", s)
}

func setGPO(ctx *cli.Context, cfg *gasprice.Config, light bool) {
	// If we are running the light client, apply another group
	// settings for gas oracle.
	if light {
		cfg.Blocks = eth.DefaultLightGPOConfig.Blocks
		cfg.Percentile = eth.DefaultLightGPOConfig.Percentile
	}
	if ctx.GlobalIsSet(LegacyGpoBlocksFlag.Name) {
		cfg.Blocks = ctx.GlobalInt(LegacyGpoBlocksFlag.Name)
		log.Warn("The flag --gpoblocks is deprecated and will be removed in the future, please use --gpo.blocks")
	}
	if ctx.GlobalIsSet(GpoBlocksFlag.Name) {
		cfg.Blocks = ctx.GlobalInt(GpoBlocksFlag.Name)
	}
	if ctx.GlobalIsSet(LegacyGpoPercentileFlag.Name) {
		cfg.Percentile = ctx.GlobalInt(LegacyGpoPercentileFlag.Name)
		log.Warn("The flag --gpopercentile is deprecated and will be removed in the future, please use --gpo.percentile")
	}
	if ctx.GlobalIsSet(GpoPercentileFlag.Name) {
		cfg.Percentile = ctx.GlobalInt(GpoPercentileFlag.Name)
	}
	if ctx.GlobalIsSet(GpoMaxGasPriceFlag.Name) {
		cfg.MaxPrice = big.NewInt(ctx.GlobalInt64(GpoMaxGasPriceFlag.Name))
	}
}

func setTxPool(ctx *cli.Context, cfg *core.TxPoolConfig) {
	if ctx.GlobalIsSet(TxPoolLocalsFlag.Name) {
		locals := strings.Split(ctx.GlobalString(TxPoolLocalsFlag.Name), ",")
		for _, account := range locals {
			if trimmed := strings.TrimSpace(account); !common.IsHexAddress(trimmed) {
				Fatalf("Invalid account in --txpool.locals: %s", trimmed)
			} else {
				cfg.Locals = append(cfg.Locals, common.HexToAddress(account))
			}
		}
	}
	if ctx.GlobalIsSet(TxPoolNoLocalsFlag.Name) {
		cfg.NoLocals = ctx.GlobalBool(TxPoolNoLocalsFlag.Name)
	}
	if ctx.GlobalIsSet(TxPoolJournalFlag.Name) {
		cfg.Journal = ctx.GlobalString(TxPoolJournalFlag.Name)
	}
	if ctx.GlobalIsSet(TxPoolRejournalFlag.Name) {
		cfg.Rejournal = ctx.GlobalDuration(TxPoolRejournalFlag.Name)
	}
	if ctx.GlobalIsSet(TxPoolPriceLimitFlag.Name) {
		cfg.PriceLimit = ctx.GlobalUint64(TxPoolPriceLimitFlag.Name)
	}
	if ctx.GlobalIsSet(TxPoolPriceBumpFlag.Name) {
		cfg.PriceBump = ctx.GlobalUint64(TxPoolPriceBumpFlag.Name)
	}
	if ctx.GlobalIsSet(TxPoolAccountSlotsFlag.Name) {
		cfg.AccountSlots = ctx.GlobalUint64(TxPoolAccountSlotsFlag.Name)
	}
	if ctx.GlobalIsSet(TxPoolGlobalSlotsFlag.Name) {
		cfg.GlobalSlots = ctx.GlobalUint64(TxPoolGlobalSlotsFlag.Name)
	}
	if ctx.GlobalIsSet(TxPoolAccountQueueFlag.Name) {
		cfg.AccountQueue = ctx.GlobalUint64(TxPoolAccountQueueFlag.Name)
	}
	if ctx.GlobalIsSet(TxPoolGlobalQueueFlag.Name) {
		cfg.GlobalQueue = ctx.GlobalUint64(TxPoolGlobalQueueFlag.Name)
	}
	if ctx.GlobalIsSet(TxPoolLifetimeFlag.Name) {
		cfg.Lifetime = ctx.GlobalDuration(TxPoolLifetimeFlag.Name)
	}
}

func setEthash(ctx *cli.Context, cfg *eth.Config) {
	if ctx.GlobalIsSet(EthashCacheDirFlag.Name) {
		cfg.Ethash.CacheDir = ctx.GlobalString(EthashCacheDirFlag.Name)
	}
	if ctx.GlobalIsSet(EthashDatasetDirFlag.Name) {
		cfg.Ethash.DatasetDir = ctx.GlobalString(EthashDatasetDirFlag.Name)
	}
	if ctx.GlobalIsSet(EthashCachesInMemoryFlag.Name) {
		cfg.Ethash.CachesInMem = ctx.GlobalInt(EthashCachesInMemoryFlag.Name)
	}
	if ctx.GlobalIsSet(EthashCachesOnDiskFlag.Name) {
		cfg.Ethash.CachesOnDisk = ctx.GlobalInt(EthashCachesOnDiskFlag.Name)
	}
	if ctx.GlobalIsSet(EthashCachesLockMmapFlag.Name) {
		cfg.Ethash.CachesLockMmap = ctx.GlobalBool(EthashCachesLockMmapFlag.Name)
	}
	if ctx.GlobalIsSet(EthashDatasetsInMemoryFlag.Name) {
		cfg.Ethash.DatasetsInMem = ctx.GlobalInt(EthashDatasetsInMemoryFlag.Name)
	}
	if ctx.GlobalIsSet(EthashDatasetsOnDiskFlag.Name) {
		cfg.Ethash.DatasetsOnDisk = ctx.GlobalInt(EthashDatasetsOnDiskFlag.Name)
	}
	if ctx.GlobalIsSet(EthashDatasetsLockMmapFlag.Name) {
		cfg.Ethash.DatasetsLockMmap = ctx.GlobalBool(EthashDatasetsLockMmapFlag.Name)
	}
}

func setMiner(ctx *cli.Context, cfg *miner.Config) {
	if ctx.GlobalIsSet(MinerNotifyFlag.Name) {
		cfg.Notify = strings.Split(ctx.GlobalString(MinerNotifyFlag.Name), ",")
	}
	if ctx.GlobalIsSet(LegacyMinerExtraDataFlag.Name) {
		cfg.ExtraData = []byte(ctx.GlobalString(LegacyMinerExtraDataFlag.Name))
		log.Warn("The flag --extradata is deprecated and will be removed in the future, please use --miner.extradata")
	}
	if ctx.GlobalIsSet(MinerExtraDataFlag.Name) {
		cfg.ExtraData = []byte(ctx.GlobalString(MinerExtraDataFlag.Name))
	}
	if ctx.GlobalIsSet(LegacyMinerGasTargetFlag.Name) {
		cfg.GasFloor = ctx.GlobalUint64(LegacyMinerGasTargetFlag.Name)
		log.Warn("The flag --targetgaslimit is deprecated and will be removed in the future, please use --miner.gastarget")
	}
	if ctx.GlobalIsSet(MinerGasTargetFlag.Name) {
		cfg.GasFloor = ctx.GlobalUint64(MinerGasTargetFlag.Name)
	}
	if ctx.GlobalIsSet(MinerGasLimitFlag.Name) {
		cfg.GasCeil = ctx.GlobalUint64(MinerGasLimitFlag.Name)
	}
	if ctx.GlobalIsSet(LegacyMinerGasPriceFlag.Name) {
		cfg.GasPrice = GlobalBig(ctx, LegacyMinerGasPriceFlag.Name)
		log.Warn("The flag --gasprice is deprecated and will be removed in the future, please use --miner.gasprice")
	}
	if ctx.GlobalIsSet(MinerGasPriceFlag.Name) {
		cfg.GasPrice = GlobalBig(ctx, MinerGasPriceFlag.Name)
	}
	if ctx.GlobalIsSet(MinerRecommitIntervalFlag.Name) {
		cfg.Recommit = ctx.GlobalDuration(MinerRecommitIntervalFlag.Name)
	}
	if ctx.GlobalIsSet(MinerNoVerfiyFlag.Name) {
		cfg.Noverify = ctx.GlobalBool(MinerNoVerfiyFlag.Name)
	}
	if ctx.GlobalIsSet(AllowedFutureBlockTimeFlag.Name) {
		cfg.AllowedFutureBlockTime = ctx.GlobalUint64(AllowedFutureBlockTimeFlag.Name) //Quorum
	}
}

func setWhitelist(ctx *cli.Context, cfg *eth.Config) {
	whitelist := ctx.GlobalString(WhitelistFlag.Name)
	if whitelist == "" {
		return
	}
	cfg.Whitelist = make(map[uint64]common.Hash)
	for _, entry := range strings.Split(whitelist, ",") {
		parts := strings.Split(entry, "=")
		if len(parts) != 2 {
			Fatalf("Invalid whitelist entry: %s", entry)
		}
		number, err := strconv.ParseUint(parts[0], 0, 64)
		if err != nil {
			Fatalf("Invalid whitelist block number %s: %v", parts[0], err)
		}
		var hash common.Hash
		if err = hash.UnmarshalText([]byte(parts[1])); err != nil {
			Fatalf("Invalid whitelist hash %s: %v", parts[1], err)
		}
		cfg.Whitelist[number] = hash
	}
}

// Quorum
func setIstanbul(ctx *cli.Context, cfg *eth.Config) {
	if ctx.GlobalIsSet(IstanbulRequestTimeoutFlag.Name) {
		cfg.Istanbul.RequestTimeout = ctx.GlobalUint64(IstanbulRequestTimeoutFlag.Name)
	}
	if ctx.GlobalIsSet(IstanbulBlockPeriodFlag.Name) {
		cfg.Istanbul.BlockPeriod = ctx.GlobalUint64(IstanbulBlockPeriodFlag.Name)
	}
}

func setRaft(ctx *cli.Context, cfg *eth.Config) {
	cfg.RaftMode = ctx.GlobalBool(RaftModeFlag.Name)
}

func setQuorumConfig(ctx *cli.Context, cfg *eth.Config) error {
	cfg.EVMCallTimeOut = time.Duration(ctx.GlobalInt(EVMCallTimeOutFlag.Name)) * time.Second
	cfg.EnableMultitenancy = ctx.GlobalBool(MultitenancyFlag.Name)
<<<<<<< HEAD
	cfg.QuorumPrivacyMarkerTransactionsEnabled = ctx.GlobalBool(QuorumEnablePrivacyMarker.Name)

=======
	cfg.SaveRevertReason = ctx.GlobalBool(RevertReasonFlag.Name)
>>>>>>> df03f0d0
	setIstanbul(ctx, cfg)
	setRaft(ctx, cfg)

	return nil
}

// CheckExclusive verifies that only a single instance of the provided flags was
// set by the user. Each flag might optionally be followed by a string type to
// specialize it further.
func CheckExclusive(ctx *cli.Context, args ...interface{}) {
	set := make([]string, 0, 1)
	for i := 0; i < len(args); i++ {
		// Make sure the next argument is a flag and skip if not set
		flag, ok := args[i].(cli.Flag)
		if !ok {
			panic(fmt.Sprintf("invalid argument, not cli.Flag type: %T", args[i]))
		}
		// Check if next arg extends current and expand its name if so
		name := flag.GetName()

		if i+1 < len(args) {
			switch option := args[i+1].(type) {
			case string:
				// Extended flag check, make sure value set doesn't conflict with passed in option
				if ctx.GlobalString(flag.GetName()) == option {
					name += "=" + option
					set = append(set, "--"+name)
				}
				// shift arguments and continue
				i++
				continue

			case cli.Flag:
			default:
				panic(fmt.Sprintf("invalid argument, not cli.Flag or string extension: %T", args[i+1]))
			}
		}
		// Mark the flag if it's set
		if ctx.GlobalIsSet(flag.GetName()) {
			set = append(set, "--"+name)
		}
	}
	if len(set) > 1 {
		Fatalf("Flags %v can't be used at the same time", strings.Join(set, ", "))
	}
}

// SetShhConfig applies shh-related command line flags to the config.
func SetShhConfig(ctx *cli.Context, stack *node.Node) {
	if ctx.GlobalIsSet(WhisperEnabledFlag.Name) ||
		ctx.GlobalIsSet(WhisperMaxMessageSizeFlag.Name) ||
		ctx.GlobalIsSet(WhisperMinPOWFlag.Name) ||
		ctx.GlobalIsSet(WhisperRestrictConnectionBetweenLightClientsFlag.Name) {
		log.Warn("Whisper support has been deprecated and the code has been moved to github.com/ethereum/whisper")
	}
}

// SetEthConfig applies eth-related command line flags to the config.
func SetEthConfig(ctx *cli.Context, stack *node.Node, cfg *eth.Config) {
	// Avoid conflicting network flags
	CheckExclusive(ctx, DeveloperFlag, LegacyTestnetFlag, RopstenFlag, RinkebyFlag, GoerliFlag, YoloV2Flag)
	CheckExclusive(ctx, LegacyLightServFlag, LightServeFlag, SyncModeFlag, "light")
	CheckExclusive(ctx, DeveloperFlag, ExternalSignerFlag) // Can't use both ephemeral unlocked and external signer
	CheckExclusive(ctx, GCModeFlag, "archive", TxLookupLimitFlag)
	// todo(rjl493456442) make it available for les server
	// Ancient tx indices pruning is not available for les server now
	// since light client relies on the server for transaction status query.
	CheckExclusive(ctx, LegacyLightServFlag, LightServeFlag, TxLookupLimitFlag)
	var ks *keystore.KeyStore
	if keystores := stack.AccountManager().Backends(keystore.KeyStoreType); len(keystores) > 0 {
		ks = keystores[0].(*keystore.KeyStore)
	}
	setEtherbase(ctx, ks, cfg)
	setGPO(ctx, &cfg.GPO, ctx.GlobalString(SyncModeFlag.Name) == "light")
	setTxPool(ctx, &cfg.TxPool)
	setEthash(ctx, cfg)
	setMiner(ctx, &cfg.Miner)
	setWhitelist(ctx, cfg)
	setLes(ctx, cfg)

	// Quorum
	if err := setQuorumConfig(ctx, cfg); err != nil {
		Fatalf(err.Error())
	}

	if ctx.GlobalIsSet(SyncModeFlag.Name) {
		cfg.SyncMode = *GlobalTextMarshaler(ctx, SyncModeFlag.Name).(*downloader.SyncMode)
	}
	if ctx.GlobalIsSet(NetworkIdFlag.Name) {
		cfg.NetworkId = ctx.GlobalUint64(NetworkIdFlag.Name)
	}
	if ctx.GlobalIsSet(CacheFlag.Name) || ctx.GlobalIsSet(CacheDatabaseFlag.Name) {
		cfg.DatabaseCache = ctx.GlobalInt(CacheFlag.Name) * ctx.GlobalInt(CacheDatabaseFlag.Name) / 100
	}
	cfg.DatabaseHandles = makeDatabaseHandles()
	if ctx.GlobalIsSet(AncientFlag.Name) {
		cfg.DatabaseFreezer = ctx.GlobalString(AncientFlag.Name)
	}

	if gcmode := ctx.GlobalString(GCModeFlag.Name); gcmode != "full" && gcmode != "archive" {
		Fatalf("--%s must be either 'full' or 'archive'", GCModeFlag.Name)
	}
	if ctx.GlobalIsSet(GCModeFlag.Name) {
		cfg.NoPruning = ctx.GlobalString(GCModeFlag.Name) == "archive"
	}
	if ctx.GlobalIsSet(CacheNoPrefetchFlag.Name) {
		cfg.NoPrefetch = ctx.GlobalBool(CacheNoPrefetchFlag.Name)
	}
	if ctx.GlobalIsSet(TxLookupLimitFlag.Name) {
		cfg.TxLookupLimit = ctx.GlobalUint64(TxLookupLimitFlag.Name)
	}
	if ctx.GlobalIsSet(CacheFlag.Name) || ctx.GlobalIsSet(CacheTrieFlag.Name) {
		cfg.TrieCleanCache = ctx.GlobalInt(CacheFlag.Name) * ctx.GlobalInt(CacheTrieFlag.Name) / 100
	}
	if ctx.GlobalIsSet(CacheTrieJournalFlag.Name) {
		cfg.TrieCleanCacheJournal = ctx.GlobalString(CacheTrieJournalFlag.Name)
	}
	if ctx.GlobalIsSet(CacheTrieRejournalFlag.Name) {
		cfg.TrieCleanCacheRejournal = ctx.GlobalDuration(CacheTrieRejournalFlag.Name)
	}
	if ctx.GlobalIsSet(CacheFlag.Name) || ctx.GlobalIsSet(CacheGCFlag.Name) {
		cfg.TrieDirtyCache = ctx.GlobalInt(CacheFlag.Name) * ctx.GlobalInt(CacheGCFlag.Name) / 100
	}
	if ctx.GlobalIsSet(CacheFlag.Name) || ctx.GlobalIsSet(CacheSnapshotFlag.Name) {
		cfg.SnapshotCache = ctx.GlobalInt(CacheFlag.Name) * ctx.GlobalInt(CacheSnapshotFlag.Name) / 100
	}
	if !ctx.GlobalIsSet(SnapshotFlag.Name) {
		cfg.TrieCleanCache += cfg.SnapshotCache
		cfg.SnapshotCache = 0 // Disabled
	}
	if ctx.GlobalIsSet(DocRootFlag.Name) {
		cfg.DocRoot = ctx.GlobalString(DocRootFlag.Name)
	}
	if ctx.GlobalIsSet(VMEnableDebugFlag.Name) {
		// TODO(fjl): force-enable this in --dev mode
		cfg.EnablePreimageRecording = ctx.GlobalBool(VMEnableDebugFlag.Name)
	}

	if ctx.GlobalIsSet(EWASMInterpreterFlag.Name) {
		cfg.EWASMInterpreter = ctx.GlobalString(EWASMInterpreterFlag.Name)
	}

	if ctx.GlobalIsSet(EVMInterpreterFlag.Name) {
		cfg.EVMInterpreter = ctx.GlobalString(EVMInterpreterFlag.Name)
	}
	if ctx.GlobalIsSet(RPCGlobalGasCapFlag.Name) {
		cfg.RPCGasCap = ctx.GlobalUint64(RPCGlobalGasCapFlag.Name)
	}
	if cfg.RPCGasCap != 0 {
		log.Info("Set global gas cap", "cap", cfg.RPCGasCap)
	} else {
		log.Info("Global gas cap disabled")
	}
	if ctx.GlobalIsSet(RPCGlobalTxFeeCapFlag.Name) {
		cfg.RPCTxFeeCap = ctx.GlobalFloat64(RPCGlobalTxFeeCapFlag.Name)
	}
	if ctx.GlobalIsSet(DNSDiscoveryFlag.Name) {
		urls := ctx.GlobalString(DNSDiscoveryFlag.Name)
		if urls == "" {
			cfg.DiscoveryURLs = []string{}
		} else {
			cfg.DiscoveryURLs = SplitAndTrim(urls)
		}
	}

	// set immutability threshold in config
	params.SetQuorumImmutabilityThreshold(ctx.GlobalInt(QuorumImmutabilityThreshold.Name))

	// Override any default configs for hard coded networks.
	switch {
	case ctx.GlobalBool(LegacyTestnetFlag.Name) || ctx.GlobalBool(RopstenFlag.Name):
		if !ctx.GlobalIsSet(NetworkIdFlag.Name) {
			cfg.NetworkId = 3
		}
		cfg.Genesis = core.DefaultRopstenGenesisBlock()
		SetDNSDiscoveryDefaults(cfg, params.RopstenGenesisHash)
	case ctx.GlobalBool(RinkebyFlag.Name):
		if !ctx.GlobalIsSet(NetworkIdFlag.Name) {
			cfg.NetworkId = 4
		}
		cfg.Genesis = core.DefaultRinkebyGenesisBlock()
		SetDNSDiscoveryDefaults(cfg, params.RinkebyGenesisHash)
	case ctx.GlobalBool(GoerliFlag.Name):
		if !ctx.GlobalIsSet(NetworkIdFlag.Name) {
			cfg.NetworkId = 5
		}
		cfg.Genesis = core.DefaultGoerliGenesisBlock()
		SetDNSDiscoveryDefaults(cfg, params.GoerliGenesisHash)
	case ctx.GlobalBool(YoloV2Flag.Name):
		if !ctx.GlobalIsSet(NetworkIdFlag.Name) {
			cfg.NetworkId = 133519467574834 // "yolov2"
		}
		cfg.Genesis = core.DefaultYoloV2GenesisBlock()
	case ctx.GlobalBool(DeveloperFlag.Name):
		if !ctx.GlobalIsSet(NetworkIdFlag.Name) {
			cfg.NetworkId = 1337
		}
		// Create new developer account or reuse existing one
		var (
			developer  accounts.Account
			passphrase string
			err        error
		)
		if list := MakePasswordList(ctx); len(list) > 0 {
			// Just take the first value. Although the function returns a possible multiple values and
			// some usages iterate through them as attempts, that doesn't make sense in this setting,
			// when we're definitely concerned with only one account.
			passphrase = list[0]
		}
		// setEtherbase has been called above, configuring the miner address from command line flags.
		if cfg.Miner.Etherbase != (common.Address{}) {
			developer = accounts.Account{Address: cfg.Miner.Etherbase}
		} else if accs := ks.Accounts(); len(accs) > 0 {
			developer = ks.Accounts()[0]
		} else {
			developer, err = ks.NewAccount(passphrase)
			if err != nil {
				Fatalf("Failed to create developer account: %v", err)
			}
		}
		if err := ks.Unlock(developer, passphrase); err != nil {
			Fatalf("Failed to unlock developer account: %v", err)
		}
		log.Info("Using developer account", "address", developer.Address)

		// Create a new developer genesis block or reuse existing one
		cfg.Genesis = core.DeveloperGenesisBlock(uint64(ctx.GlobalInt(DeveloperPeriodFlag.Name)), developer.Address)
		if ctx.GlobalIsSet(DataDirFlag.Name) {
			// Check if we have an already initialized chain and fall back to
			// that if so. Otherwise we need to generate a new genesis spec.
			chaindb := MakeChainDatabase(ctx, stack)
			if rawdb.ReadCanonicalHash(chaindb, 0) != (common.Hash{}) {
				cfg.Genesis = nil // fallback to db content
			}
			chaindb.Close()
		}
		if !ctx.GlobalIsSet(MinerGasPriceFlag.Name) && !ctx.GlobalIsSet(LegacyMinerGasPriceFlag.Name) {
			cfg.Miner.GasPrice = big.NewInt(1)
		}
	default:
		if cfg.NetworkId == 1 {
			SetDNSDiscoveryDefaults(cfg, params.MainnetGenesisHash)
		}
	}
}

// SetDNSDiscoveryDefaults configures DNS discovery with the given URL if
// no URLs are set.
func SetDNSDiscoveryDefaults(cfg *eth.Config, genesis common.Hash) {
	if cfg.DiscoveryURLs != nil {
		return // already set through flags/config
	}

	protocol := "all"
	if cfg.SyncMode == downloader.LightSync {
		protocol = "les"
	}
	if url := params.KnownDNSNetwork(genesis, protocol); url != "" {
		cfg.DiscoveryURLs = []string{url}
	}
}

// RegisterEthService adds an Ethereum client to the stack.
// Quorum => returns also the ethereum service which is used by the raft service
func RegisterEthService(stack *node.Node, cfg *eth.Config) (ethapi.Backend, *eth.Ethereum) {
	if cfg.SyncMode == downloader.LightSync {
		backend, err := les.New(stack, cfg)
		if err != nil {
			Fatalf("Failed to register the Ethereum service: %v", err)
		}
		return backend.ApiBackend, nil
	} else {
		backend, err := eth.New(stack, cfg)
		if err != nil {
			Fatalf("Failed to register the Ethereum service: %v", err)
		}
		if cfg.LightServ > 0 {
			_, err := les.NewLesServer(stack, backend, cfg)
			if err != nil {
				Fatalf("Failed to create the LES server: %v", err)
			}
		}
		return backend.APIBackend, backend
	}
}

// RegisterEthStatsService configures the Ethereum Stats daemon and adds it to
// the given node.
func RegisterEthStatsService(stack *node.Node, backend ethapi.Backend, url string) {
	if err := ethstats.New(stack, backend, backend.Engine(), url); err != nil {
		Fatalf("Failed to register the Ethereum Stats service: %v", err)
	}
}

// RegisterGraphQLService is a utility function to construct a new service and register it against a node.
func RegisterGraphQLService(stack *node.Node, backend ethapi.Backend, cfg node.Config) {
	if err := graphql.New(stack, backend, cfg.GraphQLCors, cfg.GraphQLVirtualHosts); err != nil {
		Fatalf("Failed to register the GraphQL service: %v", err)
	}
}

// Quorum
//
// Register plugin manager as a service in geth
func RegisterPluginService(stack *node.Node, cfg *node.Config, skipVerify bool, localVerify bool, publicKey string) {
	// ricardolyn: I can't adapt this Plugin Service construction to the new approach as there are circular dependencies between Node and Plugin
	if err := cfg.ResolvePluginBaseDir(); err != nil {
		Fatalf("plugins: unable to resolve plugin base dir due to %s", err)
	}
	pluginManager, err := plugin.NewPluginManager(cfg.UserIdent, cfg.Plugins, skipVerify, localVerify, publicKey)
	if err != nil {
		Fatalf("plugins: Failed to register the Plugins service: %v", err)
	}
	stack.SetPluginManager(pluginManager)
	stack.RegisterAPIs(pluginManager.APIs())
	stack.RegisterLifecycle(pluginManager)
	log.Info("plugin service registered")
}

// Configure smart-contract-based permissioning service
func RegisterPermissionService(stack *node.Node, useDns bool) {
	permissionConfig, err := types.ParsePermissionConfig(stack.DataDir())
	if err != nil {
		Fatalf("loading of %s failed due to %v", params.PERMISSION_MODEL_CONFIG, err)
	}
	// start the permissions management service
	_, err = permission.NewQuorumPermissionCtrl(stack, &permissionConfig, useDns)
	if err != nil {
		Fatalf("failed to load the permission contracts as given in %s due to %v", params.PERMISSION_MODEL_CONFIG, err)
	}
	log.Info("permission service registered")
}

func RegisterRaftService(stack *node.Node, ctx *cli.Context, nodeCfg *node.Config, ethService *eth.Ethereum) {
	blockTimeMillis := ctx.GlobalInt(RaftBlockTimeFlag.Name)
	raftLogDir := nodeCfg.RaftLogDir // default value is set either 'datadir' or 'raftlogdir'
	joinExistingId := ctx.GlobalInt(RaftJoinExistingFlag.Name)
	useDns := ctx.GlobalBool(RaftDNSEnabledFlag.Name)
	raftPort := uint16(ctx.GlobalInt(RaftPortFlag.Name))

	privkey := nodeCfg.NodeKey()
	strId := enode.PubkeyToIDV4(&privkey.PublicKey).String()
	blockTimeNanos := time.Duration(blockTimeMillis) * time.Millisecond
	peers := nodeCfg.StaticNodes()

	var myId uint16
	var joinExisting bool

	if joinExistingId > 0 {
		myId = uint16(joinExistingId)
		joinExisting = true
	} else if len(peers) == 0 {
		Fatalf("Raft-based consensus requires either (1) an initial peers list (in static-nodes.json) including this enode hash (%v), or (2) the flag --raftjoinexisting RAFT_ID, where RAFT_ID has been issued by an existing cluster member calling `raft.addPeer(ENODE_ID)` with an enode ID containing this node's enode hash.", strId)
	} else {
		peerIds := make([]string, len(peers))

		for peerIdx, peer := range peers {
			if !peer.HasRaftPort() {
				Fatalf("raftport querystring parameter not specified in static-node enode ID: %v. please check your static-nodes.json file.", peer.String())
			}

			peerId := peer.ID().String()
			peerIds[peerIdx] = peerId
			if peerId == strId {
				myId = uint16(peerIdx) + 1
			}
		}

		if myId == 0 {
			Fatalf("failed to find local enode ID (%v) amongst peer IDs: %v", strId, peerIds)
		}
	}

	_, err := raft.New(stack, ethService.BlockChain().Config(), myId, raftPort, joinExisting, blockTimeNanos, ethService, peers, raftLogDir, useDns)
	if err != nil {
		Fatalf("raft: Failed to register the Raft service: %v", err)
	}

	log.Info("raft service registered")
}

func RegisterExtensionService(stack *node.Node, ethService *eth.Ethereum) {
	_, err := extension.NewServicesFactory(stack, private.P, ethService)
	if err != nil {
		Fatalf("Failed to register the Extension service: %v", err)
	}

	log.Info("extension service registered")
}

func SetupMetrics(ctx *cli.Context) {
	if metrics.Enabled {
		log.Info("Enabling metrics collection")

		var (
			enableExport = ctx.GlobalBool(MetricsEnableInfluxDBFlag.Name)
			endpoint     = ctx.GlobalString(MetricsInfluxDBEndpointFlag.Name)
			database     = ctx.GlobalString(MetricsInfluxDBDatabaseFlag.Name)
			username     = ctx.GlobalString(MetricsInfluxDBUsernameFlag.Name)
			password     = ctx.GlobalString(MetricsInfluxDBPasswordFlag.Name)
		)

		if enableExport {
			tagsMap := SplitTagsFlag(ctx.GlobalString(MetricsInfluxDBTagsFlag.Name))

			log.Info("Enabling metrics export to InfluxDB")

			go influxdb.InfluxDBWithTags(metrics.DefaultRegistry, 10*time.Second, endpoint, database, username, password, "geth.", tagsMap)
		}

		if ctx.GlobalIsSet(MetricsHTTPFlag.Name) {
			address := fmt.Sprintf("%s:%d", ctx.GlobalString(MetricsHTTPFlag.Name), ctx.GlobalInt(MetricsPortFlag.Name))
			log.Info("Enabling stand-alone metrics HTTP endpoint", "address", address)
			exp.Setup(address)
		}
	}
}

func SplitTagsFlag(tagsFlag string) map[string]string {
	tags := strings.Split(tagsFlag, ",")
	tagsMap := map[string]string{}

	for _, t := range tags {
		if t != "" {
			kv := strings.Split(t, "=")

			if len(kv) == 2 {
				tagsMap[kv[0]] = kv[1]
			}
		}
	}

	return tagsMap
}

// MakeChainDatabase open an LevelDB using the flags passed to the client and will hard crash if it fails.
func MakeChainDatabase(ctx *cli.Context, stack *node.Node) ethdb.Database {
	var (
		cache   = ctx.GlobalInt(CacheFlag.Name) * ctx.GlobalInt(CacheDatabaseFlag.Name) / 100
		handles = makeDatabaseHandles()

		err     error
		chainDb ethdb.Database
	)
	if ctx.GlobalString(SyncModeFlag.Name) == "light" {
		name := "lightchaindata"
		chainDb, err = stack.OpenDatabase(name, cache, handles, "")
	} else {
		name := "chaindata"
		chainDb, err = stack.OpenDatabaseWithFreezer(name, cache, handles, ctx.GlobalString(AncientFlag.Name), "")
	}
	if err != nil {
		Fatalf("Could not open database: %v", err)
	}
	return chainDb
}

func MakeGenesis(ctx *cli.Context) *core.Genesis {
	var genesis *core.Genesis
	switch {
	case ctx.GlobalBool(LegacyTestnetFlag.Name) || ctx.GlobalBool(RopstenFlag.Name):
		genesis = core.DefaultRopstenGenesisBlock()
	case ctx.GlobalBool(RinkebyFlag.Name):
		genesis = core.DefaultRinkebyGenesisBlock()
	case ctx.GlobalBool(GoerliFlag.Name):
		genesis = core.DefaultGoerliGenesisBlock()
	case ctx.GlobalBool(YoloV2Flag.Name):
		genesis = core.DefaultYoloV2GenesisBlock()
	case ctx.GlobalBool(DeveloperFlag.Name):
		Fatalf("Developer chains are ephemeral")
	}
	return genesis
}

// MakeChain creates a chain manager from set command line flags.
func MakeChain(ctx *cli.Context, stack *node.Node, readOnly bool, useExist bool) (chain *core.BlockChain, chainDb ethdb.Database) {
	var (
		config *params.ChainConfig
		err    error
	)
	chainDb = MakeChainDatabase(ctx, stack)

	if useExist {
		stored := rawdb.ReadCanonicalHash(chainDb, 0)
		if (stored == common.Hash{}) {
			Fatalf("No existing genesis")
		}
		config = rawdb.ReadChainConfig(chainDb, stored)
	} else {
		config, _, err = core.SetupGenesisBlock(chainDb, MakeGenesis(ctx))
		if err != nil {
			Fatalf("%v", err)
		}
	}

	var engine consensus.Engine
	if config.Clique != nil {
		engine = clique.New(config.Clique, chainDb)
	} else if config.Istanbul != nil {
		// for IBFT
		istanbulConfig := istanbul.DefaultConfig
		if config.Istanbul.Epoch != 0 {
			istanbulConfig.Epoch = config.Istanbul.Epoch
		}
		istanbulConfig.ProposerPolicy = istanbul.ProposerPolicy(config.Istanbul.ProposerPolicy)
		istanbulConfig.Ceil2Nby3Block = config.Istanbul.Ceil2Nby3Block
		engine = istanbulBackend.New(istanbulConfig, stack.GetNodeKey(), chainDb)
	} else if config.IsQuorum {
		// for Raft
		engine = ethash.NewFullFaker()
	} else {
		engine = ethash.NewFaker()
		if !ctx.GlobalBool(FakePoWFlag.Name) {
			engine = ethash.New(ethash.Config{
				CacheDir:         stack.ResolvePath(eth.DefaultConfig.Ethash.CacheDir),
				CachesInMem:      eth.DefaultConfig.Ethash.CachesInMem,
				CachesOnDisk:     eth.DefaultConfig.Ethash.CachesOnDisk,
				CachesLockMmap:   eth.DefaultConfig.Ethash.CachesLockMmap,
				DatasetDir:       stack.ResolvePath(eth.DefaultConfig.Ethash.DatasetDir),
				DatasetsInMem:    eth.DefaultConfig.Ethash.DatasetsInMem,
				DatasetsOnDisk:   eth.DefaultConfig.Ethash.DatasetsOnDisk,
				DatasetsLockMmap: eth.DefaultConfig.Ethash.DatasetsLockMmap,
			}, nil, false)
		}
	}
	if gcmode := ctx.GlobalString(GCModeFlag.Name); gcmode != "full" && gcmode != "archive" {
		Fatalf("--%s must be either 'full' or 'archive'", GCModeFlag.Name)
	}
	cache := &core.CacheConfig{
		TrieCleanLimit:      eth.DefaultConfig.TrieCleanCache,
		TrieCleanNoPrefetch: ctx.GlobalBool(CacheNoPrefetchFlag.Name),
		TrieDirtyLimit:      eth.DefaultConfig.TrieDirtyCache,
		TrieDirtyDisabled:   ctx.GlobalString(GCModeFlag.Name) == "archive",
		TrieTimeLimit:       eth.DefaultConfig.TrieTimeout,
		SnapshotLimit:       eth.DefaultConfig.SnapshotCache,
	}
	if !ctx.GlobalIsSet(SnapshotFlag.Name) {
		cache.SnapshotLimit = 0 // Disabled
	}
	if ctx.GlobalIsSet(CacheFlag.Name) || ctx.GlobalIsSet(CacheTrieFlag.Name) {
		cache.TrieCleanLimit = ctx.GlobalInt(CacheFlag.Name) * ctx.GlobalInt(CacheTrieFlag.Name) / 100
	}
	if ctx.GlobalIsSet(CacheFlag.Name) || ctx.GlobalIsSet(CacheGCFlag.Name) {
		cache.TrieDirtyLimit = ctx.GlobalInt(CacheFlag.Name) * ctx.GlobalInt(CacheGCFlag.Name) / 100
	}
	vmcfg := vm.Config{EnablePreimageRecording: ctx.GlobalBool(VMEnableDebugFlag.Name)}
	var limit *uint64
	if ctx.GlobalIsSet(TxLookupLimitFlag.Name) && !readOnly {
		l := ctx.GlobalUint64(TxLookupLimitFlag.Name)
		limit = &l
	}
	// TODO should multiple private states work with import/export/inspect commands
	chain, err = core.NewBlockChain(chainDb, cache, config, engine, vmcfg, nil, limit)
	if err != nil {
		Fatalf("Can't create BlockChain: %v", err)
	}
	return chain, chainDb
}

// MakeConsolePreloads retrieves the absolute paths for the console JavaScript
// scripts to preload before starting.
func MakeConsolePreloads(ctx *cli.Context) []string {
	// Skip preloading if there's nothing to preload
	if ctx.GlobalString(PreloadJSFlag.Name) == "" {
		return nil
	}
	// Otherwise resolve absolute paths and return them
	var preloads []string

	assets := ctx.GlobalString(JSpathFlag.Name)
	for _, file := range strings.Split(ctx.GlobalString(PreloadJSFlag.Name), ",") {
		preloads = append(preloads, common.AbsolutePath(assets, strings.TrimSpace(file)))
	}
	return preloads
}

// MigrateFlags sets the global flag from a local flag when it's set.
// This is a temporary function used for migrating old command/flags to the
// new format.
//
// e.g. geth account new --keystore /tmp/mykeystore --lightkdf
//
// is equivalent after calling this method with:
//
// geth --keystore /tmp/mykeystore --lightkdf account new
//
// This allows the use of the existing configuration functionality.
// When all flags are migrated this function can be removed and the existing
// configuration functionality must be changed that is uses local flags
func MigrateFlags(action func(ctx *cli.Context) error) func(*cli.Context) error {
	return func(ctx *cli.Context) error {
		for _, name := range ctx.FlagNames() {
			if ctx.IsSet(name) {
				ctx.GlobalSet(name, ctx.String(name))
			}
		}
		return action(ctx)
	}
}<|MERGE_RESOLUTION|>--- conflicted
+++ resolved
@@ -853,16 +853,15 @@
 		Usage: "Enable multitenancy support for this node. This requires RPC Security Plugin to also be configured.",
 	}
 
-<<<<<<< HEAD
-	QuorumEnablePrivacyMarker = cli.BoolFlag{
-		Name:  "privacymarker.enable",
-		Usage: "Enable use of privacy marker transactions (PMT) for this node.",
-=======
 	// Revert Reason
 	RevertReasonFlag = cli.BoolFlag{
 		Name:  "revertreason",
 		Usage: "Enable saving revert reason in the transaction receipts for this node.",
->>>>>>> df03f0d0
+	}
+
+	QuorumEnablePrivacyMarker = cli.BoolFlag{
+		Name:  "privacymarker.enable",
+		Usage: "Enable use of privacy marker transactions (PMT) for this node.",
 	}
 
 	// Quorum Private Transaction Manager connection options
@@ -1708,12 +1707,9 @@
 func setQuorumConfig(ctx *cli.Context, cfg *eth.Config) error {
 	cfg.EVMCallTimeOut = time.Duration(ctx.GlobalInt(EVMCallTimeOutFlag.Name)) * time.Second
 	cfg.EnableMultitenancy = ctx.GlobalBool(MultitenancyFlag.Name)
-<<<<<<< HEAD
+	cfg.SaveRevertReason = ctx.GlobalBool(RevertReasonFlag.Name)
 	cfg.QuorumPrivacyMarkerTransactionsEnabled = ctx.GlobalBool(QuorumEnablePrivacyMarker.Name)
 
-=======
-	cfg.SaveRevertReason = ctx.GlobalBool(RevertReasonFlag.Name)
->>>>>>> df03f0d0
 	setIstanbul(ctx, cfg)
 	setRaft(ctx, cfg)
 
