// Copyright 2020 The go-ethereum Authors
// This file is part of the go-ethereum library.
//
// The go-ethereum library is free software: you can redistribute it and/or modify
// it under the terms of the GNU Lesser General Public License as published by
// the Free Software Foundation, either version 3 of the License, or
// (at your option) any later version.
//
// The go-ethereum library is distributed in the hope that it will be useful,
// but WITHOUT ANY WARRANTY; without even the implied warranty of
// MERCHANTABILITY or FITNESS FOR A PARTICULAR PURPOSE. See the
// GNU Lesser General Public License for more details.
//
// You should have received a copy of the GNU Lesser General Public License
// along with the go-ethereum library. If not, see <http://www.gnu.org/licenses/>.

package ethtest

import (
	"crypto/ecdsa"
	"fmt"
	"reflect"
	"time"

	"github.com/ethereum/go-ethereum/core/types"
	"github.com/ethereum/go-ethereum/crypto"
	"github.com/ethereum/go-ethereum/eth/protocols/eth"
	"github.com/ethereum/go-ethereum/internal/utesting"
	"github.com/ethereum/go-ethereum/p2p"
	"github.com/ethereum/go-ethereum/p2p/rlpx"
	"github.com/ethereum/go-ethereum/rlp"
)

type Message interface {
	Code() int
}

type Error struct {
	err error
}

func (e *Error) Unwrap() error  { return e.err }
func (e *Error) Error() string  { return e.err.Error() }
func (e *Error) Code() int      { return -1 }
func (e *Error) String() string { return e.Error() }

func errorf(format string, args ...interface{}) *Error {
	return &Error{fmt.Errorf(format, args...)}
}

// Hello is the RLP structure of the protocol handshake.
type Hello struct {
	Version    uint64
	Name       string
	Caps       []p2p.Cap
	ListenPort uint64
	ID         []byte // secp256k1 public key

	// Ignore additional fields (for forward compatibility).
	Rest []rlp.RawValue `rlp:"tail"`
}

func (h Hello) Code() int { return 0x00 }

// Disconnect is the RLP structure for a disconnect message.
type Disconnect struct {
	Reason p2p.DiscReason
}

func (d Disconnect) Code() int { return 0x01 }

type Ping struct{}

func (p Ping) Code() int { return 0x02 }

type Pong struct{}

func (p Pong) Code() int { return 0x03 }

// Status is the network packet for the status message for eth/64 and later.
type Status eth.StatusPacket

func (s Status) Code() int { return 16 }

// NewBlockHashes is the network packet for the block announcements.
type NewBlockHashes eth.NewBlockHashesPacket

func (nbh NewBlockHashes) Code() int { return 17 }

type Transactions eth.TransactionsPacket

func (t Transactions) Code() int { return 18 }

// GetBlockHeaders represents a block header query.
type GetBlockHeaders eth.GetBlockHeadersPacket

func (g GetBlockHeaders) Code() int { return 19 }

type BlockHeaders eth.BlockHeadersPacket

func (bh BlockHeaders) Code() int { return 20 }

// GetBlockBodies represents a GetBlockBodies request
type GetBlockBodies eth.GetBlockBodiesPacket

func (gbb GetBlockBodies) Code() int { return 21 }

// BlockBodies is the network packet for block content distribution.
type BlockBodies eth.BlockBodiesPacket

func (bb BlockBodies) Code() int { return 22 }

// NewBlock is the network packet for the block propagation message.
type NewBlock eth.NewBlockPacket

func (nb NewBlock) Code() int { return 23 }

// NewPooledTransactionHashes is the network packet for the tx hash propagation message.
type NewPooledTransactionHashes eth.NewPooledTransactionHashesPacket

func (nb NewPooledTransactionHashes) Code() int { return 24 }

// Conn represents an individual connection with a peer
type Conn struct {
	*rlpx.Conn
	ourKey                 *ecdsa.PrivateKey
	negotiatedProtoVersion uint
	ourHighestProtoVersion uint
<<<<<<< HEAD
	// Quorum
	ethProtocolVersion uint
	caps               []p2p.Cap
=======
	caps                   []p2p.Cap
	// Quorum
	//ethProtocolVersion uint
>>>>>>> 9c76ee9a
}

func (c *Conn) Read() Message {
	code, rawData, _, err := c.Conn.Read()
	if err != nil {
		return errorf("could not read from connection: %v", err)
	}

	var msg Message
	switch int(code) {
	case (Hello{}).Code():
		msg = new(Hello)
	case (Ping{}).Code():
		msg = new(Ping)
	case (Pong{}).Code():
		msg = new(Pong)
	case (Disconnect{}).Code():
		msg = new(Disconnect)
	case (Status{}).Code():
		msg = new(Status)
	case (GetBlockHeaders{}).Code():
		msg = new(GetBlockHeaders)
	case (BlockHeaders{}).Code():
		msg = new(BlockHeaders)
	case (GetBlockBodies{}).Code():
		msg = new(GetBlockBodies)
	case (BlockBodies{}).Code():
		msg = new(BlockBodies)
	case (NewBlock{}).Code():
		msg = new(NewBlock)
	case (NewBlockHashes{}).Code():
		msg = new(NewBlockHashes)
	case (Transactions{}).Code():
		msg = new(Transactions)
	case (NewPooledTransactionHashes{}).Code():
		msg = new(NewPooledTransactionHashes)
	default:
		return errorf("invalid message code: %d", code)
	}
	// if message is devp2p, decode here
	if err := rlp.DecodeBytes(rawData, msg); err != nil {
		return errorf("could not rlp decode message: %v", err)
	}
	return msg
}

// ReadAndServe serves GetBlockHeaders requests while waiting
// on another message from the node.
func (c *Conn) ReadAndServe(chain *Chain, timeout time.Duration) Message {
	start := time.Now()
	for time.Since(start) < timeout {
		timeout := time.Now().Add(10 * time.Second)
		c.SetReadDeadline(timeout)
		switch msg := c.Read().(type) {
		case *Ping:
			c.Write(&Pong{})
		case *GetBlockHeaders:
			req := *msg
			headers, err := chain.GetHeaders(req)
			if err != nil {
				return errorf("could not get headers for inbound header request: %v", err)
			}

			if err := c.Write(headers); err != nil {
				return errorf("could not write to connection: %v", err)
			}
		default:
			return msg
		}
	}
	return errorf("no message received within %v", timeout)
}

func (c *Conn) Write(msg Message) error {
	// check if message is eth protocol message
	var (
		payload []byte
		err     error
	)
	payload, err = rlp.EncodeToBytes(msg)
	if err != nil {
		return err
	}
	_, err = c.Conn.Write(uint64(msg.Code()), payload)
	return err
}

// handshake checks to make sure a `HELLO` is received.
func (c *Conn) handshake(t *utesting.T) Message {
	defer c.SetDeadline(time.Time{})
	c.SetDeadline(time.Now().Add(10 * time.Second))

	// write hello to client
	pub0 := crypto.FromECDSAPub(&c.ourKey.PublicKey)[1:]
	ourHandshake := &Hello{
		Version: 5,
		Caps:    c.caps,
		ID:      pub0,
	}
	if err := c.Write(ourHandshake); err != nil {
		t.Fatalf("could not write to connection: %v", err)
	}
	// read hello from client
	switch msg := c.Read().(type) {
	case *Hello:
		// set snappy if version is at least 5
		if msg.Version >= 5 {
			c.SetSnappy(true)
		}
		c.negotiateEthProtocol(msg.Caps)
		if c.negotiatedProtoVersion == 0 {
			t.Fatalf("unexpected eth protocol version")
		}
		return msg
	default:
		t.Fatalf("bad handshake: %#v", msg)
		return nil
	}
}

// negotiateEthProtocol sets the Conn's eth protocol version
// to highest advertised capability from peer
func (c *Conn) negotiateEthProtocol(caps []p2p.Cap) {
	var highestEthVersion uint
	for _, capability := range caps {
		if capability.Name != "eth" {
			continue
		}
		if capability.Version > highestEthVersion && capability.Version <= c.ourHighestProtoVersion {
			highestEthVersion = capability.Version
		}
	}
	c.negotiatedProtoVersion = highestEthVersion
}

// statusExchange performs a `Status` message exchange with the given
// node.
func (c *Conn) statusExchange(t *utesting.T, chain *Chain, status *Status) Message {
	defer c.SetDeadline(time.Time{})
	c.SetDeadline(time.Now().Add(20 * time.Second))

	// read status message from client
	var message Message
loop:
	for {
		switch msg := c.Read().(type) {
		case *Status:
			if have, want := msg.Head, chain.blocks[chain.Len()-1].Hash(); have != want {
				t.Fatalf("wrong head block in status, want:  %#x (block %d) have %#x",
					want, chain.blocks[chain.Len()-1].NumberU64(), have)
			}
			if have, want := msg.TD.Cmp(chain.TD(chain.Len())), 0; have != want {
				t.Fatalf("wrong TD in status: have %v want %v", have, want)
			}
			if have, want := msg.ForkID, chain.ForkID(); !reflect.DeepEqual(have, want) {
				t.Fatalf("wrong fork ID in status: have %v, want %v", have, want)
			}
			message = msg
			break loop
		case *Disconnect:
			t.Fatalf("disconnect received: %v", msg.Reason)
		case *Ping:
			c.Write(&Pong{}) // TODO (renaynay): in the future, this should be an error
			// (PINGs should not be a response upon fresh connection)
		default:
			t.Fatalf("bad status message: %s", pretty.Sdump(msg))
		}
	}
	// make sure eth protocol version is set for negotiation
	if c.negotiatedProtoVersion == 0 {
		t.Fatalf("eth protocol version must be set in Conn")
	}
	if status == nil {
		// write status message to client
		status = &Status{
			ProtocolVersion: uint32(c.negotiatedProtoVersion),
			NetworkID:       chain.chainConfig.ChainID.Uint64(),
			TD:              chain.TD(chain.Len()),
			Head:            chain.blocks[chain.Len()-1].Hash(),
			Genesis:         chain.blocks[0].Hash(),
			ForkID:          chain.ForkID(),
		}
	}

	if err := c.Write(status); err != nil {
		t.Fatalf("could not write to connection: %v", err)
	}

	return message
}

// waitForBlock waits for confirmation from the client that it has
// imported the given block.
func (c *Conn) waitForBlock(block *types.Block) error {
	defer c.SetReadDeadline(time.Time{})

	timeout := time.Now().Add(20 * time.Second)
	c.SetReadDeadline(timeout)
	for {
		req := &GetBlockHeaders{Origin: eth.HashOrNumber{Hash: block.Hash()}, Amount: 1}
		if err := c.Write(req); err != nil {
			return err
		}
		switch msg := c.Read().(type) {
		case *BlockHeaders:
			if len(*msg) > 0 {
				return nil
			}
			time.Sleep(100 * time.Millisecond)
		default:
			return fmt.Errorf("invalid message: %s", pretty.Sdump(msg))
		}
	}
}<|MERGE_RESOLUTION|>--- conflicted
+++ resolved
@@ -126,15 +126,7 @@
 	ourKey                 *ecdsa.PrivateKey
 	negotiatedProtoVersion uint
 	ourHighestProtoVersion uint
-<<<<<<< HEAD
-	// Quorum
-	ethProtocolVersion uint
-	caps               []p2p.Cap
-=======
 	caps                   []p2p.Cap
-	// Quorum
-	//ethProtocolVersion uint
->>>>>>> 9c76ee9a
 }
 
 func (c *Conn) Read() Message {
