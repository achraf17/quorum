// Copyright 2016 The go-ethereum Authors
// This file is part of go-ethereum.
//
// go-ethereum is free software: you can redistribute it and/or modify
// it under the terms of the GNU General Public License as published by
// the Free Software Foundation, either version 3 of the License, or
// (at your option) any later version.
//
// go-ethereum is distributed in the hope that it will be useful,
// but WITHOUT ANY WARRANTY; without even the implied warranty of
// MERCHANTABILITY or FITNESS FOR A PARTICULAR PURPOSE. See the
// GNU General Public License for more details.
//
// You should have received a copy of the GNU General Public License
// along with go-ethereum. If not, see <http://www.gnu.org/licenses/>.

package main

import (
	"crypto/rand"
	"crypto/tls"
	"flag"
	"io/ioutil"
	"math/big"
	"os"
	"path/filepath"
	"runtime"
	"strconv"
	"strings"
	"testing"
	"time"

	"github.com/ethereum/go-ethereum/cmd/utils"
	"github.com/ethereum/go-ethereum/params"
	testifyassert "github.com/stretchr/testify/assert"
	"gopkg.in/urfave/cli.v1"
)

const (
	ipcAPIs  = "admin:1.0 debug:1.0 eth:1.0 istanbul:1.0 miner:1.0 net:1.0 personal:1.0 rpc:1.0 txpool:1.0 web3:1.0"
	httpAPIs = "admin:1.0 eth:1.0 net:1.0 rpc:1.0 web3:1.0"
	nodeKey  = "b68c0338aa4b266bf38ebe84c6199ae9fac8b29f32998b3ed2fbeafebe8d65c9"
)

<<<<<<< HEAD
=======
var genesis = `{
    "config": {
        "chainId": 2017,
        "homesteadBlock": 1,
        "eip150Block": 2,
        "eip150Hash": "0x0000000000000000000000000000000000000000000000000000000000000000",
        "eip155Block": 3,
        "eip158Block": 3,
        "istanbul": {
            "epoch": 30000,
            "policy": 0
        }
    },
    "nonce": "0x0",
    "timestamp": "0x0",
    "gasLimit": "0x47b760",
    "difficulty": "0x1",
    "mixHash": "0x63746963616c2062797a616e74696e65206661756c7420746f6c6572616e6365",
    "coinbase": "0x0000000000000000000000000000000000000000",
    "alloc": {
        "491937757d1b26e29c507b8d4c0b233c2747e68d": {
            "balance": "0x446c3b15f9926687d2c40534fdb564000000000000"
        }
    },
    "number": "0x0",
    "gasUsed": "0x0",
    "parentHash": "0x0000000000000000000000000000000000000000000000000000000000000000"
}
`

>>>>>>> 155bcdb4
// spawns geth with the given command line args, using a set of flags to minimise
// memory and disk IO. If the args don't set --datadir, the
// child g gets a temporary data directory.
func runMinimalGeth(t *testing.T, args ...string) *testgeth {
<<<<<<< HEAD
	// --ropsten to make the 'writing genesis to disk' faster (no accounts)
	// --networkid=1337 to avoid cache bump
	// --syncmode=full to avoid allocating fast sync bloom
	allArgs := []string{"--ropsten", "--networkid", "1337", "--syncmode=full", "--port", "0",
=======
	// --ropsten to make the 'writing genesis to disk' faster (no accounts): it is disabled for Quorum compatibility purpose
	// --networkid=1337 to avoid cache bump
	// --syncmode=full to avoid allocating fast sync bloom
	allArgs := []string{ /*"--ropsten",*/ "--nousb", "--networkid", "1337", "--syncmode=full", "--port", "0",
>>>>>>> 155bcdb4
		"--nat", "none", "--nodiscover", "--maxpeers", "0", "--cache", "64"}
	return runGeth(t, append(allArgs, args...)...)
}

// Tests that a node embedded within a console can be started up properly and
// then terminated by closing the input stream.
func TestConsoleWelcome(t *testing.T) {
	defer SetResetPrivateConfig("ignore")()
	coinbase := "0x491937757d1b26e29c507b8d4c0b233c2747e68d"

	datadir := setupIstanbul(t)
	defer os.RemoveAll(datadir)

	// Start a geth console, make sure it's cleaned up and terminate the console
<<<<<<< HEAD
	geth := runMinimalGeth(t, "--miner.etherbase", coinbase, "console")
=======
	geth := runMinimalGeth(t, "--datadir", datadir, "--etherbase", coinbase, "console")
>>>>>>> 155bcdb4

	// Gather all the infos the welcome message needs to contain
	geth.SetTemplateFunc("goos", func() string { return runtime.GOOS })
	geth.SetTemplateFunc("goarch", func() string { return runtime.GOARCH })
	geth.SetTemplateFunc("gover", runtime.Version)
	geth.SetTemplateFunc("gethver", func() string { return params.VersionWithMeta })
	geth.SetTemplateFunc("quorumver", func() string { return params.QuorumVersion })
	geth.SetTemplateFunc("niltime", func() string {
		return time.Unix(0, 0).Format("Mon Jan 02 2006 15:04:05 GMT-0700 (MST)")
	})
	geth.SetTemplateFunc("apis", func() string { return ipcAPIs })

	// Verify the actual welcome message to the required template
	geth.Expect(`
Welcome to the Geth JavaScript console!

instance: Geth/v{{gethver}}(quorum-v{{quorumver}})/{{goos}}-{{goarch}}/{{gover}}
coinbase: {{.Etherbase}}
at block: 0 ({{niltime}})
 datadir: {{.Datadir}}
 modules: {{apis}}

To exit, press ctrl-d
> {{.InputLine "exit"}}
`)
	geth.ExpectExit()
}

// Tests that a console can be attached to a running node via various means.
func TestAttachWelcome(t *testing.T) {
	var (
		ipc      string
		httpPort string
		wsPort   string
	)
<<<<<<< HEAD
	// Configure the instance for IPC attachment
=======
	defer SetResetPrivateConfig("ignore")()
	// Configure the instance for IPC attachment
	coinbase := "0x491937757d1b26e29c507b8d4c0b233c2747e68d"

	datadir := setupIstanbul(t)
	defer os.RemoveAll(datadir)
>>>>>>> 155bcdb4
	if runtime.GOOS == "windows" {
		ipc = `\\.\pipe\geth` + strconv.Itoa(trulyRandInt(100000, 999999))
	} else {
		ipc = filepath.Join(datadir, "geth.ipc")
	}
	// And HTTP + WS attachment
	p := trulyRandInt(1024, 65533) // Yeah, sometimes this will fail, sorry :P
	httpPort = strconv.Itoa(p)
	wsPort = strconv.Itoa(p + 1)
<<<<<<< HEAD
	geth := runMinimalGeth(t, "--miner.etherbase", "0x8605cdbbdb6d264aa742e77020dcbc58fcdce182",
		"--ipcpath", ipc,
		"--http", "--http.port", httpPort,
		"--ws", "--ws.port", wsPort)
=======
	geth := runMinimalGeth(t, "--datadir", datadir, "--etherbase", coinbase,
		"--ipcpath", ipc,
		"--http", "--http.port", httpPort, "--rpcapi", "admin,eth,net,web3",
		"--ws", "--ws.port", wsPort, "--wsapi", "admin,eth,net,web3")
>>>>>>> 155bcdb4
	t.Run("ipc", func(t *testing.T) {
		waitForEndpoint(t, ipc, 3*time.Second)
		testAttachWelcome(t, geth, "ipc:"+ipc, ipcAPIs)
	})
	t.Run("http", func(t *testing.T) {
		endpoint := "http://127.0.0.1:" + httpPort
		waitForEndpoint(t, endpoint, 3*time.Second)
		testAttachWelcome(t, geth, endpoint, httpAPIs)
	})
	t.Run("ws", func(t *testing.T) {
		endpoint := "ws://127.0.0.1:" + wsPort
		waitForEndpoint(t, endpoint, 3*time.Second)
		testAttachWelcome(t, geth, endpoint, httpAPIs)
	})
<<<<<<< HEAD
=======
}

func TestHTTPAttachWelcome(t *testing.T) {
	defer SetResetPrivateConfig("ignore")()
	coinbase := "0x491937757d1b26e29c507b8d4c0b233c2747e68d"
	port := strconv.Itoa(trulyRandInt(1024, 65536)) // Yeah, sometimes this will fail, sorry :P

	datadir := setupIstanbul(t)
	defer os.RemoveAll(datadir)

	geth := runGeth(t,
		"--datadir", datadir, "--port", "0", "--maxpeers", "0", "--nodiscover", "--nat", "none",
		"--etherbase", coinbase, "--http", "--http.port", port, "--rpcapi", "admin,eth,net,web3")

	endpoint := "http://127.0.0.1:" + port
	waitForEndpoint(t, endpoint, 3*time.Second)
	testAttachWelcome(t, geth, endpoint, httpAPIs)
}

func TestWSAttachWelcome(t *testing.T) {
	defer SetResetPrivateConfig("ignore")()
	coinbase := "0x491937757d1b26e29c507b8d4c0b233c2747e68d"
	port := strconv.Itoa(trulyRandInt(1024, 65536)) // Yeah, sometimes this will fail, sorry :P

	datadir := setupIstanbul(t)
	defer os.RemoveAll(datadir)

	geth := runGeth(t,
		"--datadir", datadir, "--port", "0", "--maxpeers", "0", "--nodiscover", "--nat", "none",
		"--etherbase", coinbase, "--ws", "--ws.port", port, "--wsapi", "admin,eth,net,web3")

	endpoint := "ws://127.0.0.1:" + port
	waitForEndpoint(t, endpoint, 3*time.Second)
	testAttachWelcome(t, geth, endpoint, httpAPIs)
>>>>>>> 155bcdb4
}

func testAttachWelcome(t *testing.T, geth *testgeth, endpoint, apis string) {
	// Attach to a running geth note and terminate immediately
	attach := runGeth(t, "attach", endpoint)
	defer attach.ExpectExit()
	attach.CloseStdin()

	// Gather all the infos the welcome message needs to contain
	attach.SetTemplateFunc("goos", func() string { return runtime.GOOS })
	attach.SetTemplateFunc("goarch", func() string { return runtime.GOARCH })
	attach.SetTemplateFunc("gover", runtime.Version)
	attach.SetTemplateFunc("gethver", func() string { return params.VersionWithMeta })
	attach.SetTemplateFunc("quorumver", func() string { return params.QuorumVersion })
	attach.SetTemplateFunc("etherbase", func() string { return geth.Etherbase })
	attach.SetTemplateFunc("niltime", func() string {
		return time.Unix(0, 0).Format("Mon Jan 02 2006 15:04:05 GMT-0700 (MST)")
	})
	attach.SetTemplateFunc("ipc", func() bool {
		return strings.HasPrefix(endpoint, "ipc") || strings.Contains(apis, "admin")
	})
	attach.SetTemplateFunc("datadir", func() string { return geth.Datadir })
	attach.SetTemplateFunc("apis", func() string { return apis })

	// Verify the actual welcome message to the required template
	attach.Expect(`
Welcome to the Geth JavaScript console!

instance: Geth/v{{gethver}}(quorum-v{{quorumver}})/{{goos}}-{{goarch}}/{{gover}}
coinbase: {{etherbase}}
at block: 0 ({{niltime}}){{if ipc}}
 datadir: {{datadir}}{{end}}
 modules: {{apis}}

To exit, press ctrl-d
> {{.InputLine "exit" }}
`)
	attach.ExpectExit()
}

// trulyRandInt generates a crypto random integer used by the console tests to
// not clash network ports with other tests running cocurrently.
func trulyRandInt(lo, hi int) int {
	num, _ := rand.Int(rand.Reader, big.NewInt(int64(hi-lo)))
	return int(num.Int64()) + lo
}

// setupIstanbul creates a temporary directory and copies nodekey and genesis.json.
// It initializes istanbul by calling geth init
func setupIstanbul(t *testing.T) string {
	datadir := tmpdir(t)
	gethPath := filepath.Join(datadir, "geth")
	os.Mkdir(gethPath, 0700)

	// Initialize the data directory with the custom genesis block
	json := filepath.Join(datadir, "genesis.json")
	if err := ioutil.WriteFile(json, []byte(genesis), 0600); err != nil {
		t.Fatalf("failed to write genesis file: %v", err)
	}

	nodeKeyFile := filepath.Join(gethPath, "nodekey")
	if err := ioutil.WriteFile(nodeKeyFile, []byte(nodeKey), 0600); err != nil {
		t.Fatalf("failed to write nodekey file: %v", err)
	}

	runGeth(t, "--datadir", datadir, "init", json).WaitExit()

	return datadir
}

func TestReadTLSClientConfig_whenCustomizeTLSCipherSuites(t *testing.T) {
	assert := testifyassert.New(t)

	flagSet := new(flag.FlagSet)
	flagSet.Bool(utils.RPCClientTLSInsecureSkipVerify.Name, true, "")
	flagSet.String(utils.RPCClientTLSCipherSuites.Name, "TLS_ECDHE_RSA_WITH_AES_256_GCM_SHA384,  TLS_ECDHE_ECDSA_WITH_AES_256_GCM_SHA384", "")
	ctx := cli.NewContext(nil, flagSet, nil)

	tlsConf, ok, err := readTLSClientConfig("https://arbitraryendpoint", ctx)

	assert.NoError(err)
	assert.True(ok, "has custom TLS client configuration")
	assert.True(tlsConf.InsecureSkipVerify)
	assert.Len(tlsConf.CipherSuites, 2)
	assert.Contains(tlsConf.CipherSuites, tls.TLS_ECDHE_RSA_WITH_AES_256_GCM_SHA384)
	assert.Contains(tlsConf.CipherSuites, tls.TLS_ECDHE_ECDSA_WITH_AES_256_GCM_SHA384)
}

func TestReadTLSClientConfig_whenTypicalTLS(t *testing.T) {
	assert := testifyassert.New(t)

	flagSet := new(flag.FlagSet)
	ctx := cli.NewContext(nil, flagSet, nil)

	tlsConf, ok, err := readTLSClientConfig("https://arbitraryendpoint", ctx)

	assert.NoError(err)
	assert.False(ok, "no custom TLS client configuration")
	assert.Nil(tlsConf, "no custom TLS config is set")
}

func TestReadTLSClientConfig_whenTLSInsecureFlagSet(t *testing.T) {
	assert := testifyassert.New(t)

	flagSet := new(flag.FlagSet)
	flagSet.Bool(utils.RPCClientTLSInsecureSkipVerify.Name, true, "")
	ctx := cli.NewContext(nil, flagSet, nil)

	tlsConf, ok, err := readTLSClientConfig("https://arbitraryendpoint", ctx)

	assert.NoError(err)
	assert.True(ok, "has custom TLS client configuration")
	assert.True(tlsConf.InsecureSkipVerify)
	assert.Len(tlsConf.CipherSuites, 0)
}

func SetResetPrivateConfig(value string) func() {
	existingValue := os.Getenv("PRIVATE_CONFIG")
	os.Setenv("PRIVATE_CONFIG", value)
	return func() {
		os.Setenv("PRIVATE_CONFIG", existingValue)
	}
}<|MERGE_RESOLUTION|>--- conflicted
+++ resolved
@@ -42,8 +42,6 @@
 	nodeKey  = "b68c0338aa4b266bf38ebe84c6199ae9fac8b29f32998b3ed2fbeafebe8d65c9"
 )
 
-<<<<<<< HEAD
-=======
 var genesis = `{
     "config": {
         "chainId": 2017,
@@ -74,22 +72,14 @@
 }
 `
 
->>>>>>> 155bcdb4
 // spawns geth with the given command line args, using a set of flags to minimise
 // memory and disk IO. If the args don't set --datadir, the
 // child g gets a temporary data directory.
 func runMinimalGeth(t *testing.T, args ...string) *testgeth {
-<<<<<<< HEAD
-	// --ropsten to make the 'writing genesis to disk' faster (no accounts)
-	// --networkid=1337 to avoid cache bump
-	// --syncmode=full to avoid allocating fast sync bloom
-	allArgs := []string{"--ropsten", "--networkid", "1337", "--syncmode=full", "--port", "0",
-=======
 	// --ropsten to make the 'writing genesis to disk' faster (no accounts): it is disabled for Quorum compatibility purpose
 	// --networkid=1337 to avoid cache bump
 	// --syncmode=full to avoid allocating fast sync bloom
-	allArgs := []string{ /*"--ropsten",*/ "--nousb", "--networkid", "1337", "--syncmode=full", "--port", "0",
->>>>>>> 155bcdb4
+	allArgs := []string{ /*"--ropsten",*/ "--networkid", "1337", "--syncmode=full", "--port", "0",
 		"--nat", "none", "--nodiscover", "--maxpeers", "0", "--cache", "64"}
 	return runGeth(t, append(allArgs, args...)...)
 }
@@ -104,11 +94,7 @@
 	defer os.RemoveAll(datadir)
 
 	// Start a geth console, make sure it's cleaned up and terminate the console
-<<<<<<< HEAD
-	geth := runMinimalGeth(t, "--miner.etherbase", coinbase, "console")
-=======
-	geth := runMinimalGeth(t, "--datadir", datadir, "--etherbase", coinbase, "console")
->>>>>>> 155bcdb4
+	geth := runMinimalGeth(t, "--datadir", datadir, "--miner.etherbase", coinbase, "console")
 
 	// Gather all the infos the welcome message needs to contain
 	geth.SetTemplateFunc("goos", func() string { return runtime.GOOS })
@@ -144,16 +130,12 @@
 		httpPort string
 		wsPort   string
 	)
-<<<<<<< HEAD
-	// Configure the instance for IPC attachment
-=======
 	defer SetResetPrivateConfig("ignore")()
 	// Configure the instance for IPC attachment
 	coinbase := "0x491937757d1b26e29c507b8d4c0b233c2747e68d"
 
 	datadir := setupIstanbul(t)
 	defer os.RemoveAll(datadir)
->>>>>>> 155bcdb4
 	if runtime.GOOS == "windows" {
 		ipc = `\\.\pipe\geth` + strconv.Itoa(trulyRandInt(100000, 999999))
 	} else {
@@ -163,17 +145,10 @@
 	p := trulyRandInt(1024, 65533) // Yeah, sometimes this will fail, sorry :P
 	httpPort = strconv.Itoa(p)
 	wsPort = strconv.Itoa(p + 1)
-<<<<<<< HEAD
-	geth := runMinimalGeth(t, "--miner.etherbase", "0x8605cdbbdb6d264aa742e77020dcbc58fcdce182",
-		"--ipcpath", ipc,
-		"--http", "--http.port", httpPort,
-		"--ws", "--ws.port", wsPort)
-=======
-	geth := runMinimalGeth(t, "--datadir", datadir, "--etherbase", coinbase,
+	geth := runMinimalGeth(t, "--datadir", datadir, "--miner.etherbase", coinbase,
 		"--ipcpath", ipc,
 		"--http", "--http.port", httpPort, "--rpcapi", "admin,eth,net,web3",
 		"--ws", "--ws.port", wsPort, "--wsapi", "admin,eth,net,web3")
->>>>>>> 155bcdb4
 	t.Run("ipc", func(t *testing.T) {
 		waitForEndpoint(t, ipc, 3*time.Second)
 		testAttachWelcome(t, geth, "ipc:"+ipc, ipcAPIs)
@@ -188,8 +163,6 @@
 		waitForEndpoint(t, endpoint, 3*time.Second)
 		testAttachWelcome(t, geth, endpoint, httpAPIs)
 	})
-<<<<<<< HEAD
-=======
 }
 
 func TestHTTPAttachWelcome(t *testing.T) {
@@ -224,7 +197,6 @@
 	endpoint := "ws://127.0.0.1:" + port
 	waitForEndpoint(t, endpoint, 3*time.Second)
 	testAttachWelcome(t, geth, endpoint, httpAPIs)
->>>>>>> 155bcdb4
 }
 
 func testAttachWelcome(t *testing.T, geth *testgeth, endpoint, apis string) {
