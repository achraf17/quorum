// Copyright 2016 The go-ethereum Authors
// This file is part of go-ethereum.
//
// go-ethereum is free software: you can redistribute it and/or modify
// it under the terms of the GNU General Public License as published by
// the Free Software Foundation, either version 3 of the License, or
// (at your option) any later version.
//
// go-ethereum is distributed in the hope that it will be useful,
// but WITHOUT ANY WARRANTY; without even the implied warranty of
// MERCHANTABILITY or FITNESS FOR A PARTICULAR PURPOSE. See the
// GNU General Public License for more details.
//
// You should have received a copy of the GNU General Public License
// along with go-ethereum. If not, see <http://www.gnu.org/licenses/>.

package main

import (
	"crypto/rand"
	"crypto/tls"
	"flag"
	"io/ioutil"
	"math/big"
	"os"
	"path/filepath"
	"runtime"
	"strconv"
	"strings"
	"testing"
	"time"

	"github.com/ethereum/go-ethereum/cmd/utils"
	"github.com/ethereum/go-ethereum/params"
	testifyassert "github.com/stretchr/testify/assert"
	"gopkg.in/urfave/cli.v1"
)

const (
	ipcAPIs  = "admin:1.0 debug:1.0 eth:1.0 istanbul:1.0 miner:1.0 net:1.0 personal:1.0 rpc:1.0 txpool:1.0 web3:1.0"
	httpAPIs = "admin:1.0 eth:1.0 net:1.0 rpc:1.0 web3:1.0"
	nodeKey  = "b68c0338aa4b266bf38ebe84c6199ae9fac8b29f32998b3ed2fbeafebe8d65c9"
)

var genesis = `{
    "config": {
        "chainId": 2017,
        "homesteadBlock": 1,
        "eip150Block": 2,
        "eip150Hash": "0x0000000000000000000000000000000000000000000000000000000000000000",
        "eip155Block": 3,
        "eip158Block": 3,
        "istanbul": {
            "epoch": 30000,
            "policy": 0
        }
    },
    "nonce": "0x0",
    "timestamp": "0x0",
    "gasLimit": "0x47b760",
    "difficulty": "0x1",
    "mixHash": "0x63746963616c2062797a616e74696e65206661756c7420746f6c6572616e6365",
    "coinbase": "0x0000000000000000000000000000000000000000",
    "alloc": {
        "491937757d1b26e29c507b8d4c0b233c2747e68d": {
            "balance": "0x446c3b15f9926687d2c40534fdb564000000000000"
        }
    },
    "number": "0x0",
    "gasUsed": "0x0",
    "parentHash": "0x0000000000000000000000000000000000000000000000000000000000000000"
}
`

// spawns geth with the given command line args, using a set of flags to minimise
// memory and disk IO. If the args don't set --datadir, the
// child g gets a temporary data directory.
func runMinimalGeth(t *testing.T, args ...string) *testgeth {
	// --ropsten to make the 'writing genesis to disk' faster (no accounts): it is disabled for Quorum compatibility purpose
	// --networkid=1337 to avoid cache bump
	// --syncmode=full to avoid allocating fast sync bloom
	allArgs := []string{ /*"--ropsten",*/ "--networkid", "1337", "--syncmode=full", "--port", "0",
		"--nat", "none", "--nodiscover", "--maxpeers", "0", "--cache", "64"}
	return runGeth(t, append(allArgs, args...)...)
}

// Tests that a node embedded within a console can be started up properly and
// then terminated by closing the input stream.
func TestConsoleWelcome(t *testing.T) {
	defer SetResetPrivateConfig("ignore")()
	coinbase := "0x491937757d1b26e29c507b8d4c0b233c2747e68d"

	datadir := setupIstanbul(t)
	defer os.RemoveAll(datadir)

	// Start a geth console, make sure it's cleaned up and terminate the console
	geth := runMinimalGeth(t, "--datadir", datadir, "--miner.etherbase", coinbase, "console")

	// Gather all the infos the welcome message needs to contain
	geth.SetTemplateFunc("goos", func() string { return runtime.GOOS })
	geth.SetTemplateFunc("goarch", func() string { return runtime.GOARCH })
	geth.SetTemplateFunc("gover", runtime.Version)
	geth.SetTemplateFunc("gethver", func() string { return params.VersionWithMeta })
	geth.SetTemplateFunc("quorumver", func() string { return params.QuorumVersion })
	geth.SetTemplateFunc("niltime", func() string {
		return time.Unix(0, 0).Format("Mon Jan 02 2006 15:04:05 GMT-0700 (MST)")
	})
	geth.SetTemplateFunc("apis", func() string { return ipcAPIs })

	// Verify the actual welcome message to the required template
	geth.Expect(`
Welcome to the Geth JavaScript console!

instance: Geth/v{{gethver}}(quorum-v{{quorumver}})/{{goos}}-{{goarch}}/{{gover}}
coinbase: {{.Etherbase}}
at block: 0 ({{niltime}})
 datadir: {{.Datadir}}
 modules: {{apis}}

To exit, press ctrl-d
> {{.InputLine "exit"}}
`)
	geth.ExpectExit()
}

// Tests that a console can be attached to a running node via various means.
func TestAttachWelcome(t *testing.T) {
	var (
		ipc      string
		httpPort string
		wsPort   string
	)
	defer SetResetPrivateConfig("ignore")()
	// Configure the instance for IPC attachment
	coinbase := "0x491937757d1b26e29c507b8d4c0b233c2747e68d"

	datadir := setupIstanbul(t)
	defer os.RemoveAll(datadir)
	if runtime.GOOS == "windows" {
		ipc = `\\.\pipe\geth` + strconv.Itoa(trulyRandInt(100000, 999999))
	} else {
		ipc = filepath.Join(datadir, "geth.ipc")
	}
	// And HTTP + WS attachment
	p := trulyRandInt(1024, 65533) // Yeah, sometimes this will fail, sorry :P
	httpPort = strconv.Itoa(p)
	wsPort = strconv.Itoa(p + 1)
	geth := runMinimalGeth(t, "--datadir", datadir, "--miner.etherbase", coinbase,
		"--ipcpath", ipc,
		"--http", "--http.port", httpPort, "--http.api", "admin,eth,net,web3",
		"--ws", "--ws.port", wsPort, "--ws.api", "admin,eth,net,web3")
	t.Run("ipc", func(t *testing.T) {
		waitForEndpoint(t, ipc, 3*time.Second)
		testAttachWelcome(t, geth, "ipc:"+ipc, ipcAPIs)
	})
	t.Run("http", func(t *testing.T) {
		endpoint := "http://127.0.0.1:" + httpPort
		waitForEndpoint(t, endpoint, 3*time.Second)
		testAttachWelcome(t, geth, endpoint, httpAPIs)
	})
	t.Run("ws", func(t *testing.T) {
		endpoint := "ws://127.0.0.1:" + wsPort
		waitForEndpoint(t, endpoint, 3*time.Second)
		testAttachWelcome(t, geth, endpoint, httpAPIs)
	})
<<<<<<< HEAD
}

/*
func TestHTTPAttachWelcome(t *testing.T) {
	defer SetResetPrivateConfig("ignore")()
	coinbase := "0x491937757d1b26e29c507b8d4c0b233c2747e68d"
	port := strconv.Itoa(trulyRandInt(1024, 65536)) // Yeah, sometimes this will fail, sorry :P

	datadir := setupIstanbul(t)
	defer os.RemoveAll(datadir)

	geth := runGeth(t,
		"--datadir", datadir, "--port", "0", "--maxpeers", "0", "--nodiscover", "--nat", "none",
		"--miner.etherbase", coinbase, "--http", "--http.port", port, "--http.api", "admin,eth,net,web3")

	endpoint := "http://127.0.0.1:" + port
	waitForEndpoint(t, endpoint, 3*time.Second)
	testAttachWelcome(t, geth, endpoint, httpAPIs)
}

func TestWSAttachWelcome(t *testing.T) {
	defer SetResetPrivateConfig("ignore")()
	coinbase := "0x491937757d1b26e29c507b8d4c0b233c2747e68d"
	port := strconv.Itoa(trulyRandInt(1024, 65536)) // Yeah, sometimes this will fail, sorry :P

	datadir := setupIstanbul(t)
	defer os.RemoveAll(datadir)

	geth := runGeth(t,
		"--datadir", datadir, "--port", "0", "--maxpeers", "0", "--nodiscover", "--nat", "none",
		"--miner.etherbase", coinbase, "--ws", "--ws.port", port, "--ws.api", "admin,eth,net,web3")

	endpoint := "ws://127.0.0.1:" + port
	waitForEndpoint(t, endpoint, 3*time.Second)
	testAttachWelcome(t, geth, endpoint, httpAPIs)
=======
>>>>>>> 9c76ee9a
}
*/

func testAttachWelcome(t *testing.T, geth *testgeth, endpoint, apis string) {
	// Attach to a running geth note and terminate immediately
	attach := runGeth(t, "attach", endpoint)
	defer attach.ExpectExit()
	attach.CloseStdin()

	// Gather all the infos the welcome message needs to contain
	attach.SetTemplateFunc("goos", func() string { return runtime.GOOS })
	attach.SetTemplateFunc("goarch", func() string { return runtime.GOARCH })
	attach.SetTemplateFunc("gover", runtime.Version)
	attach.SetTemplateFunc("gethver", func() string { return params.VersionWithMeta })
	attach.SetTemplateFunc("quorumver", func() string { return params.QuorumVersion })
	attach.SetTemplateFunc("etherbase", func() string { return geth.Etherbase })
	attach.SetTemplateFunc("niltime", func() string {
		return time.Unix(0, 0).Format("Mon Jan 02 2006 15:04:05 GMT-0700 (MST)")
	})
	attach.SetTemplateFunc("ipc", func() bool {
		return strings.HasPrefix(endpoint, "ipc") || strings.Contains(apis, "admin")
	})
	attach.SetTemplateFunc("datadir", func() string { return geth.Datadir })
	attach.SetTemplateFunc("apis", func() string { return apis })

	// Verify the actual welcome message to the required template
	attach.Expect(`
Welcome to the Geth JavaScript console!

instance: Geth/v{{gethver}}(quorum-v{{quorumver}})/{{goos}}-{{goarch}}/{{gover}}
coinbase: {{etherbase}}
at block: 0 ({{niltime}}){{if ipc}}
 datadir: {{datadir}}{{end}}
 modules: {{apis}}

To exit, press ctrl-d
> {{.InputLine "exit" }}
`)
	attach.ExpectExit()
}

// trulyRandInt generates a crypto random integer used by the console tests to
// not clash network ports with other tests running cocurrently.
func trulyRandInt(lo, hi int) int {
	num, _ := rand.Int(rand.Reader, big.NewInt(int64(hi-lo)))
	return int(num.Int64()) + lo
}

// setupIstanbul creates a temporary directory and copies nodekey and genesis.json.
// It initializes istanbul by calling geth init
func setupIstanbul(t *testing.T) string {
	datadir := tmpdir(t)
	gethPath := filepath.Join(datadir, "geth")
	os.Mkdir(gethPath, 0700)

	// Initialize the data directory with the custom genesis block
	json := filepath.Join(datadir, "genesis.json")
	if err := ioutil.WriteFile(json, []byte(genesis), 0600); err != nil {
		t.Fatalf("failed to write genesis file: %v", err)
	}

	nodeKeyFile := filepath.Join(gethPath, "nodekey")
	if err := ioutil.WriteFile(nodeKeyFile, []byte(nodeKey), 0600); err != nil {
		t.Fatalf("failed to write nodekey file: %v", err)
	}

	runGeth(t, "--datadir", datadir, "init", json).WaitExit()

	return datadir
}

func TestReadTLSClientConfig_whenCustomizeTLSCipherSuites(t *testing.T) {
	assert := testifyassert.New(t)

	flagSet := new(flag.FlagSet)
	flagSet.Bool(utils.RPCClientTLSInsecureSkipVerify.Name, true, "")
	flagSet.String(utils.RPCClientTLSCipherSuites.Name, "TLS_ECDHE_RSA_WITH_AES_256_GCM_SHA384,  TLS_ECDHE_ECDSA_WITH_AES_256_GCM_SHA384", "")
	ctx := cli.NewContext(nil, flagSet, nil)

	tlsConf, ok, err := readTLSClientConfig("https://arbitraryendpoint", ctx)

	assert.NoError(err)
	assert.True(ok, "has custom TLS client configuration")
	assert.True(tlsConf.InsecureSkipVerify)
	assert.Len(tlsConf.CipherSuites, 2)
	assert.Contains(tlsConf.CipherSuites, tls.TLS_ECDHE_RSA_WITH_AES_256_GCM_SHA384)
	assert.Contains(tlsConf.CipherSuites, tls.TLS_ECDHE_ECDSA_WITH_AES_256_GCM_SHA384)
}

func TestReadTLSClientConfig_whenTypicalTLS(t *testing.T) {
	assert := testifyassert.New(t)

	flagSet := new(flag.FlagSet)
	ctx := cli.NewContext(nil, flagSet, nil)

	tlsConf, ok, err := readTLSClientConfig("https://arbitraryendpoint", ctx)

	assert.NoError(err)
	assert.False(ok, "no custom TLS client configuration")
	assert.Nil(tlsConf, "no custom TLS config is set")
}

func TestReadTLSClientConfig_whenTLSInsecureFlagSet(t *testing.T) {
	assert := testifyassert.New(t)

	flagSet := new(flag.FlagSet)
	flagSet.Bool(utils.RPCClientTLSInsecureSkipVerify.Name, true, "")
	ctx := cli.NewContext(nil, flagSet, nil)

	tlsConf, ok, err := readTLSClientConfig("https://arbitraryendpoint", ctx)

	assert.NoError(err)
	assert.True(ok, "has custom TLS client configuration")
	assert.True(tlsConf.InsecureSkipVerify)
	assert.Len(tlsConf.CipherSuites, 0)
}

func SetResetPrivateConfig(value string) func() {
	existingValue := os.Getenv("PRIVATE_CONFIG")
	os.Setenv("PRIVATE_CONFIG", value)
	return func() {
		os.Setenv("PRIVATE_CONFIG", existingValue)
	}
}<|MERGE_RESOLUTION|>--- conflicted
+++ resolved
@@ -163,46 +163,7 @@
 		waitForEndpoint(t, endpoint, 3*time.Second)
 		testAttachWelcome(t, geth, endpoint, httpAPIs)
 	})
-<<<<<<< HEAD
-}
-
-/*
-func TestHTTPAttachWelcome(t *testing.T) {
-	defer SetResetPrivateConfig("ignore")()
-	coinbase := "0x491937757d1b26e29c507b8d4c0b233c2747e68d"
-	port := strconv.Itoa(trulyRandInt(1024, 65536)) // Yeah, sometimes this will fail, sorry :P
-
-	datadir := setupIstanbul(t)
-	defer os.RemoveAll(datadir)
-
-	geth := runGeth(t,
-		"--datadir", datadir, "--port", "0", "--maxpeers", "0", "--nodiscover", "--nat", "none",
-		"--miner.etherbase", coinbase, "--http", "--http.port", port, "--http.api", "admin,eth,net,web3")
-
-	endpoint := "http://127.0.0.1:" + port
-	waitForEndpoint(t, endpoint, 3*time.Second)
-	testAttachWelcome(t, geth, endpoint, httpAPIs)
-}
-
-func TestWSAttachWelcome(t *testing.T) {
-	defer SetResetPrivateConfig("ignore")()
-	coinbase := "0x491937757d1b26e29c507b8d4c0b233c2747e68d"
-	port := strconv.Itoa(trulyRandInt(1024, 65536)) // Yeah, sometimes this will fail, sorry :P
-
-	datadir := setupIstanbul(t)
-	defer os.RemoveAll(datadir)
-
-	geth := runGeth(t,
-		"--datadir", datadir, "--port", "0", "--maxpeers", "0", "--nodiscover", "--nat", "none",
-		"--miner.etherbase", coinbase, "--ws", "--ws.port", port, "--ws.api", "admin,eth,net,web3")
-
-	endpoint := "ws://127.0.0.1:" + port
-	waitForEndpoint(t, endpoint, 3*time.Second)
-	testAttachWelcome(t, geth, endpoint, httpAPIs)
-=======
->>>>>>> 9c76ee9a
-}
-*/
+}
 
 func testAttachWelcome(t *testing.T, geth *testgeth, endpoint, apis string) {
 	// Attach to a running geth note and terminate immediately
