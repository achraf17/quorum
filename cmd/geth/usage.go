// Copyright 2015 The go-ethereum Authors
// This file is part of go-ethereum.
//
// go-ethereum is free software: you can redistribute it and/or modify
// it under the terms of the GNU General Public License as published by
// the Free Software Foundation, either version 3 of the License, or
// (at your option) any later version.
//
// go-ethereum is distributed in the hope that it will be useful,
// but WITHOUT ANY WARRANTY; without even the implied warranty of
// MERCHANTABILITY or FITNESS FOR A PARTICULAR PURPOSE. See the
// GNU General Public License for more details.
//
// You should have received a copy of the GNU General Public License
// along with go-ethereum. If not, see <http://www.gnu.org/licenses/>.

// Contains the geth command usage template and generator.

package main

import (
	"io"
	"sort"
	"strings"

	"github.com/ethereum/go-ethereum/cmd/utils"
	"github.com/ethereum/go-ethereum/internal/debug"
	cli "gopkg.in/urfave/cli.v1"
)

// AppHelpTemplate is the test template for the default, global app help topic.
var AppHelpTemplate = `NAME:
   {{.App.Name}} - {{.App.Usage}}

   Copyright 2013-2019 The go-ethereum Authors

USAGE:
   {{.App.HelpName}} [options]{{if .App.Commands}} command [command options]{{end}} {{if .App.ArgsUsage}}{{.App.ArgsUsage}}{{else}}[arguments...]{{end}}
   {{if .App.Version}}
VERSION:
   {{.App.Version}}
   {{end}}{{if len .App.Authors}}
AUTHOR(S):
   {{range .App.Authors}}{{ . }}{{end}}
   {{end}}{{if .App.Commands}}
COMMANDS:
   {{range .App.Commands}}{{join .Names ", "}}{{ "\t" }}{{.Usage}}
   {{end}}{{end}}{{if .FlagGroups}}
{{range .FlagGroups}}{{.Name}} OPTIONS:
  {{range .Flags}}{{.}}
  {{end}}
{{end}}{{end}}{{if .App.Copyright }}
COPYRIGHT:
   {{.App.Copyright}}
   {{end}}
`

// flagGroup is a collection of flags belonging to a single topic.
type flagGroup struct {
	Name  string
	Flags []cli.Flag
}

// AppHelpFlagGroups is the application flags, grouped by functionality.
var AppHelpFlagGroups = []flagGroup{
	{
		Name: "ETHEREUM",
		Flags: []cli.Flag{
			configFileFlag,
			utils.DataDirFlag,
			utils.AncientFlag,
			utils.KeyStoreDirFlag,
			utils.NoUSBFlag,
			utils.SmartCardDaemonPathFlag,
			utils.NetworkIdFlag,
			utils.TestnetFlag,
			utils.RinkebyFlag,
			utils.GoerliFlag,
			utils.SyncModeFlag,
			utils.ExitWhenSyncedFlag,
			utils.GCModeFlag,
			utils.EthStatsURLFlag,
			utils.IdentityFlag,
			utils.LightKDFFlag,
			utils.WhitelistFlag,
		},
	},
	{
		Name: "LIGHT CLIENT",
		Flags: []cli.Flag{
			utils.LightServeFlag,
			utils.LightIngressFlag,
			utils.LightEgressFlag,
			utils.LightMaxPeersFlag,
			utils.UltraLightServersFlag,
			utils.UltraLightFractionFlag,
			utils.UltraLightOnlyAnnounceFlag,
		},
	},
	{
		Name: "DEVELOPER CHAIN",
		Flags: []cli.Flag{
			utils.DeveloperFlag,
			utils.DeveloperPeriodFlag,
		},
	},
	{
		Name: "ETHASH",
		Flags: []cli.Flag{
			utils.EthashCacheDirFlag,
			utils.EthashCachesInMemoryFlag,
			utils.EthashCachesOnDiskFlag,
			utils.EthashDatasetDirFlag,
			utils.EthashDatasetsInMemoryFlag,
			utils.EthashDatasetsOnDiskFlag,
		},
	},
	//{
	//	Name: "DASHBOARD",
	//	Flags: []cli.Flag{
	//		utils.DashboardEnabledFlag,
	//		utils.DashboardAddrFlag,
	//		utils.DashboardPortFlag,
	//		utils.DashboardRefreshFlag,
	//		utils.DashboardAssetsFlag,
	//	},
	//},
	{
		Name: "TRANSACTION POOL",
		Flags: []cli.Flag{
			utils.TxPoolLocalsFlag,
			utils.TxPoolNoLocalsFlag,
			utils.TxPoolJournalFlag,
			utils.TxPoolRejournalFlag,
			utils.TxPoolPriceLimitFlag,
			utils.TxPoolPriceBumpFlag,
			utils.TxPoolAccountSlotsFlag,
			utils.TxPoolGlobalSlotsFlag,
			utils.TxPoolAccountQueueFlag,
			utils.TxPoolGlobalQueueFlag,
			utils.TxPoolLifetimeFlag,
		},
	},
	{
		Name: "PERFORMANCE TUNING",
		Flags: []cli.Flag{
			utils.CacheFlag,
			utils.CacheDatabaseFlag,
			utils.CacheTrieFlag,
			utils.CacheGCFlag,
			utils.CacheNoPrefetchFlag,
		},
	},
	{
		Name: "ACCOUNT",
		Flags: []cli.Flag{
			utils.UnlockedAccountFlag,
			utils.PasswordFileFlag,
			utils.ExternalSignerFlag,
			utils.InsecureUnlockAllowedFlag,
		},
	},
	{
		Name: "API AND CONSOLE",
		Flags: []cli.Flag{
			utils.IPCDisabledFlag,
			utils.IPCPathFlag,
			utils.RPCEnabledFlag,
			utils.RPCListenAddrFlag,
			utils.RPCPortFlag,
			utils.RPCApiFlag,
			utils.RPCGlobalGasCap,
			utils.RPCCORSDomainFlag,
			utils.RPCVirtualHostsFlag,
			utils.WSEnabledFlag,
			utils.WSListenAddrFlag,
			utils.WSPortFlag,
			utils.WSApiFlag,
			utils.WSAllowedOriginsFlag,
			utils.GraphQLEnabledFlag,
			utils.GraphQLListenAddrFlag,
			utils.GraphQLPortFlag,
			utils.GraphQLCORSDomainFlag,
			utils.GraphQLVirtualHostsFlag,
			utils.JSpathFlag,
			utils.ExecFlag,
			utils.PreloadJSFlag,
		},
	},
	{
		Name: "NETWORKING",
		Flags: []cli.Flag{
			utils.BootnodesFlag,
			utils.BootnodesV4Flag,
			utils.BootnodesV5Flag,
			utils.ListenPortFlag,
			utils.MaxPeersFlag,
			utils.MaxPendingPeersFlag,
			utils.NATFlag,
			utils.NoDiscoverFlag,
			utils.DiscoveryV5Flag,
			utils.NetrestrictFlag,
			utils.NodeKeyFileFlag,
			utils.NodeKeyHexFlag,
		},
	},
	{
		Name: "MINER",
		Flags: []cli.Flag{
			utils.MiningEnabledFlag,
			utils.MinerThreadsFlag,
			utils.MinerNotifyFlag,
			utils.MinerGasPriceFlag,
			utils.MinerGasTargetFlag,
			utils.MinerGasLimitFlag,
			utils.MinerEtherbaseFlag,
			utils.MinerExtraDataFlag,
			utils.MinerRecommitIntervalFlag,
			utils.MinerNoVerfiyFlag,
		},
	},
	{
		Name: "GAS PRICE ORACLE",
		Flags: []cli.Flag{
			utils.GpoBlocksFlag,
			utils.GpoPercentileFlag,
		},
	},
	{
		Name: "VIRTUAL MACHINE",
		Flags: []cli.Flag{
			utils.VMEnableDebugFlag,
			utils.EVMInterpreterFlag,
			utils.EWASMInterpreterFlag,
		},
	},
	{
		Name: "LOGGING AND DEBUGGING",
		Flags: append([]cli.Flag{
			utils.FakePoWFlag,
			utils.NoCompactionFlag,
		}, debug.Flags...),
	},
	{
		Name:  "METRICS AND STATS",
		Flags: metricsFlags,
	},
	{
		Name:  "WHISPER (EXPERIMENTAL)",
		Flags: whisperFlags,
	},
	{
		Name: "DEPRECATED",
		Flags: []cli.Flag{
			utils.LightLegacyServFlag,
			utils.LightLegacyPeersFlag,
			utils.MinerLegacyThreadsFlag,
			utils.MinerLegacyGasTargetFlag,
			utils.MinerLegacyGasPriceFlag,
			utils.MinerLegacyEtherbaseFlag,
			utils.MinerLegacyExtraDataFlag,
		},
	},
	// QUORUM
	{
		Name: "QUORUM",
		Flags: []cli.Flag{
<<<<<<< HEAD
=======
			utils.QuorumImmutabilityThreshold,
>>>>>>> c04d1c8b
			utils.EnableNodePermissionFlag,
			utils.PluginSettingsFlag,
			utils.PluginSkipVerifyFlag,
			utils.PluginLocalVerifyFlag,
			utils.PluginPublicKeyFlag,
<<<<<<< HEAD
=======
			utils.AllowedFutureBlockTimeFlag,
>>>>>>> c04d1c8b
		},
	},
	{
		Name: "RAFT",
		Flags: []cli.Flag{
			utils.RaftModeFlag,
			utils.RaftBlockTimeFlag,
			utils.RaftJoinExistingFlag,
			utils.RaftPortFlag,
			utils.RaftDNSEnabledFlag,
		},
	},
	{
		Name: "ISTANBUL",
		Flags: []cli.Flag{
			utils.IstanbulRequestTimeoutFlag,
			utils.IstanbulBlockPeriodFlag,
		},
	},
	// END QUORUM
	{
		Name: "MISC",
	},
}

// byCategory sorts an array of flagGroup by Name in the order
// defined in AppHelpFlagGroups.
type byCategory []flagGroup

func (a byCategory) Len() int      { return len(a) }
func (a byCategory) Swap(i, j int) { a[i], a[j] = a[j], a[i] }
func (a byCategory) Less(i, j int) bool {
	iCat, jCat := a[i].Name, a[j].Name
	iIdx, jIdx := len(AppHelpFlagGroups), len(AppHelpFlagGroups) // ensure non categorized flags come last

	for i, group := range AppHelpFlagGroups {
		if iCat == group.Name {
			iIdx = i
		}
		if jCat == group.Name {
			jIdx = i
		}
	}

	return iIdx < jIdx
}

func flagCategory(flag cli.Flag) string {
	for _, category := range AppHelpFlagGroups {
		for _, flg := range category.Flags {
			if flg.GetName() == flag.GetName() {
				return category.Name
			}
		}
	}
	return "MISC"
}

func init() {
	// Override the default app help template
	cli.AppHelpTemplate = AppHelpTemplate

	// Define a one shot struct to pass to the usage template
	type helpData struct {
		App        interface{}
		FlagGroups []flagGroup
	}

	// Override the default app help printer, but only for the global app help
	originalHelpPrinter := cli.HelpPrinter
	cli.HelpPrinter = func(w io.Writer, tmpl string, data interface{}) {
		if tmpl == AppHelpTemplate {
			// Iterate over all the flags and add any uncategorized ones
			categorized := make(map[string]struct{})
			for _, group := range AppHelpFlagGroups {
				for _, flag := range group.Flags {
					categorized[flag.String()] = struct{}{}
				}
			}
			var uncategorized []cli.Flag
			for _, flag := range data.(*cli.App).Flags {
				if _, ok := categorized[flag.String()]; !ok {
					if strings.HasPrefix(flag.GetName(), "dashboard") {
						continue
					}
					uncategorized = append(uncategorized, flag)
				}
			}
			if len(uncategorized) > 0 {
				// Append all ungategorized options to the misc group
				miscs := len(AppHelpFlagGroups[len(AppHelpFlagGroups)-1].Flags)
				AppHelpFlagGroups[len(AppHelpFlagGroups)-1].Flags = append(AppHelpFlagGroups[len(AppHelpFlagGroups)-1].Flags, uncategorized...)

				// Make sure they are removed afterwards
				defer func() {
					AppHelpFlagGroups[len(AppHelpFlagGroups)-1].Flags = AppHelpFlagGroups[len(AppHelpFlagGroups)-1].Flags[:miscs]
				}()
			}
			// Render out custom usage screen
			originalHelpPrinter(w, tmpl, helpData{data, AppHelpFlagGroups})
		} else if tmpl == utils.CommandHelpTemplate {
			// Iterate over all command specific flags and categorize them
			categorized := make(map[string][]cli.Flag)
			for _, flag := range data.(cli.Command).Flags {
				if _, ok := categorized[flag.String()]; !ok {
					categorized[flagCategory(flag)] = append(categorized[flagCategory(flag)], flag)
				}
			}

			// sort to get a stable ordering
			sorted := make([]flagGroup, 0, len(categorized))
			for cat, flgs := range categorized {
				sorted = append(sorted, flagGroup{cat, flgs})
			}
			sort.Sort(byCategory(sorted))

			// add sorted array to data and render with default printer
			originalHelpPrinter(w, tmpl, map[string]interface{}{
				"cmd":              data,
				"categorizedFlags": sorted,
			})
		} else {
			originalHelpPrinter(w, tmpl, data)
		}
	}
}<|MERGE_RESOLUTION|>--- conflicted
+++ resolved
@@ -265,19 +265,13 @@
 	{
 		Name: "QUORUM",
 		Flags: []cli.Flag{
-<<<<<<< HEAD
-=======
 			utils.QuorumImmutabilityThreshold,
->>>>>>> c04d1c8b
 			utils.EnableNodePermissionFlag,
 			utils.PluginSettingsFlag,
 			utils.PluginSkipVerifyFlag,
 			utils.PluginLocalVerifyFlag,
 			utils.PluginPublicKeyFlag,
-<<<<<<< HEAD
-=======
 			utils.AllowedFutureBlockTimeFlag,
->>>>>>> c04d1c8b
 		},
 	},
 	{
