--- conflicted
+++ resolved
@@ -258,11 +258,8 @@
 			utils.PluginPublicKeyFlag,
 			utils.AllowedFutureBlockTimeFlag,
 			utils.MultitenancyFlag,
-<<<<<<< HEAD
+			utils.RevertReasonFlag,
 			utils.QuorumEnablePrivacyMarker,
-=======
-			utils.RevertReasonFlag,
->>>>>>> df03f0d0
 		},
 	},
 	{
