--- conflicted
+++ resolved
@@ -149,7 +149,7 @@
 		},
 		Category: "BLOCKCHAIN COMMANDS",
 		Description: `
-The import-preimages command imports hash preimages from an RLP encoded stream.`,
+	The import-preimages command imports hash preimages from an RLP encoded stream.`,
 	}
 	exportPreimagesCommand = cli.Command{
 		Action:    utils.MigrateFlags(exportPreimages),
@@ -552,19 +552,6 @@
 	return nil
 }
 
-<<<<<<< HEAD
-=======
-func inspect(ctx *cli.Context) error {
-	node, _ := makeConfigNode(ctx)
-	defer node.Close()
-
-	_, chainDb := utils.MakeChain(ctx, node, true, false)
-	defer chainDb.Close()
-
-	return rawdb.InspectDatabase(chainDb)
-}
-
->>>>>>> 155bcdb4
 // hashish returns true for strings that look like hashes.
 func hashish(x string) bool {
 	_, err := strconv.Atoi(x)
