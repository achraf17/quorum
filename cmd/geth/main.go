--- conflicted
+++ resolved
@@ -47,12 +47,8 @@
 	"github.com/ethereum/go-ethereum/node"
 	"github.com/ethereum/go-ethereum/permission"
 	"github.com/ethereum/go-ethereum/plugin"
-<<<<<<< HEAD
 	"github.com/ethereum/go-ethereum/private"
-	"gopkg.in/urfave/cli.v1"
-=======
 	cli "gopkg.in/urfave/cli.v1"
->>>>>>> 02aa8bce
 )
 
 const (
@@ -276,12 +272,7 @@
 	app.Flags = append(app.Flags, metricsFlags...)
 
 	app.Before = func(ctx *cli.Context) error {
-<<<<<<< HEAD
-		logdir := ""
-		if ctx.GlobalBool(utils.DashboardEnabledFlag.Name) {
-			logdir = (&node.Config{DataDir: utils.MakeDataDir(ctx)}).ResolvePath("logs")
-		}
-		if err := debug.Setup(ctx, logdir); err != nil {
+		if err := debug.Setup(ctx); err != nil {
 			return err
 		}
 
@@ -290,9 +281,6 @@
 		}
 
 		return nil
-=======
-		return debug.Setup(ctx)
->>>>>>> 02aa8bce
 	}
 	app.After = func(ctx *cli.Context) error {
 		debug.Exit()
