--- conflicted
+++ resolved
@@ -260,11 +260,7 @@
 
 		ethereum := <-ethChan
 		ethChan <- ethereum
-<<<<<<< HEAD
-		return raft.New(ctx, ethereum.ChainConfig(), myId, raftPort, joinExisting, blockTimeNanos, ethereum, peers, datadir)
-=======
 		return raft.New(ctx, ethereum.ChainConfig(), myId, raftPort, joinExisting, blockTimeNanos, ethereum, peers, datadir, useDns)
->>>>>>> 6481584c
 	}); err != nil {
 		utils.Fatalf("Failed to register the Raft service: %v", err)
 	}
