--- conflicted
+++ resolved
@@ -303,34 +303,20 @@
 
 // parityChainSpecBuiltin is the precompiled contract definition.
 type parityChainSpecBuiltin struct {
-<<<<<<< HEAD
-	Name              string                  `json:"name"`                         // Each builtin should has it own name
-	Pricing           *parityChainSpecPricing `json:"pricing"`                      // Each builtin should has it own price strategy
-	ActivateAt        *hexutil.Big            `json:"activate_at,omitempty"`        // ActivateAt can't be omitted if empty, default means no fork
-	EIP1108Transition *hexutil.Big            `json:"eip1108_transition,omitempty"` // EIP1108Transition can't be omitted if empty, default means no fork
-=======
 	Name       string       `json:"name"`                  // Each builtin should has it own name
 	Pricing    interface{}  `json:"pricing"`               // Each builtin should has it own price strategy
 	ActivateAt *hexutil.Big `json:"activate_at,omitempty"` // ActivateAt can't be omitted if empty, default means no fork
->>>>>>> d62e9b28
 }
 
 // parityChainSpecPricing represents the different pricing models that builtin
 // contracts might advertise using.
 type parityChainSpecPricing struct {
-<<<<<<< HEAD
-	Linear              *parityChainSpecLinearPricing              `json:"linear,omitempty"`
-	ModExp              *parityChainSpecModExpPricing              `json:"modexp,omitempty"`
-	AltBnPairing        *parityChainSpecAltBnPairingPricing        `json:"alt_bn128_pairing,omitempty"`
-	AltBnConstOperation *parityChainSpecAltBnConstOperationPricing `json:"alt_bn128_const_operations,omitempty"`
-=======
 	Linear *parityChainSpecLinearPricing `json:"linear,omitempty"`
 	ModExp *parityChainSpecModExpPricing `json:"modexp,omitempty"`
 
 	// Before the https://github.com/paritytech/parity-ethereum/pull/11039,
 	// Parity uses this format to config bn pairing price policy.
 	AltBnPairing *parityChainSepcAltBnPairingPricing `json:"alt_bn128_pairing,omitempty"`
->>>>>>> d62e9b28
 
 	// Blake2F is the price per round of Blake2 compression
 	Blake2F *parityChainSpecBlakePricing `json:"blake2_f,omitempty"`
@@ -345,22 +331,6 @@
 	Divisor uint64 `json:"divisor"`
 }
 
-<<<<<<< HEAD
-type parityChainSpecAltBnConstOperationPricing struct {
-	Price                  uint64 `json:"price"`
-	EIP1108TransitionPrice uint64 `json:"eip1108_transition_price,omitempty"` // Before Istanbul fork, this field is nil
-}
-
-type parityChainSpecAltBnPairingPricing struct {
-	Base                  uint64 `json:"base"`
-	Pair                  uint64 `json:"pair"`
-	EIP1108TransitionBase uint64 `json:"eip1108_transition_base,omitempty"` // Before Istanbul fork, this field is nil
-	EIP1108TransitionPair uint64 `json:"eip1108_transition_pair,omitempty"` // Before Istanbul fork, this field is nil
-}
-
-type parityChainSpecBlakePricing struct {
-	GasPerRound uint64 `json:"gas_per_round"`
-=======
 // parityChainSpecAltBnConstOperationPricing defines the price
 // policy for bn const operation(used after istanbul)
 type parityChainSpecAltBnConstOperationPricing struct {
@@ -372,7 +342,6 @@
 type parityChainSepcAltBnPairingPricing struct {
 	Base uint64 `json:"base"`
 	Pair uint64 `json:"pair"`
->>>>>>> d62e9b28
 }
 
 // parityChainSpecBlakePricing defines the price policy for blake2 f
@@ -419,7 +388,6 @@
 	// Tangerine Whistle : 150
 	// https://github.com/ethereum/EIPs/blob/master/EIPS/eip-608.md
 	spec.Params.EIP150Transition = hexutil.Uint64(genesis.Config.EIP150Block.Uint64())
-<<<<<<< HEAD
 
 	// Spurious Dragon: 155, 160, 161, 170
 	// https://github.com/ethereum/EIPs/blob/master/EIPS/eip-607.md
@@ -428,16 +396,6 @@
 	spec.Params.EIP161abcTransition = hexutil.Uint64(genesis.Config.EIP158Block.Uint64())
 	spec.Params.EIP161dTransition = hexutil.Uint64(genesis.Config.EIP158Block.Uint64())
 
-=======
-
-	// Spurious Dragon: 155, 160, 161, 170
-	// https://github.com/ethereum/EIPs/blob/master/EIPS/eip-607.md
-	spec.Params.EIP155Transition = hexutil.Uint64(genesis.Config.EIP155Block.Uint64())
-	spec.Params.EIP160Transition = hexutil.Uint64(genesis.Config.EIP155Block.Uint64())
-	spec.Params.EIP161abcTransition = hexutil.Uint64(genesis.Config.EIP158Block.Uint64())
-	spec.Params.EIP161dTransition = hexutil.Uint64(genesis.Config.EIP158Block.Uint64())
-
->>>>>>> d62e9b28
 	// Byzantium
 	if num := genesis.Config.ByzantiumBlock; num != nil {
 		spec.setByzantium(num)
@@ -466,15 +424,8 @@
 	// Disable this one
 	spec.Params.EIP98Transition = math.MaxInt64
 
-<<<<<<< HEAD
-	spec.Genesis.Seal.Ethereum.Nonce = (hexutil.Bytes)(make([]byte, 8))
-	binary.LittleEndian.PutUint64(spec.Genesis.Seal.Ethereum.Nonce[:], genesis.Nonce)
-
-	spec.Genesis.Seal.Ethereum.MixHash = (hexutil.Bytes)(genesis.Mixhash[:])
-=======
 	spec.Genesis.Seal.Ethereum.Nonce = types.EncodeNonce(genesis.Nonce)
 	spec.Genesis.Seal.Ethereum.MixHash = (genesis.Mixhash[:])
->>>>>>> d62e9b28
 	spec.Genesis.Difficulty = (*hexutil.Big)(genesis.Difficulty)
 	spec.Genesis.Author = genesis.Coinbase
 	spec.Genesis.Timestamp = (hexutil.Uint64)(genesis.Timestamp)
@@ -505,18 +456,6 @@
 	})
 	if genesis.Config.ByzantiumBlock != nil {
 		spec.setPrecompile(5, &parityChainSpecBuiltin{
-<<<<<<< HEAD
-			Name: "modexp", ActivateAt: (*hexutil.Big)(genesis.Config.ByzantiumBlock), Pricing: &parityChainSpecPricing{ModExp: &parityChainSpecModExpPricing{Divisor: 20}},
-		})
-		spec.setPrecompile(6, &parityChainSpecBuiltin{
-			Name: "alt_bn128_add", ActivateAt: (*hexutil.Big)(genesis.Config.ByzantiumBlock), Pricing: &parityChainSpecPricing{AltBnConstOperation: &parityChainSpecAltBnConstOperationPricing{Price: 500}},
-		})
-		spec.setPrecompile(7, &parityChainSpecBuiltin{
-			Name: "alt_bn128_mul", ActivateAt: (*hexutil.Big)(genesis.Config.ByzantiumBlock), Pricing: &parityChainSpecPricing{AltBnConstOperation: &parityChainSpecAltBnConstOperationPricing{Price: 40000}},
-		})
-		spec.setPrecompile(8, &parityChainSpecBuiltin{
-			Name: "alt_bn128_pairing", ActivateAt: (*hexutil.Big)(genesis.Config.ByzantiumBlock), Pricing: &parityChainSpecPricing{AltBnPairing: &parityChainSpecAltBnPairingPricing{Base: 100000, Pair: 80000}},
-=======
 			Name:       "modexp",
 			ActivateAt: (*hexutil.Big)(genesis.Config.ByzantiumBlock),
 			Pricing: &parityChainSpecPricing{
@@ -543,7 +482,6 @@
 			Pricing: &parityChainSpecPricing{
 				AltBnPairing: &parityChainSepcAltBnPairingPricing{Base: 100000, Pair: 80000},
 			},
->>>>>>> d62e9b28
 		})
 	}
 	if genesis.Config.IstanbulBlock != nil {
@@ -551,18 +489,6 @@
 			return nil, errors.New("invalid genesis, istanbul fork is enabled while byzantium is not")
 		}
 		spec.setPrecompile(6, &parityChainSpecBuiltin{
-<<<<<<< HEAD
-			Name: "alt_bn128_add", ActivateAt: (*hexutil.Big)(genesis.Config.ByzantiumBlock), EIP1108Transition: (*hexutil.Big)(genesis.Config.IstanbulBlock), Pricing: &parityChainSpecPricing{AltBnConstOperation: &parityChainSpecAltBnConstOperationPricing{Price: 500, EIP1108TransitionPrice: 150}},
-		})
-		spec.setPrecompile(7, &parityChainSpecBuiltin{
-			Name: "alt_bn128_mul", ActivateAt: (*hexutil.Big)(genesis.Config.ByzantiumBlock), EIP1108Transition: (*hexutil.Big)(genesis.Config.IstanbulBlock), Pricing: &parityChainSpecPricing{AltBnConstOperation: &parityChainSpecAltBnConstOperationPricing{Price: 40000, EIP1108TransitionPrice: 6000}},
-		})
-		spec.setPrecompile(8, &parityChainSpecBuiltin{
-			Name: "alt_bn128_pairing", ActivateAt: (*hexutil.Big)(genesis.Config.ByzantiumBlock), EIP1108Transition: (*hexutil.Big)(genesis.Config.IstanbulBlock), Pricing: &parityChainSpecPricing{AltBnPairing: &parityChainSpecAltBnPairingPricing{Base: 100000, Pair: 80000, EIP1108TransitionBase: 45000, EIP1108TransitionPair: 34000}},
-		})
-		spec.setPrecompile(9, &parityChainSpecBuiltin{
-			Name: "blake2_f", ActivateAt: (*hexutil.Big)(genesis.Config.IstanbulBlock), Pricing: &parityChainSpecPricing{Blake2F: &parityChainSpecBlakePricing{GasPerRound: 1}},
-=======
 			Name:       "alt_bn128_add",
 			ActivateAt: (*hexutil.Big)(genesis.Config.ByzantiumBlock),
 			Pricing: map[*hexutil.Big]*parityChainSpecVersionedPricing{
@@ -616,7 +542,6 @@
 			Pricing: &parityChainSpecPricing{
 				Blake2F: &parityChainSpecBlakePricing{GasPerRound: 1},
 			},
->>>>>>> d62e9b28
 		})
 	}
 	return spec, nil
@@ -659,11 +584,6 @@
 }
 
 func (spec *parityChainSpec) setIstanbul(num *big.Int) {
-<<<<<<< HEAD
-	// spec.Params.EIP152Transition = hexutil.Uint64(num.Uint64())
-	// spec.Params.EIP1108Transition = hexutil.Uint64(num.Uint64())
-=======
->>>>>>> d62e9b28
 	spec.Params.EIP1344Transition = hexutil.Uint64(num.Uint64())
 	spec.Params.EIP1884Transition = hexutil.Uint64(num.Uint64())
 	spec.Params.EIP2028Transition = hexutil.Uint64(num.Uint64())
