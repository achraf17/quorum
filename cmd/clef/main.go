// Copyright 2018 The go-ethereum Authors
// This file is part of go-ethereum.
//
// go-ethereum is free software: you can redistribute it and/or modify
// it under the terms of the GNU General Public License as published by
// the Free Software Foundation, either version 3 of the License, or
// (at your option) any later version.
//
// go-ethereum is distributed in the hope that it will be useful,
// but WITHOUT ANY WARRANTY; without even the implied warranty of
// MERCHANTABILITY or FITNESS FOR A PARTICULAR PURPOSE. See the
// GNU General Public License for more details.
//
// You should have received a copy of the GNU General Public License
// along with go-ethereum. If not, see <http://www.gnu.org/licenses/>.

package main

import (
	"bufio"
	"context"
	"crypto/rand"
	"crypto/sha256"
	"encoding/hex"
	"encoding/json"
	"fmt"
	"io"
	"io/ioutil"
	"math/big"
	"os"
	"os/signal"
	"path/filepath"
	"runtime"
	"sort"
	"strings"
	"syscall"
	"time"

	"github.com/ethereum/go-ethereum/accounts"
	"github.com/ethereum/go-ethereum/accounts/keystore"
	"github.com/ethereum/go-ethereum/accounts/pluggable"
	"github.com/ethereum/go-ethereum/cmd/utils"
	"github.com/ethereum/go-ethereum/common"
	"github.com/ethereum/go-ethereum/common/hexutil"
	"github.com/ethereum/go-ethereum/core/types"
	"github.com/ethereum/go-ethereum/crypto"
	"github.com/ethereum/go-ethereum/internal/debug"
	"github.com/ethereum/go-ethereum/internal/ethapi"
	"github.com/ethereum/go-ethereum/internal/flags"
	"github.com/ethereum/go-ethereum/log"
	"github.com/ethereum/go-ethereum/node"
	"github.com/ethereum/go-ethereum/params"
	"github.com/ethereum/go-ethereum/plugin"
	"github.com/ethereum/go-ethereum/plugin/account"
	"github.com/ethereum/go-ethereum/rlp"
	"github.com/ethereum/go-ethereum/rpc"
	"github.com/ethereum/go-ethereum/signer/core"
	"github.com/ethereum/go-ethereum/signer/fourbyte"
	"github.com/ethereum/go-ethereum/signer/rules"
	"github.com/ethereum/go-ethereum/signer/storage"

	"github.com/mattn/go-colorable"
	"github.com/mattn/go-isatty"
	"gopkg.in/urfave/cli.v1"
)

const legalWarning = `
WARNING!

Clef is an account management tool. It may, like any software, contain bugs.

Please take care to
- backup your keystore files,
- verify that the keystore(s) can be opened with your password.

Clef is distributed in the hope that it will be useful, but WITHOUT ANY WARRANTY;
without even the implied warranty of MERCHANTABILITY or FITNESS FOR A PARTICULAR
PURPOSE. See the GNU General Public License for more details.
`

var (
	logLevelFlag = cli.IntFlag{
		Name:  "loglevel",
		Value: 4,
		Usage: "log level to emit to the screen",
	}
	advancedMode = cli.BoolFlag{
		Name:  "advanced",
		Usage: "If enabled, issues warnings instead of rejections for suspicious requests. Default off",
	}
	acceptFlag = cli.BoolFlag{
		Name:  "suppress-bootwarn",
		Usage: "If set, does not show the warning during boot",
	}
	keystoreFlag = cli.StringFlag{
		Name:  "keystore",
		Value: filepath.Join(node.DefaultDataDir(), "keystore"),
		Usage: "Directory for the keystore",
	}
	configdirFlag = cli.StringFlag{
		Name:  "configdir",
		Value: DefaultConfigDir(),
		Usage: "Directory for Clef configuration",
	}
	chainIdFlag = cli.Int64Flag{
		Name:  "chainid",
		Value: params.MainnetChainConfig.ChainID.Int64(),
		Usage: "Chain id to use for signing (1=mainnet, 3=Ropsten, 4=Rinkeby, 5=Goerli)",
	}
	rpcPortFlag = cli.IntFlag{
		Name:  "http.port",
		Usage: "HTTP-RPC server listening port",
		Value: node.DefaultHTTPPort + 5,
	}
	signerSecretFlag = cli.StringFlag{
		Name:  "signersecret",
		Usage: "A file containing the (encrypted) master seed to encrypt Clef data, e.g. keystore credentials and ruleset hash",
	}
	customDBFlag = cli.StringFlag{
		Name:  "4bytedb-custom",
		Usage: "File used for writing new 4byte-identifiers submitted via API",
		Value: "./4byte-custom.json",
	}
	auditLogFlag = cli.StringFlag{
		Name:  "auditlog",
		Usage: "File used to emit audit logs. Set to \"\" to disable",
		Value: "audit.log",
	}
	ruleFlag = cli.StringFlag{
		Name:  "rules",
		Usage: "Path to the rule file to auto-authorize requests with",
	}
	stdiouiFlag = cli.BoolFlag{
		Name: "stdio-ui",
		Usage: "Use STDIN/STDOUT as a channel for an external UI. " +
			"This means that an STDIN/STDOUT is used for RPC-communication with a e.g. a graphical user " +
			"interface, and can be used when Clef is started by an external process.",
	}
	testFlag = cli.BoolFlag{
		Name:  "stdio-ui-test",
		Usage: "Mechanism to test interface between Clef and UI. Requires 'stdio-ui'.",
	}
	app         = cli.NewApp()
	initCommand = cli.Command{
		Action:    utils.MigrateFlags(initializeSecrets),
		Name:      "init",
		Usage:     "Initialize the signer, generate secret storage",
		ArgsUsage: "",
		Flags: []cli.Flag{
			logLevelFlag,
			configdirFlag,
		},
		Description: `
The init command generates a master seed which Clef can use to store credentials and data needed for
the rule-engine to work.`,
	}
	attestCommand = cli.Command{
		Action:    utils.MigrateFlags(attestFile),
		Name:      "attest",
		Usage:     "Attest that a js-file is to be used",
		ArgsUsage: "<sha256sum>",
		Flags: []cli.Flag{
			logLevelFlag,
			configdirFlag,
			signerSecretFlag,
		},
		Description: `
The attest command stores the sha256 of the rule.js-file that you want to use for automatic processing of
incoming requests.

Whenever you make an edit to the rule file, you need to use attestation to tell
Clef that the file is 'safe' to execute.`,
	}
	setCredentialCommand = cli.Command{
		Action:    utils.MigrateFlags(setCredential),
		Name:      "setpw",
		Usage:     "Store a credential for a keystore file",
		ArgsUsage: "<address>",
		Flags: []cli.Flag{
			logLevelFlag,
			configdirFlag,
			signerSecretFlag,
		},
		Description: `
The setpw command stores a password for a given address (keyfile).
`}
	delCredentialCommand = cli.Command{
		Action:    utils.MigrateFlags(removeCredential),
		Name:      "delpw",
		Usage:     "Remove a credential for a keystore file",
		ArgsUsage: "<address>",
		Flags: []cli.Flag{
			logLevelFlag,
			configdirFlag,
			signerSecretFlag,
		},
		Description: `
The delpw command removes a password for a given address (keyfile).
`}
	newAccountCommand = cli.Command{
		Action:    utils.MigrateFlags(newAccount),
		Name:      "newaccount",
		Usage:     "Create a new account",
		ArgsUsage: "",
		Flags: []cli.Flag{
			logLevelFlag,
			keystoreFlag,
			utils.LightKDFFlag,
			acceptFlag,
		},
		Description: `
The newaccount command creates a new keystore-backed account. It is a convenience-method
which can be used in lieu of an external UI.`,
	}

	gendocCommand = cli.Command{
		Action: GenDoc,
		Name:   "gendoc",
		Usage:  "Generate documentation about json-rpc format",
		Description: `
The gendoc generates example structures of the json-rpc communication types.
`}
)

// <Quorum>
var supportedPlugins = []plugin.PluginInterfaceName{plugin.AccountPluginInterfaceName}

// </Quorum>

// AppHelpFlagGroups is the application flags, grouped by functionality.
var AppHelpFlagGroups = []flags.FlagGroup{
	{
		Name: "FLAGS",
		Flags: []cli.Flag{
			logLevelFlag,
			keystoreFlag,
			configdirFlag,
			chainIdFlag,
			utils.LightKDFFlag,
			utils.NoUSBFlag,
			utils.SmartCardDaemonPathFlag,
			utils.HTTPListenAddrFlag,
			utils.HTTPVirtualHostsFlag,
			utils.IPCDisabledFlag,
			utils.IPCPathFlag,
			utils.HTTPEnabledFlag,
			rpcPortFlag,
			signerSecretFlag,
			customDBFlag,
			auditLogFlag,
			ruleFlag,
			stdiouiFlag,
			testFlag,
			advancedMode,
			acceptFlag,
			// <Quorum>
			utils.PluginSettingsFlag,
			utils.PluginLocalVerifyFlag,
			utils.PluginPublicKeyFlag,
			utils.PluginSkipVerifyFlag,
			// </Quorum>
		},
	},
}

func init() {
	app.Name = "Clef"
	app.Usage = "Manage Ethereum account operations"
	app.Flags = []cli.Flag{
		logLevelFlag,
		keystoreFlag,
		configdirFlag,
		chainIdFlag,
		utils.LightKDFFlag,
		utils.NoUSBFlag,
		utils.SmartCardDaemonPathFlag,
		utils.HTTPListenAddrFlag,
		utils.HTTPVirtualHostsFlag,
		utils.IPCDisabledFlag,
		utils.IPCPathFlag,
		utils.HTTPEnabledFlag,
		rpcPortFlag,
		signerSecretFlag,
		customDBFlag,
		auditLogFlag,
		ruleFlag,
		stdiouiFlag,
		testFlag,
		advancedMode,
		acceptFlag,
<<<<<<< HEAD
=======
		legacyRPCPortFlag,
		// <Quorum>
		utils.PluginSettingsFlag,
		utils.PluginLocalVerifyFlag,
		utils.PluginPublicKeyFlag,
		utils.PluginSkipVerifyFlag,
		// </Quorum>
>>>>>>> 155bcdb4
	}
	app.Action = signer
	app.Commands = []cli.Command{initCommand,
		attestCommand,
		setCredentialCommand,
		delCredentialCommand,
		newAccountCommand,
		gendocCommand}
	cli.CommandHelpTemplate = flags.CommandHelpTemplate
	// Override the default app help template
	cli.AppHelpTemplate = flags.ClefAppHelpTemplate

	// Override the default app help printer, but only for the global app help
	originalHelpPrinter := cli.HelpPrinter
	cli.HelpPrinter = func(w io.Writer, tmpl string, data interface{}) {
		if tmpl == flags.ClefAppHelpTemplate {
			// Render out custom usage screen
			originalHelpPrinter(w, tmpl, flags.HelpData{App: data, FlagGroups: AppHelpFlagGroups})
		} else if tmpl == flags.CommandHelpTemplate {
			// Iterate over all command specific flags and categorize them
			categorized := make(map[string][]cli.Flag)
			for _, flag := range data.(cli.Command).Flags {
				if _, ok := categorized[flag.String()]; !ok {
					categorized[flags.FlagCategory(flag, AppHelpFlagGroups)] = append(categorized[flags.FlagCategory(flag, AppHelpFlagGroups)], flag)
				}
			}

			// sort to get a stable ordering
			sorted := make([]flags.FlagGroup, 0, len(categorized))
			for cat, flgs := range categorized {
				sorted = append(sorted, flags.FlagGroup{Name: cat, Flags: flgs})
			}
			sort.Sort(flags.ByCategory(sorted))

			// add sorted array to data and render with default printer
			originalHelpPrinter(w, tmpl, map[string]interface{}{
				"cmd":              data,
				"categorizedFlags": sorted,
			})
		} else {
			originalHelpPrinter(w, tmpl, data)
		}
	}
}

func main() {
	if err := app.Run(os.Args); err != nil {
		fmt.Fprintln(os.Stderr, err)
		os.Exit(1)
	}
}

func initializeSecrets(c *cli.Context) error {
	// Get past the legal message
	if err := initialize(c); err != nil {
		return err
	}
	// Ensure the master key does not yet exist, we're not willing to overwrite
	configDir := c.GlobalString(configdirFlag.Name)
	if err := os.Mkdir(configDir, 0700); err != nil && !os.IsExist(err) {
		return err
	}
	location := filepath.Join(configDir, "masterseed.json")
	if _, err := os.Stat(location); err == nil {
		return fmt.Errorf("master key %v already exists, will not overwrite", location)
	}
	// Key file does not exist yet, generate a new one and encrypt it
	masterSeed := make([]byte, 256)
	num, err := io.ReadFull(rand.Reader, masterSeed)
	if err != nil {
		return err
	}
	if num != len(masterSeed) {
		return fmt.Errorf("failed to read enough random")
	}
	n, p := keystore.StandardScryptN, keystore.StandardScryptP
	if c.GlobalBool(utils.LightKDFFlag.Name) {
		n, p = keystore.LightScryptN, keystore.LightScryptP
	}
	text := "The master seed of clef will be locked with a password.\nPlease specify a password. Do not forget this password!"
	var password string
	for {
		password = utils.GetPassPhrase(text, true)
		if err := core.ValidatePasswordFormat(password); err != nil {
			fmt.Printf("invalid password: %v\n", err)
		} else {
			fmt.Println()
			break
		}
	}
	cipherSeed, err := encryptSeed(masterSeed, []byte(password), n, p)
	if err != nil {
		return fmt.Errorf("failed to encrypt master seed: %v", err)
	}
	// Double check the master key path to ensure nothing wrote there in between
	if err = os.Mkdir(configDir, 0700); err != nil && !os.IsExist(err) {
		return err
	}
	if _, err := os.Stat(location); err == nil {
		return fmt.Errorf("master key %v already exists, will not overwrite", location)
	}
	// Write the file and print the usual warning message
	if err = ioutil.WriteFile(location, cipherSeed, 0400); err != nil {
		return err
	}
	fmt.Printf("A master seed has been generated into %s\n", location)
	fmt.Printf(`
This is required to be able to store credentials, such as:
* Passwords for keystores (used by rule engine)
* Storage for JavaScript auto-signing rules
* Hash of JavaScript rule-file

You should treat 'masterseed.json' with utmost secrecy and make a backup of it!
* The password is necessary but not enough, you need to back up the master seed too!
* The master seed does not contain your accounts, those need to be backed up separately!

`)
	return nil
}
func attestFile(ctx *cli.Context) error {
	if len(ctx.Args()) < 1 {
		utils.Fatalf("This command requires an argument.")
	}
	if err := initialize(ctx); err != nil {
		return err
	}

	stretchedKey, err := readMasterKey(ctx, nil)
	if err != nil {
		utils.Fatalf(err.Error())
	}
	configDir := ctx.GlobalString(configdirFlag.Name)
	vaultLocation := filepath.Join(configDir, common.Bytes2Hex(crypto.Keccak256([]byte("vault"), stretchedKey)[:10]))
	confKey := crypto.Keccak256([]byte("config"), stretchedKey)

	// Initialize the encrypted storages
	configStorage := storage.NewAESEncryptedStorage(filepath.Join(vaultLocation, "config.json"), confKey)
	val := ctx.Args().First()
	configStorage.Put("ruleset_sha256", val)
	log.Info("Ruleset attestation updated", "sha256", val)
	return nil
}

func setCredential(ctx *cli.Context) error {
	if len(ctx.Args()) < 1 {
		utils.Fatalf("This command requires an address to be passed as an argument")
	}
	if err := initialize(ctx); err != nil {
		return err
	}
	addr := ctx.Args().First()
	if !common.IsHexAddress(addr) {
		utils.Fatalf("Invalid address specified: %s", addr)
	}
	address := common.HexToAddress(addr)
	password := utils.GetPassPhrase("Please enter a password to store for this address:", true)
	fmt.Println()

	stretchedKey, err := readMasterKey(ctx, nil)
	if err != nil {
		utils.Fatalf(err.Error())
	}
	configDir := ctx.GlobalString(configdirFlag.Name)
	vaultLocation := filepath.Join(configDir, common.Bytes2Hex(crypto.Keccak256([]byte("vault"), stretchedKey)[:10]))
	pwkey := crypto.Keccak256([]byte("credentials"), stretchedKey)

	pwStorage := storage.NewAESEncryptedStorage(filepath.Join(vaultLocation, "credentials.json"), pwkey)
	pwStorage.Put(address.Hex(), password)

	log.Info("Credential store updated", "set", address)
	return nil
}

func removeCredential(ctx *cli.Context) error {
	if len(ctx.Args()) < 1 {
		utils.Fatalf("This command requires an address to be passed as an argument")
	}
	if err := initialize(ctx); err != nil {
		return err
	}
	addr := ctx.Args().First()
	if !common.IsHexAddress(addr) {
		utils.Fatalf("Invalid address specified: %s", addr)
	}
	address := common.HexToAddress(addr)

	stretchedKey, err := readMasterKey(ctx, nil)
	if err != nil {
		utils.Fatalf(err.Error())
	}
	configDir := ctx.GlobalString(configdirFlag.Name)
	vaultLocation := filepath.Join(configDir, common.Bytes2Hex(crypto.Keccak256([]byte("vault"), stretchedKey)[:10]))
	pwkey := crypto.Keccak256([]byte("credentials"), stretchedKey)

	pwStorage := storage.NewAESEncryptedStorage(filepath.Join(vaultLocation, "credentials.json"), pwkey)
	pwStorage.Del(address.Hex())

	log.Info("Credential store updated", "unset", address)
	return nil
}

func newAccount(c *cli.Context) error {
	if err := initialize(c); err != nil {
		return err
	}
	// The newaccount is meant for users using the CLI, since 'real' external
	// UIs can use the UI-api instead. So we'll just use the native CLI UI here.
	var (
		ui                        = core.NewCommandlineUI()
		pwStorage storage.Storage = &storage.NoStorage{}
		ksLoc                     = c.GlobalString(keystoreFlag.Name)
		lightKdf                  = c.GlobalBool(utils.LightKDFFlag.Name)
	)
	log.Info("Starting clef", "keystore", ksLoc, "light-kdf", lightKdf)
	am, _, err := startClefAccountManagerWithPlugins(c, ksLoc, true, lightKdf, "")
	if err != nil {
		return err
	}
	// This gives is us access to the external API
	apiImpl := core.NewSignerAPI(am, 0, true, ui, nil, false, pwStorage)
	// This gives us access to the internal API
	internalApi := core.NewUIServerAPI(apiImpl)
	addr, err := internalApi.New(context.Background())
	if err == nil {
		fmt.Printf("Generated account %v\n", addr.String())
	}
	return err
}

func initialize(c *cli.Context) error {
	// Set up the logger to print everything
	logOutput := os.Stdout
	if c.GlobalBool(stdiouiFlag.Name) {
		logOutput = os.Stderr
		// If using the stdioui, we can't do the 'confirm'-flow
		if !c.GlobalBool(acceptFlag.Name) {
			fmt.Fprint(logOutput, legalWarning)
		}
	} else if !c.GlobalBool(acceptFlag.Name) {
		if !confirm(legalWarning) {
			return fmt.Errorf("aborted by user")
		}
		fmt.Println()
	}
	usecolor := (isatty.IsTerminal(os.Stderr.Fd()) || isatty.IsCygwinTerminal(os.Stderr.Fd())) && os.Getenv("TERM") != "dumb"
	output := io.Writer(logOutput)
	if usecolor {
		output = colorable.NewColorable(logOutput)
	}
	log.Root().SetHandler(log.LvlFilterHandler(log.Lvl(c.Int(logLevelFlag.Name)), log.StreamHandler(output, log.TerminalFormat(usecolor))))

	return nil
}

// ipcEndpoint resolves an IPC endpoint based on a configured value, taking into
// account the set data folders as well as the designated platform we're currently
// running on.
func ipcEndpoint(ipcPath, datadir string) string {
	// On windows we can only use plain top-level pipes
	if runtime.GOOS == "windows" {
		if strings.HasPrefix(ipcPath, `\\.\pipe\`) {
			return ipcPath
		}
		return `\\.\pipe\` + ipcPath
	}
	// Resolve names into the data directory full paths otherwise
	if filepath.Base(ipcPath) == ipcPath {
		if datadir == "" {
			return filepath.Join(os.TempDir(), ipcPath)
		}
		return filepath.Join(datadir, ipcPath)
	}
	return ipcPath
}

func signer(c *cli.Context) error {
	// If we have some unrecognized command, bail out
	if args := c.Args(); len(args) > 0 {
		return fmt.Errorf("invalid command: %q", args[0])
	}
	if err := initialize(c); err != nil {
		return err
	}
	var (
		ui core.UIClientAPI
	)
	if c.GlobalBool(stdiouiFlag.Name) {
		log.Info("Using stdin/stdout as UI-channel")
		ui = core.NewStdIOUI()
	} else {
		log.Info("Using CLI as UI-channel")
		ui = core.NewCommandlineUI()
	}
	// 4bytedb data
	fourByteLocal := c.GlobalString(customDBFlag.Name)
	db, err := fourbyte.NewWithFile(fourByteLocal)
	if err != nil {
		utils.Fatalf(err.Error())
	}
	embeds, locals := db.Size()
	log.Info("Loaded 4byte database", "embeds", embeds, "locals", locals, "local", fourByteLocal)

	var (
		api       core.ExternalAPI
		pwStorage storage.Storage = &storage.NoStorage{}
	)
	configDir := c.GlobalString(configdirFlag.Name)
	if stretchedKey, err := readMasterKey(c, ui); err != nil {
		log.Warn("Failed to open master, rules disabled", "err", err)
	} else {
		vaultLocation := filepath.Join(configDir, common.Bytes2Hex(crypto.Keccak256([]byte("vault"), stretchedKey)[:10]))

		// Generate domain specific keys
		pwkey := crypto.Keccak256([]byte("credentials"), stretchedKey)
		jskey := crypto.Keccak256([]byte("jsstorage"), stretchedKey)
		confkey := crypto.Keccak256([]byte("config"), stretchedKey)

		// Initialize the encrypted storages
		pwStorage = storage.NewAESEncryptedStorage(filepath.Join(vaultLocation, "credentials.json"), pwkey)
		jsStorage := storage.NewAESEncryptedStorage(filepath.Join(vaultLocation, "jsstorage.json"), jskey)
		configStorage := storage.NewAESEncryptedStorage(filepath.Join(vaultLocation, "config.json"), confkey)

		// Do we have a rule-file?
		if ruleFile := c.GlobalString(ruleFlag.Name); ruleFile != "" {
			ruleJS, err := ioutil.ReadFile(ruleFile)
			if err != nil {
				log.Warn("Could not load rules, disabling", "file", ruleFile, "err", err)
			} else {
				shasum := sha256.Sum256(ruleJS)
				foundShaSum := hex.EncodeToString(shasum[:])
				storedShasum, _ := configStorage.Get("ruleset_sha256")
				if storedShasum != foundShaSum {
					log.Warn("Rule hash not attested, disabling", "hash", foundShaSum, "attested", storedShasum)
				} else {
					// Initialize rules
					ruleEngine, err := rules.NewRuleEvaluator(ui, jsStorage)
					if err != nil {
						utils.Fatalf(err.Error())
					}
					ruleEngine.Init(string(ruleJS))
					ui = ruleEngine
					log.Info("Rule engine configured", "file", c.String(ruleFlag.Name))
				}
			}
		}
	}
	var (
		chainId  = c.GlobalInt64(chainIdFlag.Name)
		ksLoc    = c.GlobalString(keystoreFlag.Name)
		lightKdf = c.GlobalBool(utils.LightKDFFlag.Name)
		advanced = c.GlobalBool(advancedMode.Name)
		nousb    = c.GlobalBool(utils.NoUSBFlag.Name)
		scpath   = c.GlobalString(utils.SmartCardDaemonPathFlag.Name)
	)
	log.Info("Starting signer", "chainid", chainId, "keystore", ksLoc,
		"light-kdf", lightKdf, "advanced", advanced)

	am, pm, err := startClefAccountManagerWithPlugins(c, ksLoc, nousb, lightKdf, scpath)
	if err != nil {
		return err
	}

	apiImpl := core.NewSignerAPI(am, chainId, nousb, ui, db, advanced, pwStorage)

	// Establish the bidirectional communication, by creating a new UI backend and registering
	// it with the UI.
	ui.RegisterUIServer(core.NewUIServerAPI(apiImpl))
	api = apiImpl
	// Audit logging
	if logfile := c.GlobalString(auditLogFlag.Name); logfile != "" {
		api, err = core.NewAuditLogger(logfile, api)
		if err != nil {
			utils.Fatalf(err.Error())
		}
		log.Info("Audit logs configured", "file", logfile)
	}
	// register signer API with server
	var (
		extapiURL = "n/a"
		ipcapiURL = "n/a"
	)
	rpcAPI := []rpc.API{
		{
			Namespace: "account",
			Public:    true,
			Service:   api,
			Version:   "1.0"},
	}

	// <Quorum>
	if pm != nil {
		rpcAPI = addPluginAPIs(pm, rpcAPI, ui)
	}
	// </Quorum>

	if c.GlobalBool(utils.HTTPEnabledFlag.Name) {
		vhosts := utils.SplitAndTrim(c.GlobalString(utils.HTTPVirtualHostsFlag.Name))
		cors := utils.SplitAndTrim(c.GlobalString(utils.HTTPCORSDomainFlag.Name))

		srv := rpc.NewServer()
		err := node.RegisterApisFromWhitelist(rpcAPI, []string{"account"}, srv, false)
		if err != nil {
			utils.Fatalf("Could not register API: %w", err)
		}
		handler := node.NewHTTPHandlerStack(srv, cors, vhosts)

		// set port
		port := c.Int(rpcPortFlag.Name)

		// start http server
		httpEndpoint := fmt.Sprintf("%s:%d", c.GlobalString(utils.HTTPListenAddrFlag.Name), port)
		httpServer, addr, _, err := node.StartHTTPEndpoint(httpEndpoint, rpc.DefaultHTTPTimeouts, handler, nil)
		if err != nil {
			utils.Fatalf("Could not start RPC api: %v", err)
		}
		extapiURL = fmt.Sprintf("http://%v/", addr)
		log.Info("HTTP endpoint opened", "url", extapiURL)

		defer func() {
			// Don't bother imposing a timeout here.
			httpServer.Shutdown(context.Background())
			log.Info("HTTP endpoint closed", "url", extapiURL)
		}()
	}
	if !c.GlobalBool(utils.IPCDisabledFlag.Name) {
		givenPath := c.GlobalString(utils.IPCPathFlag.Name)
		ipcapiURL = ipcEndpoint(filepath.Join(givenPath, "clef.ipc"), configDir)
		listener, _, err := rpc.StartIPCEndpoint(ipcapiURL, rpcAPI)
		if err != nil {
			utils.Fatalf("Could not start IPC api: %v", err)
		}
		log.Info("IPC endpoint opened", "url", ipcapiURL)
		defer func() {
			listener.Close()
			log.Info("IPC endpoint closed", "url", ipcapiURL)
		}()
	}

	if c.GlobalBool(testFlag.Name) {
		log.Info("Performing UI test")
		go testExternalUI(apiImpl)
	}
	ui.OnSignerStartup(core.StartupInfo{
		Info: map[string]interface{}{
			"intapi_version": core.InternalAPIVersion,
			"extapi_version": core.ExternalAPIVersion,
			"extapi_http":    extapiURL,
			"extapi_ipc":     ipcapiURL,
		},
	})

	abortChan := make(chan os.Signal, 1)
	signal.Notify(abortChan, os.Interrupt)

	sig := <-abortChan
	log.Info("Exiting...", "signal", sig)

	return nil
}

// <Quorum/>
// startPluginManager gets plugin config and starts a new PluginManager
func startPluginManager(c *cli.Context) (*plugin.PluginManager, *plugin.Settings, error) {
	nodeConf := new(node.Config)
	if err := utils.SetPlugins(c, nodeConf); err != nil {
		return nil, nil, err
	}
	pluginConf := nodeConf.Plugins

	if err := pluginConf.CheckSettingsAreSupported(supportedPlugins); err != nil {
		return nil, nil, err
	}

	pm, err := plugin.NewPluginManager("clef", pluginConf, c.Bool(utils.PluginSkipVerifyFlag.Name), c.Bool(utils.PluginLocalVerifyFlag.Name), c.String(utils.PluginPublicKeyFlag.Name))
	if err != nil {
		return nil, nil, err
	}
	if err := pm.Start(); err != nil {
		return nil, nil, err
	}
	return pm, pluginConf, nil
}

// addPluginAPIs adds the exposed plugin APIs to Clef's API.
// It alters some of the plugin APIs so that calls to them will require UI approval.
func addPluginAPIs(pm *plugin.PluginManager, rpcAPI []rpc.API, ui core.UIClientAPI) []rpc.API {
	// pm.APIs() returns a slice of values hence the following approach that may look clumsy
	var (
		stdPluginAPIs      = pm.APIs()
		approvalPluginAPIs = make([]rpc.API, len(stdPluginAPIs))
	)

	for i, api := range stdPluginAPIs {
		switch s := api.Service.(type) {
		case account.CreatorService:
			api.Service = core.NewApprovalCreatorService(s, ui)
		}
		approvalPluginAPIs[i] = api
	}
	return append(rpcAPI, approvalPluginAPIs...)
}

// DefaultConfigDir is the default config directory to use for the vaults and other
// persistence requirements.
func DefaultConfigDir() string {
	// Try to place the data folder in the user's home dir
	home := utils.HomeDir()
	if home != "" {
		if runtime.GOOS == "darwin" {
			return filepath.Join(home, "Library", "Signer")
		} else if runtime.GOOS == "windows" {
			appdata := os.Getenv("APPDATA")
			if appdata != "" {
				return filepath.Join(appdata, "Signer")
			}
			return filepath.Join(home, "AppData", "Roaming", "Signer")
		}
		return filepath.Join(home, ".clef")
	}
	// As we cannot guess a stable location, return empty and handle later
	return ""
}

func readMasterKey(ctx *cli.Context, ui core.UIClientAPI) ([]byte, error) {
	var (
		file      string
		configDir = ctx.GlobalString(configdirFlag.Name)
	)
	if ctx.GlobalIsSet(signerSecretFlag.Name) {
		file = ctx.GlobalString(signerSecretFlag.Name)
	} else {
		file = filepath.Join(configDir, "masterseed.json")
	}
	if err := checkFile(file); err != nil {
		return nil, err
	}
	cipherKey, err := ioutil.ReadFile(file)
	if err != nil {
		return nil, err
	}
	var password string
	// If ui is not nil, get the password from ui.
	if ui != nil {
		resp, err := ui.OnInputRequired(core.UserInputRequest{
			Title:      "Master Password",
			Prompt:     "Please enter the password to decrypt the master seed",
			IsPassword: true})
		if err != nil {
			return nil, err
		}
		password = resp.Text
	} else {
		password = utils.GetPassPhrase("Decrypt master seed of clef", false)
	}
	masterSeed, err := decryptSeed(cipherKey, password)
	if err != nil {
		return nil, fmt.Errorf("failed to decrypt the master seed of clef")
	}
	if len(masterSeed) < 256 {
		return nil, fmt.Errorf("master seed of insufficient length, expected >255 bytes, got %d", len(masterSeed))
	}
	// Create vault location
	vaultLocation := filepath.Join(configDir, common.Bytes2Hex(crypto.Keccak256([]byte("vault"), masterSeed)[:10]))
	err = os.Mkdir(vaultLocation, 0700)
	if err != nil && !os.IsExist(err) {
		return nil, err
	}
	return masterSeed, nil
}

// checkFile is a convenience function to check if a file
// * exists
// * is mode 0400 (unix only)
func checkFile(filename string) error {
	info, err := os.Stat(filename)
	if err != nil {
		return fmt.Errorf("failed stat on %s: %v", filename, err)
	}
	// Check the unix permission bits
	// However, on windows, we cannot use the unix perm-bits, see
	// https://github.com/ethereum/go-ethereum/issues/20123
	if runtime.GOOS != "windows" && info.Mode().Perm()&0377 != 0 {
		return fmt.Errorf("file (%v) has insecure file permissions (%v)", filename, info.Mode().String())
	}
	return nil
}

// confirm displays a text and asks for user confirmation
func confirm(text string) bool {
	fmt.Print(text)
	fmt.Printf("\nEnter 'ok' to proceed:\n> ")

	text, err := bufio.NewReader(os.Stdin).ReadString('\n')
	if err != nil {
		log.Crit("Failed to read user input", "err", err)
	}
	if text := strings.TrimSpace(text); text == "ok" {
		return true
	}
	return false
}

func testExternalUI(api *core.SignerAPI) {

	ctx := context.WithValue(context.Background(), "remote", "clef binary")
	ctx = context.WithValue(ctx, "scheme", "in-proc")
	ctx = context.WithValue(ctx, "local", "main")
	errs := make([]string, 0)

	a := common.HexToAddress("0xdeadbeef000000000000000000000000deadbeef")
	addErr := func(errStr string) {
		log.Info("Test error", "err", errStr)
		errs = append(errs, errStr)
	}

	queryUser := func(q string) string {
		resp, err := api.UI.OnInputRequired(core.UserInputRequest{
			Title:  "Testing",
			Prompt: q,
		})
		if err != nil {
			addErr(err.Error())
		}
		return resp.Text
	}
	expectResponse := func(testcase, question, expect string) {
		if got := queryUser(question); got != expect {
			addErr(fmt.Sprintf("%s: got %v, expected %v", testcase, got, expect))
		}
	}
	expectApprove := func(testcase string, err error) {
		if err == nil || err == accounts.ErrUnknownAccount {
			return
		}
		addErr(fmt.Sprintf("%v: expected no error, got %v", testcase, err.Error()))
	}
	expectDeny := func(testcase string, err error) {
		if err == nil || err != core.ErrRequestDenied {
			addErr(fmt.Sprintf("%v: expected ErrRequestDenied, got %v", testcase, err))
		}
	}
	var delay = 1 * time.Second
	// Test display of info and error
	{
		api.UI.ShowInfo("If you see this message, enter 'yes' to next question")
		time.Sleep(delay)
		expectResponse("showinfo", "Did you see the message? [yes/no]", "yes")
		api.UI.ShowError("If you see this message, enter 'yes' to the next question")
		time.Sleep(delay)
		expectResponse("showerror", "Did you see the message? [yes/no]", "yes")
	}
	{ // Sign data test - clique header
		api.UI.ShowInfo("Please approve the next request for signing a clique header")
		time.Sleep(delay)
		cliqueHeader := types.Header{
			ParentHash:  common.HexToHash("0000H45H"),
			UncleHash:   common.HexToHash("0000H45H"),
			Coinbase:    common.HexToAddress("0000H45H"),
			Root:        common.HexToHash("0000H00H"),
			TxHash:      common.HexToHash("0000H45H"),
			ReceiptHash: common.HexToHash("0000H45H"),
			Difficulty:  big.NewInt(1337),
			Number:      big.NewInt(1337),
			GasLimit:    1338,
			GasUsed:     1338,
			Time:        1338,
			Extra:       []byte("Extra data Extra data Extra data  Extra data  Extra data  Extra data  Extra data Extra data"),
			MixDigest:   common.HexToHash("0x0000H45H"),
		}
		cliqueRlp, err := rlp.EncodeToBytes(cliqueHeader)
		if err != nil {
			utils.Fatalf("Should not error: %v", err)
		}
		addr, _ := common.NewMixedcaseAddressFromString("0x0011223344556677889900112233445566778899")
		_, err = api.SignData(ctx, accounts.MimetypeClique, *addr, hexutil.Encode(cliqueRlp))
		expectApprove("signdata - clique header", err)
	}
	{ // Sign data test - typed data
		api.UI.ShowInfo("Please approve the next request for signing EIP-712 typed data")
		time.Sleep(delay)
		addr, _ := common.NewMixedcaseAddressFromString("0x0011223344556677889900112233445566778899")
		data := `{"types":{"EIP712Domain":[{"name":"name","type":"string"},{"name":"version","type":"string"},{"name":"chainId","type":"uint256"},{"name":"verifyingContract","type":"address"}],"Person":[{"name":"name","type":"string"},{"name":"test","type":"uint8"},{"name":"wallet","type":"address"}],"Mail":[{"name":"from","type":"Person"},{"name":"to","type":"Person"},{"name":"contents","type":"string"}]},"primaryType":"Mail","domain":{"name":"Ether Mail","version":"1","chainId":"1","verifyingContract":"0xCCCcccccCCCCcCCCCCCcCcCccCcCCCcCcccccccC"},"message":{"from":{"name":"Cow","test":"3","wallet":"0xcD2a3d9F938E13CD947Ec05AbC7FE734Df8DD826"},"to":{"name":"Bob","wallet":"0xbBbBBBBbbBBBbbbBbbBbbbbBBbBbbbbBbBbbBBbB","test":"2"},"contents":"Hello, Bob!"}}`
		//_, err := api.SignData(ctx, accounts.MimetypeTypedData, *addr, hexutil.Encode([]byte(data)))
		var typedData core.TypedData
		json.Unmarshal([]byte(data), &typedData)
		_, err := api.SignTypedData(ctx, *addr, typedData)
		expectApprove("sign 712 typed data", err)
	}
	{ // Sign data test - plain text
		api.UI.ShowInfo("Please approve the next request for signing text")
		time.Sleep(delay)
		addr, _ := common.NewMixedcaseAddressFromString("0x0011223344556677889900112233445566778899")
		_, err := api.SignData(ctx, accounts.MimetypeTextPlain, *addr, hexutil.Encode([]byte("hello world")))
		expectApprove("signdata - text", err)
	}
	{ // Sign data test - plain text reject
		api.UI.ShowInfo("Please deny the next request for signing text")
		time.Sleep(delay)
		addr, _ := common.NewMixedcaseAddressFromString("0x0011223344556677889900112233445566778899")
		_, err := api.SignData(ctx, accounts.MimetypeTextPlain, *addr, hexutil.Encode([]byte("hello world")))
		expectDeny("signdata - text", err)
	}
	{ // Sign transaction

		api.UI.ShowInfo("Please reject next transaction")
		time.Sleep(delay)
		data := hexutil.Bytes([]byte{})
		to := common.NewMixedcaseAddress(a)
		tx := core.SendTxArgs{
			Data:     &data,
			Nonce:    0x1,
			Value:    hexutil.Big(*big.NewInt(6)),
			From:     common.NewMixedcaseAddress(a),
			To:       &to,
			GasPrice: hexutil.Big(*big.NewInt(5)),
			Gas:      1000,
			Input:    nil,
		}
		_, err := api.SignTransaction(ctx, tx, nil)
		expectDeny("signtransaction [1]", err)
		expectResponse("signtransaction [2]", "Did you see any warnings for the last transaction? (yes/no)", "no")
	}
	{ // Listing
		api.UI.ShowInfo("Please reject listing-request")
		time.Sleep(delay)
		_, err := api.List(ctx)
		expectDeny("list", err)
	}
	{ // Import
		api.UI.ShowInfo("Please reject new account-request")
		time.Sleep(delay)
		_, err := api.New(ctx)
		expectDeny("newaccount", err)
	}
	{ // Metadata
		api.UI.ShowInfo("Please check if you see the Origin in next listing (approve or deny)")
		time.Sleep(delay)
		api.List(context.WithValue(ctx, "Origin", "origin.com"))
		expectResponse("metadata - origin", "Did you see origin (origin.com)? [yes/no] ", "yes")
	}

	for _, e := range errs {
		log.Error(e)
	}
	result := fmt.Sprintf("Tests completed. %d errors:\n%s\n", len(errs), strings.Join(errs, "\n"))
	api.UI.ShowInfo(result)

}

type encryptedSeedStorage struct {
	Description string              `json:"description"`
	Version     int                 `json:"version"`
	Params      keystore.CryptoJSON `json:"params"`
}

// encryptSeed uses a similar scheme as the keystore uses, but with a different wrapping,
// to encrypt the master seed
func encryptSeed(seed []byte, auth []byte, scryptN, scryptP int) ([]byte, error) {
	cryptoStruct, err := keystore.EncryptDataV3(seed, auth, scryptN, scryptP)
	if err != nil {
		return nil, err
	}
	return json.Marshal(&encryptedSeedStorage{"Clef seed", 1, cryptoStruct})
}

// decryptSeed decrypts the master seed
func decryptSeed(keyjson []byte, auth string) ([]byte, error) {
	var encSeed encryptedSeedStorage
	if err := json.Unmarshal(keyjson, &encSeed); err != nil {
		return nil, err
	}
	if encSeed.Version != 1 {
		log.Warn(fmt.Sprintf("unsupported encryption format of seed: %d, operation will likely fail", encSeed.Version))
	}
	seed, err := keystore.DecryptDataV3(encSeed.Params, auth)
	if err != nil {
		return nil, err
	}
	return seed, err
}

// GenDoc outputs examples of all structures used in json-rpc communication
func GenDoc(ctx *cli.Context) {

	var (
		a    = common.HexToAddress("0xdeadbeef000000000000000000000000deadbeef")
		b    = common.HexToAddress("0x1111111122222222222233333333334444444444")
		meta = core.Metadata{
			Scheme:    "http",
			Local:     "localhost:8545",
			Origin:    "www.malicious.ru",
			Remote:    "localhost:9999",
			UserAgent: "Firefox 3.2",
		}
		output []string
		add    = func(name, desc string, v interface{}) {
			if data, err := json.MarshalIndent(v, "", "  "); err == nil {
				output = append(output, fmt.Sprintf("### %s\n\n%s\n\nExample:\n```json\n%s\n```", name, desc, data))
			} else {
				log.Error("Error generating output", "err", err)
			}
		}
	)

	{ // Sign plain text request
		desc := "SignDataRequest contains information about a pending request to sign some data. " +
			"The data to be signed can be of various types, defined by content-type. Clef has done most " +
			"of the work in canonicalizing and making sense of the data, and it's up to the UI to present" +
			"the user with the contents of the `message`"
		sighash, msg := accounts.TextAndHash([]byte("hello world"))
		messages := []*core.NameValueType{{Name: "message", Value: msg, Typ: accounts.MimetypeTextPlain}}

		add("SignDataRequest", desc, &core.SignDataRequest{
			Address:     common.NewMixedcaseAddress(a),
			Meta:        meta,
			ContentType: accounts.MimetypeTextPlain,
			Rawdata:     []byte(msg),
			Messages:    messages,
			Hash:        sighash})
	}
	{ // Sign plain text response
		add("SignDataResponse - approve", "Response to SignDataRequest",
			&core.SignDataResponse{Approved: true})
		add("SignDataResponse - deny", "Response to SignDataRequest",
			&core.SignDataResponse{})
	}
	{ // Sign transaction request
		desc := "SignTxRequest contains information about a pending request to sign a transaction. " +
			"Aside from the transaction itself, there is also a `call_info`-struct. That struct contains " +
			"messages of various types, that the user should be informed of." +
			"\n\n" +
			"As in any request, it's important to consider that the `meta` info also contains untrusted data." +
			"\n\n" +
			"The `transaction` (on input into clef) can have either `data` or `input` -- if both are set, " +
			"they must be identical, otherwise an error is generated. " +
			"However, Clef will always use `data` when passing this struct on (if Clef does otherwise, please file a ticket)"

		data := hexutil.Bytes([]byte{0x01, 0x02, 0x03, 0x04})
		add("SignTxRequest", desc, &core.SignTxRequest{
			Meta: meta,
			Callinfo: []core.ValidationInfo{
				{Typ: "Warning", Message: "Something looks odd, show this message as a warning"},
				{Typ: "Info", Message: "User should see this as well"},
			},
			Transaction: core.SendTxArgs{
				Data:     &data,
				Nonce:    0x1,
				Value:    hexutil.Big(*big.NewInt(6)),
				From:     common.NewMixedcaseAddress(a),
				To:       nil,
				GasPrice: hexutil.Big(*big.NewInt(5)),
				Gas:      1000,
				Input:    nil,
			}})
	}
	{ // Sign tx response
		data := hexutil.Bytes([]byte{0x04, 0x03, 0x02, 0x01})
		add("SignTxResponse - approve", "Response to request to sign a transaction. This response needs to contain the `transaction`"+
			", because the UI is free to make modifications to the transaction.",
			&core.SignTxResponse{Approved: true,
				Transaction: core.SendTxArgs{
					Data:     &data,
					Nonce:    0x4,
					Value:    hexutil.Big(*big.NewInt(6)),
					From:     common.NewMixedcaseAddress(a),
					To:       nil,
					GasPrice: hexutil.Big(*big.NewInt(5)),
					Gas:      1000,
					Input:    nil,
				}})
		add("SignTxResponse - deny", "Response to SignTxRequest. When denying a request, there's no need to "+
			"provide the transaction in return",
			&core.SignTxResponse{})
	}
	{ // WHen a signed tx is ready to go out
		desc := "SignTransactionResult is used in the call `clef` -> `OnApprovedTx(result)`" +
			"\n\n" +
			"This occurs _after_ successful completion of the entire signing procedure, but right before the signed " +
			"transaction is passed to the external caller. This method (and data) can be used by the UI to signal " +
			"to the user that the transaction was signed, but it is primarily useful for ruleset implementations." +
			"\n\n" +
			"A ruleset that implements a rate limitation needs to know what transactions are sent out to the external " +
			"interface. By hooking into this methods, the ruleset can maintain track of that count." +
			"\n\n" +
			"**OBS:** Note that if an attacker can restore your `clef` data to a previous point in time" +
			" (e.g through a backup), the attacker can reset such windows, even if he/she is unable to decrypt the content. " +
			"\n\n" +
			"The `OnApproved` method cannot be responded to, it's purely informative"

		rlpdata := common.FromHex("0xf85d640101948a8eafb1cf62bfbeb1741769dae1a9dd47996192018026a0716bd90515acb1e68e5ac5867aa11a1e65399c3349d479f5fb698554ebc6f293a04e8a4ebfff434e971e0ef12c5bf3a881b06fd04fc3f8b8a7291fb67a26a1d4ed")
		var tx types.Transaction
		tx.UnmarshalBinary(rlpdata)
		add("OnApproved - SignTransactionResult", desc, &ethapi.SignTransactionResult{Raw: rlpdata, Tx: &tx})

	}
	{ // User input
		add("UserInputRequest", "Sent when clef needs the user to provide data. If 'password' is true, the input field should be treated accordingly (echo-free)",
			&core.UserInputRequest{IsPassword: true, Title: "The title here", Prompt: "The question to ask the user"})
		add("UserInputResponse", "Response to UserInputRequest",
			&core.UserInputResponse{Text: "The textual response from user"})
	}
	{ // List request
		add("ListRequest", "Sent when a request has been made to list addresses. The UI is provided with the "+
			"full `account`s, including local directory names. Note: this information is not passed back to the external caller, "+
			"who only sees the `address`es. ",
			&core.ListRequest{
				Meta: meta,
				Accounts: []accounts.Account{
					{Address: a, URL: accounts.URL{Scheme: "keystore", Path: "/path/to/keyfile/a"}},
					{Address: b, URL: accounts.URL{Scheme: "keystore", Path: "/path/to/keyfile/b"}}},
			})

		add("ListResponse", "Response to list request. The response contains a list of all addresses to show to the caller. "+
			"Note: the UI is free to respond with any address the caller, regardless of whether it exists or not",
			&core.ListResponse{
				Accounts: []accounts.Account{
					{
						Address: common.HexToAddress("0xcowbeef000000cowbeef00000000000000000c0w"),
						URL:     accounts.URL{Path: ".. ignored .."},
					},
					{
						Address: common.HexToAddress("0xffffffffffffffffffffffffffffffffffffffff"),
					},
				}})
	}

	fmt.Println(`## UI Client interface

These data types are defined in the channel between clef and the UI`)
	for _, elem := range output {
		fmt.Println(elem)
	}
}

// Quorum
// startClefAccountManagerWithPlugins - wrapped function to create a CLEF account manager with Plugin Support
func startClefAccountManagerWithPlugins(c *cli.Context, ksLocation string, nousb, lightKDF bool, scpath string) (*accounts.Manager, *plugin.PluginManager, error) {
	var err error
	// <Quorum> start the plugin manager
	var (
		pm         *plugin.PluginManager
		pluginConf *plugin.Settings
	)
	if c.IsSet(utils.PluginSettingsFlag.Name) {
		log.Info("Using plugins")
		pm, pluginConf, err = startPluginManager(c)
		if err != nil {
			utils.Fatalf(err.Error())
		}

		// setup goroutine to stop plugin manager when clef stops
		go func() {
			sigc := make(chan os.Signal, 1)
			signal.Notify(sigc, syscall.SIGINT, syscall.SIGTERM)
			defer signal.Stop(sigc)
			<-sigc
			log.Info("Got interrupt, shutting down...")
			go pm.Stop()
			for i := 10; i > 0; i-- {
				<-sigc
				if i > 1 {
					log.Warn("Already shutting down, interrupt more to panic.", "times", i-1)
				}
			}
			debug.Exit() // ensure trace and CPU profile data is flushed.
			debug.LoudPanic("boom")
		}()
	}
	// </Quorum>

	am := core.StartClefAccountManager(ksLocation, nousb, lightKDF, pluginConf, scpath)

	// <Quorum> setup the pluggable accounts backend with the plugin
	if pm != nil && pm.IsEnabled(plugin.AccountPluginInterfaceName) {
		b := am.Backends(pluggable.BackendType)[0].(*pluggable.Backend)
		if err := pm.AddAccountPluginToBackend(b); err != nil {
			return nil, nil, err
		}
	}
	// </Quorum>

	return am, pm, nil
}<|MERGE_RESOLUTION|>--- conflicted
+++ resolved
@@ -288,16 +288,12 @@
 		testFlag,
 		advancedMode,
 		acceptFlag,
-<<<<<<< HEAD
-=======
-		legacyRPCPortFlag,
 		// <Quorum>
 		utils.PluginSettingsFlag,
 		utils.PluginLocalVerifyFlag,
 		utils.PluginPublicKeyFlag,
 		utils.PluginSkipVerifyFlag,
 		// </Quorum>
->>>>>>> 155bcdb4
 	}
 	app.Action = signer
 	app.Commands = []cli.Command{initCommand,
