--- conflicted
+++ resolved
@@ -253,13 +253,8 @@
 	return 0
 }
 
-<<<<<<< HEAD
-func (s *StateDB) GetStatePrivacyMetadata(addr common.Address) (*PrivacyMetadata, error) {
-	stateObject := s.getStateObject(addr)
-=======
-func (self *StateDB) GetPrivacyMetadata(addr common.Address) (*PrivacyMetadata, error) {
-	stateObject := self.getStateObject(addr)
->>>>>>> 8bd0643a
+func (s *StateDB) GetPrivacyMetadata(addr common.Address) (*PrivacyMetadata, error) {
+	stateObject := s.getStateObject(addr)
 	if stateObject != nil {
 		return stateObject.PrivacyMetadata()
 	}
@@ -274,10 +269,6 @@
 	return nil, nil
 }
 
-<<<<<<< HEAD
-func (s *StateDB) GetRLPEncodedStateObject(addr common.Address) ([]byte, error) {
-	stateObject := s.getStateObject(addr)
-=======
 func (self *StateDB) GetManagedParties(addr common.Address) ([]string, error) {
 	stateObject := self.getStateObject(addr)
 	if stateObject != nil {
@@ -286,9 +277,8 @@
 	return nil, nil
 }
 
-func (self *StateDB) GetRLPEncodedStateObject(addr common.Address) ([]byte, error) {
-	stateObject := self.getStateObject(addr)
->>>>>>> 8bd0643a
+func (s *StateDB) GetRLPEncodedStateObject(addr common.Address) ([]byte, error) {
+	stateObject := s.getStateObject(addr)
 	if stateObject == nil {
 		return nil, fmt.Errorf("no state found for %s", addr.Hex())
 	}
@@ -447,22 +437,13 @@
 	}
 }
 
-<<<<<<< HEAD
-func (s *StateDB) SetStatePrivacyMetadata(addr common.Address, metadata *PrivacyMetadata) {
+func (s *StateDB) SetPrivacyMetadata(addr common.Address, metadata *PrivacyMetadata) {
 	stateObject := s.GetOrNewStateObject(addr)
-=======
-func (self *StateDB) SetPrivacyMetadata(addr common.Address, metadata *PrivacyMetadata) {
-	stateObject := self.GetOrNewStateObject(addr)
->>>>>>> 8bd0643a
 	if stateObject != nil {
 		stateObject.SetStatePrivacyMetadata(metadata)
 	}
 }
 
-<<<<<<< HEAD
-func (s *StateDB) SetCode(addr common.Address, code []byte) {
-	stateObject := s.GetOrNewStateObject(addr)
-=======
 func (self *StateDB) SetManagedParties(addr common.Address, managedParties []string) {
 	stateObject := self.GetOrNewStateObject(addr)
 	if stateObject != nil && len(managedParties) > 0 {
@@ -470,9 +451,8 @@
 	}
 }
 
-func (self *StateDB) SetCode(addr common.Address, code []byte) {
-	stateObject := self.GetOrNewStateObject(addr)
->>>>>>> 8bd0643a
+func (s *StateDB) SetCode(addr common.Address, code []byte) {
+	stateObject := s.GetOrNewStateObject(addr)
 	if stateObject != nil {
 		stateObject.SetCode(crypto.Keccak256Hash(code), code)
 	}
@@ -695,27 +675,15 @@
 		db:   s.db,
 		trie: s.db.CopyTrie(s.trie),
 		// Quorum - Privacy Enhancements
-<<<<<<< HEAD
-		privacyMetaDataTrie: s.db.CopyTrie(s.privacyMetaDataTrie),
-		stateObjects:        make(map[common.Address]*stateObject, len(s.journal.dirties)),
-		stateObjectsPending: make(map[common.Address]struct{}, len(s.stateObjectsPending)),
-		stateObjectsDirty:   make(map[common.Address]struct{}, len(s.journal.dirties)),
-		refund:              s.refund,
-		logs:                make(map[common.Hash][]*types.Log, len(s.logs)),
-		logSize:             s.logSize,
-		preimages:           make(map[common.Hash][]byte, len(s.preimages)),
-		journal:             newJournal(),
-=======
-		accountExtraDataTrie: self.db.CopyTrie(self.accountExtraDataTrie),
-		stateObjects:         make(map[common.Address]*stateObject, len(self.journal.dirties)),
-		stateObjectsPending:  make(map[common.Address]struct{}, len(self.stateObjectsPending)),
-		stateObjectsDirty:    make(map[common.Address]struct{}, len(self.journal.dirties)),
-		refund:               self.refund,
-		logs:                 make(map[common.Hash][]*types.Log, len(self.logs)),
-		logSize:              self.logSize,
-		preimages:            make(map[common.Hash][]byte, len(self.preimages)),
+		accountExtraDataTrie: s.db.CopyTrie(s.accountExtraDataTrie),
+		stateObjects:         make(map[common.Address]*stateObject, len(s.journal.dirties)),
+		stateObjectsPending:  make(map[common.Address]struct{}, len(s.stateObjectsPending)),
+		stateObjectsDirty:    make(map[common.Address]struct{}, len(s.journal.dirties)),
+		refund:               s.refund,
+		logs:                 make(map[common.Hash][]*types.Log, len(s.logs)),
+		logSize:              s.logSize,
+		preimages:            make(map[common.Hash][]byte, len(s.preimages)),
 		journal:              newJournal(),
->>>>>>> 8bd0643a
 	}
 	// Copy the dirty states, logs, and preimages
 	for addr := range s.journal.dirties {
