// Copyright 2014 The go-ethereum Authors
// This file is part of the go-ethereum library.
//
// The go-ethereum library is free software: you can redistribute it and/or modify
// it under the terms of the GNU Lesser General Public License as published by
// the Free Software Foundation, either version 3 of the License, or
// (at your option) any later version.
//
// The go-ethereum library is distributed in the hope that it will be useful,
// but WITHOUT ANY WARRANTY; without even the implied warranty of
// MERCHANTABILITY or FITNESS FOR A PARTICULAR PURPOSE. See the
// GNU Lesser General Public License for more details.
//
// You should have received a copy of the GNU Lesser General Public License
// along with the go-ethereum library. If not, see <http://www.gnu.org/licenses/>.

package types

import (
	"bytes"
	"crypto/ecdsa"
	"encoding/json"
	"fmt"
	"math/big"
	"reflect"
	"testing"
	"time"

	"github.com/ethereum/go-ethereum/common"
	"github.com/ethereum/go-ethereum/crypto"
	"github.com/ethereum/go-ethereum/rlp"
)

// The values in those tests are from the Transaction Tests
// at github.com/ethereum/tests.
var (
	testAddr = common.HexToAddress("b94f5374fce5edbc8e2a8697c15331677e6ebf0b")

	emptyTx = NewTransaction(
		0,
		common.HexToAddress("095e7baea6a6c7c4c2dfeb977efac326af552d87"),
		big.NewInt(0), 0, big.NewInt(0),
		nil,
	)

	rightvrsTx, _ = NewTransaction(
		3,
		testAddr,
		big.NewInt(10),
		2000,
		big.NewInt(1),
		common.FromHex("5544"),
	).WithSignature(
		HomesteadSigner{},
		common.Hex2Bytes("98ff921201554726367d2be8c804a7ff89ccf285ebc57dff8ae4c44b9c19ac4a8887321be575c8095f789dd4c743dfe42c1820f9231f98a962b210e3ac2452a301"),
	)

<<<<<<< HEAD
	emptyEip2718Tx = NewTx(&AccessListTx{
		ChainID:  big.NewInt(1),
		Nonce:    3,
		To:       &testAddr,
		Value:    big.NewInt(10),
		Gas:      25000,
		GasPrice: big.NewInt(1),
		Data:     common.FromHex("5544"),
	})

	signedEip2718Tx, _ = emptyEip2718Tx.WithSignature(
		NewEIP2930Signer(big.NewInt(1)),
		common.Hex2Bytes("c9519f4f2b30335884581971573fadf60c6204f59a911df35ee8a540456b266032f1e8e2c5dd761f9e4f88f41c8310aeaba26a8bfcdacfedfa12ec3862d3752101"),
=======
	rightvrsTx2, _ = NewTransaction(
		3,
		common.HexToAddress("b94f5374fce5edbc8e2a8697c15331677e6ebf0b"),
		big.NewInt(10),
		2000,
		big.NewInt(0),
		common.FromHex("5544"),
	).WithSignature(
		HomesteadSigner{},
		common.Hex2Bytes("98ff921201554726367d2be8c804a7ff89ccf285ebc57dff8ae4c44b9c19ac4a8887321be575c8095f789dd4c743dfe42c1820f9231f98a962b210e3ac2452a301"),
>>>>>>> 155bcdb4
	)
)

func TestDecodeEmptyTypedTx(t *testing.T) {
	input := []byte{0x80}
	var tx Transaction
	err := rlp.DecodeBytes(input, &tx)
	if err != errEmptyTypedTx {
		t.Fatal("wrong error:", err)
	}
}

func TestTransactionSigHash(t *testing.T) {
	var homestead HomesteadSigner
	if homestead.Hash(emptyTx) != common.HexToHash("c775b99e7ad12f50d819fcd602390467e28141316969f4b57f0626f74fe3b386") {
		t.Errorf("empty transaction hash mismatch, got %x", emptyTx.Hash())
	}
	if homestead.Hash(rightvrsTx) != common.HexToHash("fe7a79529ed5f7c3375d06b26b186a8644e0e16c373d7a12be41c62d6042b77a") {
		t.Errorf("RightVRS transaction hash mismatch, got %x", rightvrsTx.Hash())
	}
}

func TestTransactionEncode(t *testing.T) {
	txb, err := rlp.EncodeToBytes(rightvrsTx)
	if err != nil {
		t.Fatalf("encode error: %v", err)
	}
	should := common.FromHex("f86103018207d094b94f5374fce5edbc8e2a8697c15331677e6ebf0b0a8255441ca098ff921201554726367d2be8c804a7ff89ccf285ebc57dff8ae4c44b9c19ac4aa08887321be575c8095f789dd4c743dfe42c1820f9231f98a962b210e3ac2452a3")
	if !bytes.Equal(txb, should) {
		t.Errorf("encoded RLP mismatch, got %x", txb)
	}
}

<<<<<<< HEAD
func TestEIP2718TransactionSigHash(t *testing.T) {
	s := NewEIP2930Signer(big.NewInt(1))
	if s.Hash(emptyEip2718Tx) != common.HexToHash("49b486f0ec0a60dfbbca2d30cb07c9e8ffb2a2ff41f29a1ab6737475f6ff69f3") {
		t.Errorf("empty EIP-2718 transaction hash mismatch, got %x", s.Hash(emptyEip2718Tx))
	}
	if s.Hash(signedEip2718Tx) != common.HexToHash("49b486f0ec0a60dfbbca2d30cb07c9e8ffb2a2ff41f29a1ab6737475f6ff69f3") {
		t.Errorf("signed EIP-2718 transaction hash mismatch, got %x", s.Hash(signedEip2718Tx))
	}
}

// This test checks signature operations on access list transactions.
func TestEIP2930Signer(t *testing.T) {

	var (
		key, _  = crypto.HexToECDSA("b71c71a67e1177ad4e901695e1b4b9ee17ae16c6668d313eac2f96dbcda3f291")
		keyAddr = crypto.PubkeyToAddress(key.PublicKey)
		signer1 = NewEIP2930Signer(big.NewInt(1))
		signer2 = NewEIP2930Signer(big.NewInt(2))
		tx0     = NewTx(&AccessListTx{Nonce: 1})
		tx1     = NewTx(&AccessListTx{ChainID: big.NewInt(1), Nonce: 1})
		tx2, _  = SignNewTx(key, signer2, &AccessListTx{ChainID: big.NewInt(2), Nonce: 1})
	)

	tests := []struct {
		tx             *Transaction
		signer         Signer
		wantSignerHash common.Hash
		wantSenderErr  error
		wantSignErr    error
		wantHash       common.Hash // after signing
	}{
		{
			tx:             tx0,
			signer:         signer1,
			wantSignerHash: common.HexToHash("846ad7672f2a3a40c1f959cd4a8ad21786d620077084d84c8d7c077714caa139"),
			wantSenderErr:  ErrInvalidChainId,
			wantHash:       common.HexToHash("1ccd12d8bbdb96ea391af49a35ab641e219b2dd638dea375f2bc94dd290f2549"),
		},
		{
			tx:             tx1,
			signer:         signer1,
			wantSenderErr:  ErrInvalidSig,
			wantSignerHash: common.HexToHash("846ad7672f2a3a40c1f959cd4a8ad21786d620077084d84c8d7c077714caa139"),
			wantHash:       common.HexToHash("1ccd12d8bbdb96ea391af49a35ab641e219b2dd638dea375f2bc94dd290f2549"),
		},
		{
			// This checks what happens when trying to sign an unsigned tx for the wrong chain.
			tx:             tx1,
			signer:         signer2,
			wantSenderErr:  ErrInvalidChainId,
			wantSignerHash: common.HexToHash("367967247499343401261d718ed5aa4c9486583e4d89251afce47f4a33c33362"),
			wantSignErr:    ErrInvalidChainId,
		},
		{
			// This checks what happens when trying to re-sign a signed tx for the wrong chain.
			tx:             tx2,
			signer:         signer1,
			wantSenderErr:  ErrInvalidChainId,
			wantSignerHash: common.HexToHash("846ad7672f2a3a40c1f959cd4a8ad21786d620077084d84c8d7c077714caa139"),
			wantSignErr:    ErrInvalidChainId,
		},
	}

	for i, test := range tests {
		sigHash := test.signer.Hash(test.tx)
		if sigHash != test.wantSignerHash {
			t.Errorf("test %d: wrong sig hash: got %x, want %x", i, sigHash, test.wantSignerHash)
		}
		sender, err := Sender(test.signer, test.tx)
		if err != test.wantSenderErr {
			t.Errorf("test %d: wrong Sender error %q", i, err)
		}
		if err == nil && sender != keyAddr {
			t.Errorf("test %d: wrong sender address %x", i, sender)
		}
		signedTx, err := SignTx(test.tx, test.signer, key)
		if err != test.wantSignErr {
			t.Fatalf("test %d: wrong SignTx error %q", i, err)
		}
		if signedTx != nil {
			if signedTx.Hash() != test.wantHash {
				t.Errorf("test %d: wrong tx hash after signing: got %x, want %x", i, signedTx.Hash(), test.wantHash)
			}
		}
	}
}

func TestEIP2718TransactionEncode(t *testing.T) {
	// RLP representation
	{
		have, err := rlp.EncodeToBytes(signedEip2718Tx)
		if err != nil {
			t.Fatalf("encode error: %v", err)
		}
		want := common.FromHex("b86601f8630103018261a894b94f5374fce5edbc8e2a8697c15331677e6ebf0b0a825544c001a0c9519f4f2b30335884581971573fadf60c6204f59a911df35ee8a540456b2660a032f1e8e2c5dd761f9e4f88f41c8310aeaba26a8bfcdacfedfa12ec3862d37521")
		if !bytes.Equal(have, want) {
			t.Errorf("encoded RLP mismatch, got %x", have)
		}
	}
	// Binary representation
	{
		have, err := signedEip2718Tx.MarshalBinary()
		if err != nil {
			t.Fatalf("encode error: %v", err)
		}
		want := common.FromHex("01f8630103018261a894b94f5374fce5edbc8e2a8697c15331677e6ebf0b0a825544c001a0c9519f4f2b30335884581971573fadf60c6204f59a911df35ee8a540456b2660a032f1e8e2c5dd761f9e4f88f41c8310aeaba26a8bfcdacfedfa12ec3862d37521")
		if !bytes.Equal(have, want) {
			t.Errorf("encoded RLP mismatch, got %x", have)
		}
=======
// Test from the original quorum implementation
func TestTransactionEncode2(t *testing.T) {
	txb, err := rlp.EncodeToBytes(rightvrsTx2)
	if err != nil {
		t.Fatalf("encode error: %v", err)
	}
	should := common.FromHex("f86103808207d094b94f5374fce5edbc8e2a8697c15331677e6ebf0b0a8255441ca098ff921201554726367d2be8c804a7ff89ccf285ebc57dff8ae4c44b9c19ac4aa08887321be575c8095f789dd4c743dfe42c1820f9231f98a962b210e3ac2452a3")
	if !bytes.Equal(txb, should) {
		t.Errorf("encoded RLP mismatch, got %x", txb)
>>>>>>> 155bcdb4
	}
}

func decodeTx(data []byte) (*Transaction, error) {
	var tx Transaction
	t, err := &tx, rlp.Decode(bytes.NewReader(data), &tx)
	return t, err
}

func defaultTestKey() (*ecdsa.PrivateKey, common.Address) {
	key, _ := crypto.HexToECDSA("45a915e4d060149eb4365960e6a7a45f334393093061116b197e3240065ff2d8")
	addr := crypto.PubkeyToAddress(key.PublicKey)
	return key, addr
}

func TestRecipientEmpty(t *testing.T) {
	_, addr := defaultTestKey()
	tx, err := decodeTx(common.Hex2Bytes("f8498080808080011ca09b16de9d5bdee2cf56c28d16275a4da68cd30273e2525f3959f5d62557489921a0372ebd8fb3345f7db7b5a86d42e24d36e983e259b0664ceb8c227ec9af572f3d"))
	if err != nil {
		t.Fatal(err)
	}

	from, err := Sender(HomesteadSigner{}, tx)
	if err != nil {
		t.Fatal(err)
	}
	if addr != from {
		t.Fatal("derived address doesn't match")
	}
}

func TestRecipientNormal(t *testing.T) {
	_, addr := defaultTestKey()

	tx, err := decodeTx(common.Hex2Bytes("f85d80808094000000000000000000000000000000000000000080011ca0527c0d8f5c63f7b9f41324a7c8a563ee1190bcbf0dac8ab446291bdbf32f5c79a0552c4ef0a09a04395074dab9ed34d3fbfb843c2f2546cc30fe89ec143ca94ca6"))
	if err != nil {
		t.Fatal(err)
	}

	from, err := Sender(HomesteadSigner{}, tx)
	if err != nil {
		t.Fatal(err)
	}
	if addr != from {
		t.Fatal("derived address doesn't match")
	}
}

// Tests that transactions can be correctly sorted according to their price in
// decreasing order, but at the same time with increasing nonces when issued by
// the same account.
func TestTransactionPriceNonceSort(t *testing.T) {
	// Generate a batch of accounts to start with
	keys := make([]*ecdsa.PrivateKey, 25)
	for i := 0; i < len(keys); i++ {
		keys[i], _ = crypto.GenerateKey()
	}
	signer := HomesteadSigner{}

	// Generate a batch of transactions with overlapping values, but shifted nonces
	groups := map[common.Address]Transactions{}
	for start, key := range keys {
		addr := crypto.PubkeyToAddress(key.PublicKey)
		for i := 0; i < 25; i++ {
			tx, _ := SignTx(NewTransaction(uint64(start+i), common.Address{}, big.NewInt(100), 100, big.NewInt(int64(start+i)), nil), signer, key)
			groups[addr] = append(groups[addr], tx)
		}
	}
	// Sort the transactions and cross check the nonce ordering
	txset := NewTransactionsByPriceAndNonce(signer, groups)

	txs := Transactions{}
	for tx := txset.Peek(); tx != nil; tx = txset.Peek() {
		txs = append(txs, tx)
		txset.Shift()
	}
	if len(txs) != 25*25 {
		t.Errorf("expected %d transactions, found %d", 25*25, len(txs))
	}
	for i, txi := range txs {
		fromi, _ := Sender(signer, txi)

		// Make sure the nonce order is valid
		for j, txj := range txs[i+1:] {
			fromj, _ := Sender(signer, txj)
			if fromi == fromj && txi.Nonce() > txj.Nonce() {
				t.Errorf("invalid nonce ordering: tx #%d (A=%x N=%v) < tx #%d (A=%x N=%v)", i, fromi[:4], txi.Nonce(), i+j, fromj[:4], txj.Nonce())
			}
		}
		// If the next tx has different from account, the price must be lower than the current one
		if i+1 < len(txs) {
			next := txs[i+1]
			fromNext, _ := Sender(signer, next)
			if fromi != fromNext && txi.GasPrice().Cmp(next.GasPrice()) < 0 {
				t.Errorf("invalid gasprice ordering: tx #%d (A=%x P=%v) < tx #%d (A=%x P=%v)", i, fromi[:4], txi.GasPrice(), i+1, fromNext[:4], next.GasPrice())
			}
		}
	}
}

// Tests that if multiple transactions have the same price, the ones seen earlier
// are prioritized to avoid network spam attacks aiming for a specific ordering.
func TestTransactionTimeSort(t *testing.T) {
	// Generate a batch of accounts to start with
	keys := make([]*ecdsa.PrivateKey, 5)
	for i := 0; i < len(keys); i++ {
		keys[i], _ = crypto.GenerateKey()
	}
	signer := HomesteadSigner{}

	// Generate a batch of transactions with overlapping prices, but different creation times
	groups := map[common.Address]Transactions{}
	for start, key := range keys {
		addr := crypto.PubkeyToAddress(key.PublicKey)

		tx, _ := SignTx(NewTransaction(0, common.Address{}, big.NewInt(100), 100, big.NewInt(1), nil), signer, key)
		tx.time = time.Unix(0, int64(len(keys)-start))

		groups[addr] = append(groups[addr], tx)
	}
	// Sort the transactions and cross check the nonce ordering
	txset := NewTransactionsByPriceAndNonce(signer, groups)

	txs := Transactions{}
	for tx := txset.Peek(); tx != nil; tx = txset.Peek() {
		txs = append(txs, tx)
		txset.Shift()
	}
	if len(txs) != len(keys) {
		t.Errorf("expected %d transactions, found %d", len(keys), len(txs))
	}
	for i, txi := range txs {
		fromi, _ := Sender(signer, txi)
		if i+1 < len(txs) {
			next := txs[i+1]
			fromNext, _ := Sender(signer, next)

			if txi.GasPrice().Cmp(next.GasPrice()) < 0 {
				t.Errorf("invalid gasprice ordering: tx #%d (A=%x P=%v) < tx #%d (A=%x P=%v)", i, fromi[:4], txi.GasPrice(), i+1, fromNext[:4], next.GasPrice())
			}
			// Make sure time order is ascending if the txs have the same gas price
			if txi.GasPrice().Cmp(next.GasPrice()) == 0 && txi.time.After(next.time) {
				t.Errorf("invalid received time ordering: tx #%d (A=%x T=%v) > tx #%d (A=%x T=%v)", i, fromi[:4], txi.time, i+1, fromNext[:4], next.time)
			}
		}
	}
}

// TestTransactionCoding tests serializing/de-serializing to/from rlp and JSON.
func TestTransactionCoding(t *testing.T) {
	key, err := crypto.GenerateKey()
	if err != nil {
		t.Fatalf("could not generate key: %v", err)
	}
	var (
		signer    = NewEIP2930Signer(common.Big1)
		addr      = common.HexToAddress("0x0000000000000000000000000000000000000001")
		recipient = common.HexToAddress("095e7baea6a6c7c4c2dfeb977efac326af552d87")
		accesses  = AccessList{{Address: addr, StorageKeys: []common.Hash{{0}}}}
	)
	for i := uint64(0); i < 500; i++ {
		var txdata TxData
		switch i % 5 {
		case 0:
			// Legacy tx.
			txdata = &LegacyTx{
				Nonce:    i,
				To:       &recipient,
				Gas:      1,
				GasPrice: big.NewInt(2),
				Data:     []byte("abcdef"),
			}
		case 1:
			// Legacy tx contract creation.
			txdata = &LegacyTx{
				Nonce:    i,
				Gas:      1,
				GasPrice: big.NewInt(2),
				Data:     []byte("abcdef"),
			}
		case 2:
			// Tx with non-zero access list.
			txdata = &AccessListTx{
				ChainID:    big.NewInt(1),
				Nonce:      i,
				To:         &recipient,
				Gas:        123457,
				GasPrice:   big.NewInt(10),
				AccessList: accesses,
				Data:       []byte("abcdef"),
			}
		case 3:
			// Tx with empty access list.
			txdata = &AccessListTx{
				ChainID:  big.NewInt(1),
				Nonce:    i,
				To:       &recipient,
				Gas:      123457,
				GasPrice: big.NewInt(10),
				Data:     []byte("abcdef"),
			}
		case 4:
			// Contract creation with access list.
			txdata = &AccessListTx{
				ChainID:    big.NewInt(1),
				Nonce:      i,
				Gas:        123457,
				GasPrice:   big.NewInt(10),
				AccessList: accesses,
			}
		}
		tx, err := SignNewTx(key, signer, txdata)
		if err != nil {
			t.Fatalf("could not sign transaction: %v", err)
		}
		// RLP
		parsedTx, err := encodeDecodeBinary(tx)
		if err != nil {
			t.Fatal(err)
		}
		assertEqual(parsedTx, tx)

		// JSON
		parsedTx, err = encodeDecodeJSON(tx)
		if err != nil {
			t.Fatal(err)
		}
		assertEqual(parsedTx, tx)
	}
}

func encodeDecodeJSON(tx *Transaction) (*Transaction, error) {
	data, err := json.Marshal(tx)
	if err != nil {
		return nil, fmt.Errorf("json encoding failed: %v", err)
	}
	var parsedTx = &Transaction{}
	if err := json.Unmarshal(data, &parsedTx); err != nil {
		return nil, fmt.Errorf("json decoding failed: %v", err)
	}
	return parsedTx, nil
}

func encodeDecodeBinary(tx *Transaction) (*Transaction, error) {
	data, err := tx.MarshalBinary()
	if err != nil {
		return nil, fmt.Errorf("rlp encoding failed: %v", err)
	}
	var parsedTx = &Transaction{}
	if err := parsedTx.UnmarshalBinary(data); err != nil {
		return nil, fmt.Errorf("rlp decoding failed: %v", err)
	}
	return parsedTx, nil
}

func assertEqual(orig *Transaction, cpy *Transaction) error {
	// compare nonce, price, gaslimit, recipient, amount, payload, V, R, S
	if want, got := orig.Hash(), cpy.Hash(); want != got {
		return fmt.Errorf("parsed tx differs from original tx, want %v, got %v", want, got)
	}
	if want, got := orig.ChainId(), cpy.ChainId(); want.Cmp(got) != 0 {
		return fmt.Errorf("invalid chain id, want %d, got %d", want, got)
	}
	if orig.AccessList() != nil {
		if !reflect.DeepEqual(orig.AccessList(), cpy.AccessList()) {
			return fmt.Errorf("access list wrong!")
		}
	}
	return nil
}<|MERGE_RESOLUTION|>--- conflicted
+++ resolved
@@ -55,21 +55,6 @@
 		common.Hex2Bytes("98ff921201554726367d2be8c804a7ff89ccf285ebc57dff8ae4c44b9c19ac4a8887321be575c8095f789dd4c743dfe42c1820f9231f98a962b210e3ac2452a301"),
 	)
 
-<<<<<<< HEAD
-	emptyEip2718Tx = NewTx(&AccessListTx{
-		ChainID:  big.NewInt(1),
-		Nonce:    3,
-		To:       &testAddr,
-		Value:    big.NewInt(10),
-		Gas:      25000,
-		GasPrice: big.NewInt(1),
-		Data:     common.FromHex("5544"),
-	})
-
-	signedEip2718Tx, _ = emptyEip2718Tx.WithSignature(
-		NewEIP2930Signer(big.NewInt(1)),
-		common.Hex2Bytes("c9519f4f2b30335884581971573fadf60c6204f59a911df35ee8a540456b266032f1e8e2c5dd761f9e4f88f41c8310aeaba26a8bfcdacfedfa12ec3862d3752101"),
-=======
 	rightvrsTx2, _ = NewTransaction(
 		3,
 		common.HexToAddress("b94f5374fce5edbc8e2a8697c15331677e6ebf0b"),
@@ -80,7 +65,21 @@
 	).WithSignature(
 		HomesteadSigner{},
 		common.Hex2Bytes("98ff921201554726367d2be8c804a7ff89ccf285ebc57dff8ae4c44b9c19ac4a8887321be575c8095f789dd4c743dfe42c1820f9231f98a962b210e3ac2452a301"),
->>>>>>> 155bcdb4
+	)
+
+	emptyEip2718Tx = NewTx(&AccessListTx{
+		ChainID:  big.NewInt(1),
+		Nonce:    3,
+		To:       &testAddr,
+		Value:    big.NewInt(10),
+		Gas:      25000,
+		GasPrice: big.NewInt(1),
+		Data:     common.FromHex("5544"),
+	})
+
+	signedEip2718Tx, _ = emptyEip2718Tx.WithSignature(
+		NewEIP2930Signer(big.NewInt(1)),
+		common.Hex2Bytes("c9519f4f2b30335884581971573fadf60c6204f59a911df35ee8a540456b266032f1e8e2c5dd761f9e4f88f41c8310aeaba26a8bfcdacfedfa12ec3862d3752101"),
 	)
 )
 
@@ -114,7 +113,18 @@
 	}
 }
 
-<<<<<<< HEAD
+// Test from the original quorum implementation
+func TestTransactionEncode2(t *testing.T) {
+	txb, err := rlp.EncodeToBytes(rightvrsTx2)
+	if err != nil {
+		t.Fatalf("encode error: %v", err)
+	}
+	should := common.FromHex("f86103808207d094b94f5374fce5edbc8e2a8697c15331677e6ebf0b0a8255441ca098ff921201554726367d2be8c804a7ff89ccf285ebc57dff8ae4c44b9c19ac4aa08887321be575c8095f789dd4c743dfe42c1820f9231f98a962b210e3ac2452a3")
+	if !bytes.Equal(txb, should) {
+		t.Errorf("encoded RLP mismatch, got %x", txb)
+	}
+}
+
 func TestEIP2718TransactionSigHash(t *testing.T) {
 	s := NewEIP2930Signer(big.NewInt(1))
 	if s.Hash(emptyEip2718Tx) != common.HexToHash("49b486f0ec0a60dfbbca2d30cb07c9e8ffb2a2ff41f29a1ab6737475f6ff69f3") {
@@ -224,17 +234,6 @@
 		if !bytes.Equal(have, want) {
 			t.Errorf("encoded RLP mismatch, got %x", have)
 		}
-=======
-// Test from the original quorum implementation
-func TestTransactionEncode2(t *testing.T) {
-	txb, err := rlp.EncodeToBytes(rightvrsTx2)
-	if err != nil {
-		t.Fatalf("encode error: %v", err)
-	}
-	should := common.FromHex("f86103808207d094b94f5374fce5edbc8e2a8697c15331677e6ebf0b0a8255441ca098ff921201554726367d2be8c804a7ff89ccf285ebc57dff8ae4c44b9c19ac4aa08887321be575c8095f789dd4c743dfe42c1820f9231f98a962b210e3ac2452a3")
-	if !bytes.Equal(txb, should) {
-		t.Errorf("encoded RLP mismatch, got %x", txb)
->>>>>>> 155bcdb4
 	}
 }
 
