// Copyright 2015 The go-ethereum Authors
// This file is part of the go-ethereum library.
//
// The go-ethereum library is free software: you can redistribute it and/or modify
// it under the terms of the GNU Lesser General Public License as published by
// the Free Software Foundation, either version 3 of the License, or
// (at your option) any later version.
//
// The go-ethereum library is distributed in the hope that it will be useful,
// but WITHOUT ANY WARRANTY; without even the implied warranty of
// MERCHANTABILITY or FITNESS FOR A PARTICULAR PURPOSE. See the
// GNU Lesser General Public License for more details.
//
// You should have received a copy of the GNU Lesser General Public License
// along with the go-ethereum library. If not, see <http://www.gnu.org/licenses/>.

package core

import (
	"github.com/ethereum/go-ethereum/core/state"
	"github.com/ethereum/go-ethereum/core/types"
	"github.com/ethereum/go-ethereum/core/vm"
)

// Validator is an interface which defines the standard for block validation. It
// is only responsible for validating block contents, as the header validation is
// done by the specific consensus engines.
type Validator interface {
	// ValidateBody validates the given block's content.
	ValidateBody(block *types.Block) error

	// ValidateState validates the given statedb and optionally the receipts and
	// gas used.
	ValidateState(block *types.Block, state *state.StateDB, receipts types.Receipts, usedGas uint64) error
}

// Prefetcher is an interface for pre-caching transaction signatures and state.
type Prefetcher interface {
	// Prefetch processes the state changes according to the Ethereum rules by running
	// the transaction messages using the statedb, but any changes are discarded. The
	// only goal is to pre-cache transaction signatures and state trie nodes.
	Prefetch(block *types.Block, statedb *state.StateDB, cfg vm.Config, interrupt *uint32)
}

// Processor is an interface for processing blocks using a given initial state.
type Processor interface {
<<<<<<< HEAD
	Process(block *types.Block, statedb, privateState *state.StateDB, cfg vm.Config) (types.Receipts, types.Receipts, []*types.Log, uint64, error)
=======
	// Process processes the state changes according to the Ethereum rules by running
	// the transaction messages using the statedb and applying any rewards to both
	// the processor (coinbase) and any included uncles.
	Process(block *types.Block, statedb *state.StateDB, cfg vm.Config) (types.Receipts, []*types.Log, uint64, error)
>>>>>>> 52f24617
}<|MERGE_RESOLUTION|>--- conflicted
+++ resolved
@@ -44,12 +44,8 @@
 
 // Processor is an interface for processing blocks using a given initial state.
 type Processor interface {
-<<<<<<< HEAD
-	Process(block *types.Block, statedb, privateState *state.StateDB, cfg vm.Config) (types.Receipts, types.Receipts, []*types.Log, uint64, error)
-=======
 	// Process processes the state changes according to the Ethereum rules by running
 	// the transaction messages using the statedb and applying any rewards to both
 	// the processor (coinbase) and any included uncles.
-	Process(block *types.Block, statedb *state.StateDB, cfg vm.Config) (types.Receipts, []*types.Log, uint64, error)
->>>>>>> 52f24617
+	Process(block *types.Block, statedb, privateState *state.StateDB, cfg vm.Config) (types.Receipts, []*types.Log, uint64, error)
 }