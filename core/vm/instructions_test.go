// Copyright 2017 The go-ethereum Authors
// This file is part of the go-ethereum library.
//
// The go-ethereum library is free software: you can redistribute it and/or modify
// it under the terms of the GNU Lesser General Public License as published by
// the Free Software Foundation, either version 3 of the License, or
// (at your option) any later version.
//
// The go-ethereum library is distributed in the hope that it will be useful,
// but WITHOUT ANY WARRANTY; without even the implied warranty of
// MERCHANTABILITY or FITNESS FOR A PARTICULAR PURPOSE. See the
// GNU Lesser General Public License for more details.
//
// You should have received a copy of the GNU Lesser General Public License
// along with the go-ethereum library. If not, see <http://www.gnu.org/licenses/>.

package vm

import (
	"bytes"
	"encoding/json"
	"fmt"
	"io/ioutil"
	"math/big"
	"testing"

	"github.com/ethereum/go-ethereum/common"
	"github.com/ethereum/go-ethereum/crypto"
	"github.com/ethereum/go-ethereum/params"
)

type TwoOperandTestcase struct {
	X        string
	Y        string
	Expected string
}

type twoOperandParams struct {
	x string
	y string
}

var commonParams []*twoOperandParams
var twoOpMethods map[string]executionFunc

func init() {

	// Params is a list of common edgecases that should be used for some common tests
	params := []string{
		"0000000000000000000000000000000000000000000000000000000000000000", // 0
		"0000000000000000000000000000000000000000000000000000000000000001", // +1
		"0000000000000000000000000000000000000000000000000000000000000005", // +5
		"7ffffffffffffffffffffffffffffffffffffffffffffffffffffffffffffffe", // + max -1
		"7fffffffffffffffffffffffffffffffffffffffffffffffffffffffffffffff", // + max
		"8000000000000000000000000000000000000000000000000000000000000000", // - max
		"8000000000000000000000000000000000000000000000000000000000000001", // - max+1
		"fffffffffffffffffffffffffffffffffffffffffffffffffffffffffffffffb", // - 5
		"ffffffffffffffffffffffffffffffffffffffffffffffffffffffffffffffff", // - 1
	}
	// Params are combined so each param is used on each 'side'
	commonParams = make([]*twoOperandParams, len(params)*len(params))
	for i, x := range params {
		for j, y := range params {
			commonParams[i*len(params)+j] = &twoOperandParams{x, y}
		}
	}
	twoOpMethods = map[string]executionFunc{
		"add":     opAdd,
		"sub":     opSub,
		"mul":     opMul,
		"div":     opDiv,
		"sdiv":    opSdiv,
		"mod":     opMod,
		"smod":    opSmod,
		"exp":     opExp,
		"signext": opSignExtend,
		"lt":      opLt,
		"gt":      opGt,
		"slt":     opSlt,
		"sgt":     opSgt,
		"eq":      opEq,
		"and":     opAnd,
		"or":      opOr,
		"xor":     opXor,
		"byte":    opByte,
		"shl":     opSHL,
		"shr":     opSHR,
		"sar":     opSAR,
	}
}

func testTwoOperandOp(t *testing.T, tests []TwoOperandTestcase, opFn executionFunc, name string) {

	var (
		env            = NewEVM(Context{}, nil, nil, params.TestChainConfig, Config{})
		stack          = newstack()
		rstack         = newReturnStack()
		pc             = uint64(0)
		evmInterpreter = env.interpreter.(*EVMInterpreter)
	)
	// Stuff a couple of nonzero bigints into pool, to ensure that ops do not rely on pooled integers to be zero
	evmInterpreter.intPool = poolOfIntPools.get()
	evmInterpreter.intPool.put(big.NewInt(-1337))
	evmInterpreter.intPool.put(big.NewInt(-1337))
	evmInterpreter.intPool.put(big.NewInt(-1337))

	for i, test := range tests {
		x := new(big.Int).SetBytes(common.Hex2Bytes(test.X))
		y := new(big.Int).SetBytes(common.Hex2Bytes(test.Y))
		expected := new(big.Int).SetBytes(common.Hex2Bytes(test.Expected))
		stack.push(x)
		stack.push(y)
		opFn(&pc, evmInterpreter, &callCtx{nil, stack, rstack, nil})
		actual := stack.pop()

		if actual.Cmp(expected) != 0 {
			t.Errorf("Testcase %v %d, %v(%x, %x): expected  %x, got %x", name, i, name, x, y, expected, actual)
		}
		// Check pool usage
		// 1.pool is not allowed to contain anything on the stack
		// 2.pool is not allowed to contain the same pointers twice
		if evmInterpreter.intPool.pool.len() > 0 {

			poolvals := make(map[*big.Int]struct{})
			poolvals[actual] = struct{}{}

			for evmInterpreter.intPool.pool.len() > 0 {
				key := evmInterpreter.intPool.get()
				if _, exist := poolvals[key]; exist {
					t.Errorf("Testcase %v %d, pool contains double-entry", name, i)
				}
				poolvals[key] = struct{}{}
			}
		}
	}
	poolOfIntPools.put(evmInterpreter.intPool)
}

func TestByteOp(t *testing.T) {
	tests := []TwoOperandTestcase{
		{"ABCDEF0908070605040302010000000000000000000000000000000000000000", "00", "AB"},
		{"ABCDEF0908070605040302010000000000000000000000000000000000000000", "01", "CD"},
		{"00CDEF090807060504030201ffffffffffffffffffffffffffffffffffffffff", "00", "00"},
		{"00CDEF090807060504030201ffffffffffffffffffffffffffffffffffffffff", "01", "CD"},
		{"0000000000000000000000000000000000000000000000000000000000102030", "1F", "30"},
		{"0000000000000000000000000000000000000000000000000000000000102030", "1E", "20"},
		{"ffffffffffffffffffffffffffffffffffffffffffffffffffffffffffffffff", "20", "00"},
		{"ffffffffffffffffffffffffffffffffffffffffffffffffffffffffffffffff", "FFFFFFFFFFFFFFFF", "00"},
	}
	testTwoOperandOp(t, tests, opByte, "byte")
}

func TestSHL(t *testing.T) {
	// Testcases from https://github.com/ethereum/EIPs/blob/master/EIPS/eip-145.md#shl-shift-left
	tests := []TwoOperandTestcase{
		{"0000000000000000000000000000000000000000000000000000000000000001", "01", "0000000000000000000000000000000000000000000000000000000000000002"},
		{"0000000000000000000000000000000000000000000000000000000000000001", "ff", "8000000000000000000000000000000000000000000000000000000000000000"},
		{"0000000000000000000000000000000000000000000000000000000000000001", "0100", "0000000000000000000000000000000000000000000000000000000000000000"},
		{"0000000000000000000000000000000000000000000000000000000000000001", "0101", "0000000000000000000000000000000000000000000000000000000000000000"},
		{"ffffffffffffffffffffffffffffffffffffffffffffffffffffffffffffffff", "00", "ffffffffffffffffffffffffffffffffffffffffffffffffffffffffffffffff"},
		{"ffffffffffffffffffffffffffffffffffffffffffffffffffffffffffffffff", "01", "fffffffffffffffffffffffffffffffffffffffffffffffffffffffffffffffe"},
		{"ffffffffffffffffffffffffffffffffffffffffffffffffffffffffffffffff", "ff", "8000000000000000000000000000000000000000000000000000000000000000"},
		{"ffffffffffffffffffffffffffffffffffffffffffffffffffffffffffffffff", "0100", "0000000000000000000000000000000000000000000000000000000000000000"},
		{"0000000000000000000000000000000000000000000000000000000000000000", "01", "0000000000000000000000000000000000000000000000000000000000000000"},
		{"7fffffffffffffffffffffffffffffffffffffffffffffffffffffffffffffff", "01", "fffffffffffffffffffffffffffffffffffffffffffffffffffffffffffffffe"},
	}
	testTwoOperandOp(t, tests, opSHL, "shl")
}

func TestSHR(t *testing.T) {
	// Testcases from https://github.com/ethereum/EIPs/blob/master/EIPS/eip-145.md#shr-logical-shift-right
	tests := []TwoOperandTestcase{
		{"0000000000000000000000000000000000000000000000000000000000000001", "00", "0000000000000000000000000000000000000000000000000000000000000001"},
		{"0000000000000000000000000000000000000000000000000000000000000001", "01", "0000000000000000000000000000000000000000000000000000000000000000"},
		{"8000000000000000000000000000000000000000000000000000000000000000", "01", "4000000000000000000000000000000000000000000000000000000000000000"},
		{"8000000000000000000000000000000000000000000000000000000000000000", "ff", "0000000000000000000000000000000000000000000000000000000000000001"},
		{"8000000000000000000000000000000000000000000000000000000000000000", "0100", "0000000000000000000000000000000000000000000000000000000000000000"},
		{"8000000000000000000000000000000000000000000000000000000000000000", "0101", "0000000000000000000000000000000000000000000000000000000000000000"},
		{"ffffffffffffffffffffffffffffffffffffffffffffffffffffffffffffffff", "00", "ffffffffffffffffffffffffffffffffffffffffffffffffffffffffffffffff"},
		{"ffffffffffffffffffffffffffffffffffffffffffffffffffffffffffffffff", "01", "7fffffffffffffffffffffffffffffffffffffffffffffffffffffffffffffff"},
		{"ffffffffffffffffffffffffffffffffffffffffffffffffffffffffffffffff", "ff", "0000000000000000000000000000000000000000000000000000000000000001"},
		{"ffffffffffffffffffffffffffffffffffffffffffffffffffffffffffffffff", "0100", "0000000000000000000000000000000000000000000000000000000000000000"},
		{"0000000000000000000000000000000000000000000000000000000000000000", "01", "0000000000000000000000000000000000000000000000000000000000000000"},
	}
	testTwoOperandOp(t, tests, opSHR, "shr")
}

func TestSAR(t *testing.T) {
	// Testcases from https://github.com/ethereum/EIPs/blob/master/EIPS/eip-145.md#sar-arithmetic-shift-right
	tests := []TwoOperandTestcase{
		{"0000000000000000000000000000000000000000000000000000000000000001", "00", "0000000000000000000000000000000000000000000000000000000000000001"},
		{"0000000000000000000000000000000000000000000000000000000000000001", "01", "0000000000000000000000000000000000000000000000000000000000000000"},
		{"8000000000000000000000000000000000000000000000000000000000000000", "01", "c000000000000000000000000000000000000000000000000000000000000000"},
		{"8000000000000000000000000000000000000000000000000000000000000000", "ff", "ffffffffffffffffffffffffffffffffffffffffffffffffffffffffffffffff"},
		{"8000000000000000000000000000000000000000000000000000000000000000", "0100", "ffffffffffffffffffffffffffffffffffffffffffffffffffffffffffffffff"},
		{"8000000000000000000000000000000000000000000000000000000000000000", "0101", "ffffffffffffffffffffffffffffffffffffffffffffffffffffffffffffffff"},
		{"ffffffffffffffffffffffffffffffffffffffffffffffffffffffffffffffff", "00", "ffffffffffffffffffffffffffffffffffffffffffffffffffffffffffffffff"},
		{"ffffffffffffffffffffffffffffffffffffffffffffffffffffffffffffffff", "01", "ffffffffffffffffffffffffffffffffffffffffffffffffffffffffffffffff"},
		{"ffffffffffffffffffffffffffffffffffffffffffffffffffffffffffffffff", "ff", "ffffffffffffffffffffffffffffffffffffffffffffffffffffffffffffffff"},
		{"ffffffffffffffffffffffffffffffffffffffffffffffffffffffffffffffff", "0100", "ffffffffffffffffffffffffffffffffffffffffffffffffffffffffffffffff"},
		{"0000000000000000000000000000000000000000000000000000000000000000", "01", "0000000000000000000000000000000000000000000000000000000000000000"},
		{"4000000000000000000000000000000000000000000000000000000000000000", "fe", "0000000000000000000000000000000000000000000000000000000000000001"},
		{"7fffffffffffffffffffffffffffffffffffffffffffffffffffffffffffffff", "f8", "000000000000000000000000000000000000000000000000000000000000007f"},
		{"7fffffffffffffffffffffffffffffffffffffffffffffffffffffffffffffff", "fe", "0000000000000000000000000000000000000000000000000000000000000001"},
		{"7fffffffffffffffffffffffffffffffffffffffffffffffffffffffffffffff", "ff", "0000000000000000000000000000000000000000000000000000000000000000"},
		{"7fffffffffffffffffffffffffffffffffffffffffffffffffffffffffffffff", "0100", "0000000000000000000000000000000000000000000000000000000000000000"},
	}

	testTwoOperandOp(t, tests, opSAR, "sar")
}

// getResult is a convenience function to generate the expected values
func getResult(args []*twoOperandParams, opFn executionFunc) []TwoOperandTestcase {
	var (
<<<<<<< HEAD
		env           = NewEVM(Context{}, nil, params.TestChainConfig, Config{})
		stack, rstack = newstack(), newReturnStack()
		pc            = uint64(0)
		interpreter   = env.interpreter.(*EVMInterpreter)
=======
		env         = NewEVM(Context{}, nil, nil, params.TestChainConfig, Config{})
		stack       = newstack()
		pc          = uint64(0)
		interpreter = env.interpreter.(*EVMInterpreter)
>>>>>>> 3a73c89b
	)
	interpreter.intPool = poolOfIntPools.get()
	result := make([]TwoOperandTestcase, len(args))
	for i, param := range args {
		x := new(big.Int).SetBytes(common.Hex2Bytes(param.x))
		y := new(big.Int).SetBytes(common.Hex2Bytes(param.y))
		stack.push(x)
		stack.push(y)
		opFn(&pc, interpreter, &callCtx{nil, stack, rstack, nil})
		actual := stack.pop()
		result[i] = TwoOperandTestcase{param.x, param.y, fmt.Sprintf("%064x", actual)}
	}
	return result
}

// utility function to fill the json-file with testcases
// Enable this test to generate the 'testcases_xx.json' files
func TestWriteExpectedValues(t *testing.T) {
	t.Skip("Enable this test to create json test cases.")

	for name, method := range twoOpMethods {
		data, err := json.Marshal(getResult(commonParams, method))
		if err != nil {
			t.Fatal(err)
		}
		_ = ioutil.WriteFile(fmt.Sprintf("testdata/testcases_%v.json", name), data, 0644)
		if err != nil {
			t.Fatal(err)
		}
	}
}

// TestJsonTestcases runs through all the testcases defined as json-files
func TestJsonTestcases(t *testing.T) {
	for name := range twoOpMethods {
		data, err := ioutil.ReadFile(fmt.Sprintf("testdata/testcases_%v.json", name))
		if err != nil {
			t.Fatal("Failed to read file", err)
		}
		var testcases []TwoOperandTestcase
		json.Unmarshal(data, &testcases)
		testTwoOperandOp(t, testcases, twoOpMethods[name], name)
	}
}

func opBenchmark(bench *testing.B, op executionFunc, args ...string) {
	var (
<<<<<<< HEAD
		env            = NewEVM(Context{}, nil, params.TestChainConfig, Config{})
		stack, rstack  = newstack(), newReturnStack()
=======
		env            = NewEVM(Context{}, nil, nil, params.TestChainConfig, Config{})
		stack          = newstack()
>>>>>>> 3a73c89b
		evmInterpreter = NewEVMInterpreter(env, env.vmConfig)
	)

	env.interpreter = evmInterpreter
	evmInterpreter.intPool = poolOfIntPools.get()
	// convert args
	byteArgs := make([][]byte, len(args))
	for i, arg := range args {
		byteArgs[i] = common.Hex2Bytes(arg)
	}
	pc := uint64(0)
	bench.ResetTimer()
	for i := 0; i < bench.N; i++ {
		for _, arg := range byteArgs {
			a := new(big.Int).SetBytes(arg)
			stack.push(a)
		}
		op(&pc, evmInterpreter, &callCtx{nil, stack, rstack, nil})
		stack.pop()
	}
	poolOfIntPools.put(evmInterpreter.intPool)
}

func BenchmarkOpAdd64(b *testing.B) {
	x := "ffffffff"
	y := "fd37f3e2bba2c4f"

	opBenchmark(b, opAdd, x, y)
}

func BenchmarkOpAdd128(b *testing.B) {
	x := "ffffffffffffffff"
	y := "f5470b43c6549b016288e9a65629687"

	opBenchmark(b, opAdd, x, y)
}

func BenchmarkOpAdd256(b *testing.B) {
	x := "0802431afcbce1fc194c9eaa417b2fb67dc75a95db0bc7ec6b1c8af11df6a1da9"
	y := "a1f5aac137876480252e5dcac62c354ec0d42b76b0642b6181ed099849ea1d57"

	opBenchmark(b, opAdd, x, y)
}

func BenchmarkOpSub64(b *testing.B) {
	x := "51022b6317003a9d"
	y := "a20456c62e00753a"

	opBenchmark(b, opSub, x, y)
}

func BenchmarkOpSub128(b *testing.B) {
	x := "4dde30faaacdc14d00327aac314e915d"
	y := "9bbc61f5559b829a0064f558629d22ba"

	opBenchmark(b, opSub, x, y)
}

func BenchmarkOpSub256(b *testing.B) {
	x := "4bfcd8bb2ac462735b48a17580690283980aa2d679f091c64364594df113ea37"
	y := "97f9b1765588c4e6b69142eb00d20507301545acf3e1238c86c8b29be227d46e"

	opBenchmark(b, opSub, x, y)
}

func BenchmarkOpMul(b *testing.B) {
	x := "ABCDEF090807060504030201ffffffffffffffffffffffffffffffffffffffff"
	y := "ABCDEF090807060504030201ffffffffffffffffffffffffffffffffffffffff"

	opBenchmark(b, opMul, x, y)
}

func BenchmarkOpDiv256(b *testing.B) {
	x := "ff3f9014f20db29ae04af2c2d265de17"
	y := "fe7fb0d1f59dfe9492ffbf73683fd1e870eec79504c60144cc7f5fc2bad1e611"
	opBenchmark(b, opDiv, x, y)
}

func BenchmarkOpDiv128(b *testing.B) {
	x := "fdedc7f10142ff97"
	y := "fbdfda0e2ce356173d1993d5f70a2b11"
	opBenchmark(b, opDiv, x, y)
}

func BenchmarkOpDiv64(b *testing.B) {
	x := "fcb34eb3"
	y := "f97180878e839129"
	opBenchmark(b, opDiv, x, y)
}

func BenchmarkOpSdiv(b *testing.B) {
	x := "ff3f9014f20db29ae04af2c2d265de17"
	y := "fe7fb0d1f59dfe9492ffbf73683fd1e870eec79504c60144cc7f5fc2bad1e611"

	opBenchmark(b, opSdiv, x, y)
}

func BenchmarkOpMod(b *testing.B) {
	x := "ABCDEF090807060504030201ffffffffffffffffffffffffffffffffffffffff"
	y := "ABCDEF090807060504030201ffffffffffffffffffffffffffffffffffffffff"

	opBenchmark(b, opMod, x, y)
}

func BenchmarkOpSmod(b *testing.B) {
	x := "ABCDEF090807060504030201ffffffffffffffffffffffffffffffffffffffff"
	y := "ABCDEF090807060504030201ffffffffffffffffffffffffffffffffffffffff"

	opBenchmark(b, opSmod, x, y)
}

func BenchmarkOpExp(b *testing.B) {
	x := "ABCDEF090807060504030201ffffffffffffffffffffffffffffffffffffffff"
	y := "ABCDEF090807060504030201ffffffffffffffffffffffffffffffffffffffff"

	opBenchmark(b, opExp, x, y)
}

func BenchmarkOpSignExtend(b *testing.B) {
	x := "ABCDEF090807060504030201ffffffffffffffffffffffffffffffffffffffff"
	y := "ABCDEF090807060504030201ffffffffffffffffffffffffffffffffffffffff"

	opBenchmark(b, opSignExtend, x, y)
}

func BenchmarkOpLt(b *testing.B) {
	x := "ABCDEF090807060504030201ffffffffffffffffffffffffffffffffffffffff"
	y := "ABCDEF090807060504030201ffffffffffffffffffffffffffffffffffffffff"

	opBenchmark(b, opLt, x, y)
}

func BenchmarkOpGt(b *testing.B) {
	x := "ABCDEF090807060504030201ffffffffffffffffffffffffffffffffffffffff"
	y := "ABCDEF090807060504030201ffffffffffffffffffffffffffffffffffffffff"

	opBenchmark(b, opGt, x, y)
}

func BenchmarkOpSlt(b *testing.B) {
	x := "ABCDEF090807060504030201ffffffffffffffffffffffffffffffffffffffff"
	y := "ABCDEF090807060504030201ffffffffffffffffffffffffffffffffffffffff"

	opBenchmark(b, opSlt, x, y)
}

func BenchmarkOpSgt(b *testing.B) {
	x := "ABCDEF090807060504030201ffffffffffffffffffffffffffffffffffffffff"
	y := "ABCDEF090807060504030201ffffffffffffffffffffffffffffffffffffffff"

	opBenchmark(b, opSgt, x, y)
}

func BenchmarkOpEq(b *testing.B) {
	x := "ABCDEF090807060504030201ffffffffffffffffffffffffffffffffffffffff"
	y := "ABCDEF090807060504030201ffffffffffffffffffffffffffffffffffffffff"

	opBenchmark(b, opEq, x, y)
}
func BenchmarkOpEq2(b *testing.B) {
	x := "FBCDEF090807060504030201ffffffffFBCDEF090807060504030201ffffffff"
	y := "FBCDEF090807060504030201ffffffffFBCDEF090807060504030201fffffffe"
	opBenchmark(b, opEq, x, y)
}
func BenchmarkOpAnd(b *testing.B) {
	x := "ABCDEF090807060504030201ffffffffffffffffffffffffffffffffffffffff"
	y := "ABCDEF090807060504030201ffffffffffffffffffffffffffffffffffffffff"

	opBenchmark(b, opAnd, x, y)
}

func BenchmarkOpOr(b *testing.B) {
	x := "ABCDEF090807060504030201ffffffffffffffffffffffffffffffffffffffff"
	y := "ABCDEF090807060504030201ffffffffffffffffffffffffffffffffffffffff"

	opBenchmark(b, opOr, x, y)
}

func BenchmarkOpXor(b *testing.B) {
	x := "ABCDEF090807060504030201ffffffffffffffffffffffffffffffffffffffff"
	y := "ABCDEF090807060504030201ffffffffffffffffffffffffffffffffffffffff"

	opBenchmark(b, opXor, x, y)
}

func BenchmarkOpByte(b *testing.B) {
	x := "ABCDEF090807060504030201ffffffffffffffffffffffffffffffffffffffff"
	y := "ABCDEF090807060504030201ffffffffffffffffffffffffffffffffffffffff"

	opBenchmark(b, opByte, x, y)
}

func BenchmarkOpAddmod(b *testing.B) {
	x := "ABCDEF090807060504030201ffffffffffffffffffffffffffffffffffffffff"
	y := "ABCDEF090807060504030201ffffffffffffffffffffffffffffffffffffffff"
	z := "ABCDEF090807060504030201ffffffffffffffffffffffffffffffffffffffff"

	opBenchmark(b, opAddmod, x, y, z)
}

func BenchmarkOpMulmod(b *testing.B) {
	x := "ABCDEF090807060504030201ffffffffffffffffffffffffffffffffffffffff"
	y := "ABCDEF090807060504030201ffffffffffffffffffffffffffffffffffffffff"
	z := "ABCDEF090807060504030201ffffffffffffffffffffffffffffffffffffffff"

	opBenchmark(b, opMulmod, x, y, z)
}

func BenchmarkOpSHL(b *testing.B) {
	x := "FBCDEF090807060504030201ffffffffFBCDEF090807060504030201ffffffff"
	y := "ff"

	opBenchmark(b, opSHL, x, y)
}
func BenchmarkOpSHR(b *testing.B) {
	x := "FBCDEF090807060504030201ffffffffFBCDEF090807060504030201ffffffff"
	y := "ff"

	opBenchmark(b, opSHR, x, y)
}
func BenchmarkOpSAR(b *testing.B) {
	x := "FBCDEF090807060504030201ffffffffFBCDEF090807060504030201ffffffff"
	y := "ff"

	opBenchmark(b, opSAR, x, y)
}
func BenchmarkOpIsZero(b *testing.B) {
	x := "FBCDEF090807060504030201ffffffffFBCDEF090807060504030201ffffffff"
	opBenchmark(b, opIszero, x)
}

func TestOpMstore(t *testing.T) {
	var (
<<<<<<< HEAD
		env            = NewEVM(Context{}, nil, params.TestChainConfig, Config{})
		stack, rstack  = newstack(), newReturnStack()
=======
		env            = NewEVM(Context{}, nil, nil, params.TestChainConfig, Config{})
		stack          = newstack()
>>>>>>> 3a73c89b
		mem            = NewMemory()
		evmInterpreter = NewEVMInterpreter(env, env.vmConfig)
	)

	env.interpreter = evmInterpreter
	evmInterpreter.intPool = poolOfIntPools.get()
	mem.Resize(64)
	pc := uint64(0)
	v := "abcdef00000000000000abba000000000deaf000000c0de00100000000133700"
	stack.pushN(new(big.Int).SetBytes(common.Hex2Bytes(v)), big.NewInt(0))
	opMstore(&pc, evmInterpreter, &callCtx{mem, stack, rstack, nil})
	if got := common.Bytes2Hex(mem.GetCopy(0, 32)); got != v {
		t.Fatalf("Mstore fail, got %v, expected %v", got, v)
	}
	stack.pushN(big.NewInt(0x1), big.NewInt(0))
	opMstore(&pc, evmInterpreter, &callCtx{mem, stack, rstack, nil})
	if common.Bytes2Hex(mem.GetCopy(0, 32)) != "0000000000000000000000000000000000000000000000000000000000000001" {
		t.Fatalf("Mstore failed to overwrite previous value")
	}
	poolOfIntPools.put(evmInterpreter.intPool)
}

func BenchmarkOpMstore(bench *testing.B) {
	var (
<<<<<<< HEAD
		env            = NewEVM(Context{}, nil, params.TestChainConfig, Config{})
		stack, rstack  = newstack(), newReturnStack()
=======
		env            = NewEVM(Context{}, nil, nil, params.TestChainConfig, Config{})
		stack          = newstack()
>>>>>>> 3a73c89b
		mem            = NewMemory()
		evmInterpreter = NewEVMInterpreter(env, env.vmConfig)
	)

	env.interpreter = evmInterpreter
	evmInterpreter.intPool = poolOfIntPools.get()
	mem.Resize(64)
	pc := uint64(0)
	memStart := big.NewInt(0)
	value := big.NewInt(0x1337)

	bench.ResetTimer()
	for i := 0; i < bench.N; i++ {
		stack.pushN(value, memStart)
		opMstore(&pc, evmInterpreter, &callCtx{mem, stack, rstack, nil})
	}
	poolOfIntPools.put(evmInterpreter.intPool)
}

func BenchmarkOpSHA3(bench *testing.B) {
	var (
<<<<<<< HEAD
		env            = NewEVM(Context{}, nil, params.TestChainConfig, Config{})
		stack, rstack  = newstack(), newReturnStack()
=======
		env            = NewEVM(Context{}, nil, nil, params.TestChainConfig, Config{})
		stack          = newstack()
>>>>>>> 3a73c89b
		mem            = NewMemory()
		evmInterpreter = NewEVMInterpreter(env, env.vmConfig)
	)
	env.interpreter = evmInterpreter
	evmInterpreter.intPool = poolOfIntPools.get()
	mem.Resize(32)
	pc := uint64(0)
	start := big.NewInt(0)

	bench.ResetTimer()
	for i := 0; i < bench.N; i++ {
		stack.pushN(big.NewInt(32), start)
		opSha3(&pc, evmInterpreter, &callCtx{mem, stack, rstack, nil})
	}
	poolOfIntPools.put(evmInterpreter.intPool)
}

func TestCreate2Addreses(t *testing.T) {
	type testcase struct {
		origin   string
		salt     string
		code     string
		expected string
	}

	for i, tt := range []testcase{
		{
			origin:   "0x0000000000000000000000000000000000000000",
			salt:     "0x0000000000000000000000000000000000000000",
			code:     "0x00",
			expected: "0x4d1a2e2bb4f88f0250f26ffff098b0b30b26bf38",
		},
		{
			origin:   "0xdeadbeef00000000000000000000000000000000",
			salt:     "0x0000000000000000000000000000000000000000",
			code:     "0x00",
			expected: "0xB928f69Bb1D91Cd65274e3c79d8986362984fDA3",
		},
		{
			origin:   "0xdeadbeef00000000000000000000000000000000",
			salt:     "0xfeed000000000000000000000000000000000000",
			code:     "0x00",
			expected: "0xD04116cDd17beBE565EB2422F2497E06cC1C9833",
		},
		{
			origin:   "0x0000000000000000000000000000000000000000",
			salt:     "0x0000000000000000000000000000000000000000",
			code:     "0xdeadbeef",
			expected: "0x70f2b2914A2a4b783FaEFb75f459A580616Fcb5e",
		},
		{
			origin:   "0x00000000000000000000000000000000deadbeef",
			salt:     "0xcafebabe",
			code:     "0xdeadbeef",
			expected: "0x60f3f640a8508fC6a86d45DF051962668E1e8AC7",
		},
		{
			origin:   "0x00000000000000000000000000000000deadbeef",
			salt:     "0xcafebabe",
			code:     "0xdeadbeefdeadbeefdeadbeefdeadbeefdeadbeefdeadbeefdeadbeefdeadbeefdeadbeefdeadbeefdeadbeef",
			expected: "0x1d8bfDC5D46DC4f61D6b6115972536eBE6A8854C",
		},
		{
			origin:   "0x0000000000000000000000000000000000000000",
			salt:     "0x0000000000000000000000000000000000000000",
			code:     "0x",
			expected: "0xE33C0C7F7df4809055C3ebA6c09CFe4BaF1BD9e0",
		},
	} {

		origin := common.BytesToAddress(common.FromHex(tt.origin))
		salt := common.BytesToHash(common.FromHex(tt.salt))
		code := common.FromHex(tt.code)
		codeHash := crypto.Keccak256(code)
		address := crypto.CreateAddress2(origin, salt, codeHash)
		/*
			stack          := newstack()
			// salt, but we don't need that for this test
			stack.push(big.NewInt(int64(len(code)))) //size
			stack.push(big.NewInt(0)) // memstart
			stack.push(big.NewInt(0)) // value
			gas, _ := gasCreate2(params.GasTable{}, nil, nil, stack, nil, 0)
			fmt.Printf("Example %d\n* address `0x%x`\n* salt `0x%x`\n* init_code `0x%x`\n* gas (assuming no mem expansion): `%v`\n* result: `%s`\n\n", i,origin, salt, code, gas, address.String())
		*/
		expected := common.BytesToAddress(common.FromHex(tt.expected))
		if !bytes.Equal(expected.Bytes(), address.Bytes()) {
			t.Errorf("test %d: expected %s, got %s", i, expected.String(), address.String())
		}

	}
}<|MERGE_RESOLUTION|>--- conflicted
+++ resolved
@@ -212,17 +212,10 @@
 // getResult is a convenience function to generate the expected values
 func getResult(args []*twoOperandParams, opFn executionFunc) []TwoOperandTestcase {
 	var (
-<<<<<<< HEAD
-		env           = NewEVM(Context{}, nil, params.TestChainConfig, Config{})
+		env           = NewEVM(Context{}, nil, nil, params.TestChainConfig, Config{})
 		stack, rstack = newstack(), newReturnStack()
 		pc            = uint64(0)
 		interpreter   = env.interpreter.(*EVMInterpreter)
-=======
-		env         = NewEVM(Context{}, nil, nil, params.TestChainConfig, Config{})
-		stack       = newstack()
-		pc          = uint64(0)
-		interpreter = env.interpreter.(*EVMInterpreter)
->>>>>>> 3a73c89b
 	)
 	interpreter.intPool = poolOfIntPools.get()
 	result := make([]TwoOperandTestcase, len(args))
@@ -270,13 +263,8 @@
 
 func opBenchmark(bench *testing.B, op executionFunc, args ...string) {
 	var (
-<<<<<<< HEAD
-		env            = NewEVM(Context{}, nil, params.TestChainConfig, Config{})
+		env            = NewEVM(Context{}, nil, nil, params.TestChainConfig, Config{})
 		stack, rstack  = newstack(), newReturnStack()
-=======
-		env            = NewEVM(Context{}, nil, nil, params.TestChainConfig, Config{})
-		stack          = newstack()
->>>>>>> 3a73c89b
 		evmInterpreter = NewEVMInterpreter(env, env.vmConfig)
 	)
 
@@ -510,13 +498,8 @@
 
 func TestOpMstore(t *testing.T) {
 	var (
-<<<<<<< HEAD
-		env            = NewEVM(Context{}, nil, params.TestChainConfig, Config{})
+		env            = NewEVM(Context{}, nil, nil, params.TestChainConfig, Config{})
 		stack, rstack  = newstack(), newReturnStack()
-=======
-		env            = NewEVM(Context{}, nil, nil, params.TestChainConfig, Config{})
-		stack          = newstack()
->>>>>>> 3a73c89b
 		mem            = NewMemory()
 		evmInterpreter = NewEVMInterpreter(env, env.vmConfig)
 	)
@@ -541,13 +524,8 @@
 
 func BenchmarkOpMstore(bench *testing.B) {
 	var (
-<<<<<<< HEAD
-		env            = NewEVM(Context{}, nil, params.TestChainConfig, Config{})
+		env            = NewEVM(Context{}, nil, nil, params.TestChainConfig, Config{})
 		stack, rstack  = newstack(), newReturnStack()
-=======
-		env            = NewEVM(Context{}, nil, nil, params.TestChainConfig, Config{})
-		stack          = newstack()
->>>>>>> 3a73c89b
 		mem            = NewMemory()
 		evmInterpreter = NewEVMInterpreter(env, env.vmConfig)
 	)
@@ -569,13 +547,8 @@
 
 func BenchmarkOpSHA3(bench *testing.B) {
 	var (
-<<<<<<< HEAD
-		env            = NewEVM(Context{}, nil, params.TestChainConfig, Config{})
+		env            = NewEVM(Context{}, nil, nil, params.TestChainConfig, Config{})
 		stack, rstack  = newstack(), newReturnStack()
-=======
-		env            = NewEVM(Context{}, nil, nil, params.TestChainConfig, Config{})
-		stack          = newstack()
->>>>>>> 3a73c89b
 		mem            = NewMemory()
 		evmInterpreter = NewEVMInterpreter(env, env.vmConfig)
 	)
