--- conflicted
+++ resolved
@@ -51,12 +51,8 @@
 
 func TestStoreCapture(t *testing.T) {
 	var (
-<<<<<<< HEAD
-		env      = NewEVM(BlockContext{}, TxContext{}, &dummyStatedb{}, params.TestChainConfig, Config{})
-=======
 		db       = &dummyStatedb{}
 		env      = NewEVM(BlockContext{}, TxContext{}, db, db, params.TestChainConfig, Config{})
->>>>>>> 155bcdb4
 		logger   = NewStructLogger(nil)
 		mem      = NewMemory()
 		stack    = newstack()
