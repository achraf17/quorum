// Copyright 2014 The go-ethereum Authors
// This file is part of the go-ethereum library.
//
// The go-ethereum library is free software: you can redistribute it and/or modify
// it under the terms of the GNU Lesser General Public License as published by
// the Free Software Foundation, either version 3 of the License, or
// (at your option) any later version.
//
// The go-ethereum library is distributed in the hope that it will be useful,
// but WITHOUT ANY WARRANTY; without even the implied warranty of
// MERCHANTABILITY or FITNESS FOR A PARTICULAR PURPOSE. See the
// GNU Lesser General Public License for more details.
//
// You should have received a copy of the GNU Lesser General Public License
// along with the go-ethereum library. If not, see <http://www.gnu.org/licenses/>.

package core

import (
	"errors"
	"math"
	"math/big"
	"sort"
	"sync"
	"time"

	"github.com/ethereum/go-ethereum/common"
	"github.com/ethereum/go-ethereum/common/prque"
	"github.com/ethereum/go-ethereum/core/mps"
	"github.com/ethereum/go-ethereum/core/state"
	"github.com/ethereum/go-ethereum/core/types"
	"github.com/ethereum/go-ethereum/event"
	"github.com/ethereum/go-ethereum/log"
	"github.com/ethereum/go-ethereum/metrics"
	"github.com/ethereum/go-ethereum/params"
	pcore "github.com/ethereum/go-ethereum/permission/core"
	"github.com/ethereum/go-ethereum/private"
)

const (
	// chainHeadChanSize is the size of channel listening to ChainHeadEvent.
	chainHeadChanSize = 10

	// txSlotSize is used to calculate how many data slots a single transaction
	// takes up based on its size. The slots are used as DoS protection, ensuring
	// that validating a new transaction remains a constant operation (in reality
	// O(maxslots), where max slots are 4 currently).
	txSlotSize = 32 * 1024

	// txMaxSize is the maximum size a single transaction can have. This field has
	// non-trivial consequences: larger transactions are significantly harder and
	// more expensive to propagate; larger transactions also take more resources
	// to validate whether they fit into the pool or not.
	// txMaxSize = 4 * txSlotSize // 128KB
	// Quorum - value above is not used. instead, ChainConfig.TransactionSizeLimit is used
)

var (
	// ErrAlreadyKnown is returned if the transactions is already contained
	// within the pool.
	ErrAlreadyKnown = errors.New("already known")

	// ErrInvalidSender is returned if the transaction contains an invalid signature.
	ErrInvalidSender = errors.New("invalid sender")

	// ErrUnderpriced is returned if a transaction's gas price is below the minimum
	// configured for the transaction pool.
	ErrUnderpriced = errors.New("transaction underpriced")

	// ErrTxPoolOverflow is returned if the transaction pool is full and can't accpet
	// another remote transaction.
	ErrTxPoolOverflow = errors.New("txpool is full")

	// ErrReplaceUnderpriced is returned if a transaction is attempted to be replaced
	// with a different one without the required price bump.
	ErrReplaceUnderpriced = errors.New("replacement transaction underpriced")

	// ErrGasLimit is returned if a transaction's requested gas limit exceeds the
	// maximum allowance of the current block.
	ErrGasLimit = errors.New("exceeds block gas limit")

	// ErrNegativeValue is a sanity error to ensure no one is able to specify a
	// transaction with a negative value.
	ErrNegativeValue = errors.New("negative value")

	// ErrOversizedData is returned if the input data of a transaction is greater
	// than some meaningful limit a user might use. This is not a consensus error
	// making the transaction invalid, rather a DOS protection.
	ErrOversizedData = errors.New("oversized data")

	ErrInvalidGasPrice = errors.New("Gas price not 0")

	// ErrEtherValueUnsupported is returned if a transaction specifies an Ether Value
	// for a private Quorum transaction.
	ErrEtherValueUnsupported = errors.New("ether value is not supported for private transactions")
)

var (
	evictionInterval    = time.Minute     // Time interval to check for evictable transactions
	statsReportInterval = 8 * time.Second // Time interval to report transaction pool stats
)

var (
	// Metrics for the pending pool
	pendingDiscardMeter   = metrics.NewRegisteredMeter("txpool/pending/discard", nil)
	pendingReplaceMeter   = metrics.NewRegisteredMeter("txpool/pending/replace", nil)
	pendingRateLimitMeter = metrics.NewRegisteredMeter("txpool/pending/ratelimit", nil) // Dropped due to rate limiting
	pendingNofundsMeter   = metrics.NewRegisteredMeter("txpool/pending/nofunds", nil)   // Dropped due to out-of-funds

	// Metrics for the queued pool
	queuedDiscardMeter   = metrics.NewRegisteredMeter("txpool/queued/discard", nil)
	queuedReplaceMeter   = metrics.NewRegisteredMeter("txpool/queued/replace", nil)
	queuedRateLimitMeter = metrics.NewRegisteredMeter("txpool/queued/ratelimit", nil) // Dropped due to rate limiting
	queuedNofundsMeter   = metrics.NewRegisteredMeter("txpool/queued/nofunds", nil)   // Dropped due to out-of-funds
	queuedEvictionMeter  = metrics.NewRegisteredMeter("txpool/queued/eviction", nil)  // Dropped due to lifetime

	// General tx metrics
	knownTxMeter       = metrics.NewRegisteredMeter("txpool/known", nil)
	validTxMeter       = metrics.NewRegisteredMeter("txpool/valid", nil)
	invalidTxMeter     = metrics.NewRegisteredMeter("txpool/invalid", nil)
	underpricedTxMeter = metrics.NewRegisteredMeter("txpool/underpriced", nil)
	overflowedTxMeter  = metrics.NewRegisteredMeter("txpool/overflowed", nil)

	pendingGauge = metrics.NewRegisteredGauge("txpool/pending", nil)
	queuedGauge  = metrics.NewRegisteredGauge("txpool/queued", nil)
	localGauge   = metrics.NewRegisteredGauge("txpool/local", nil)
	slotsGauge   = metrics.NewRegisteredGauge("txpool/slots", nil)
)

// TxStatus is the current status of a transaction as seen by the pool.
type TxStatus uint

const (
	TxStatusUnknown TxStatus = iota
	TxStatusQueued
	TxStatusPending
	TxStatusIncluded
)

// blockChain provides the state of blockchain and current gas limit to do
// some pre checks in tx pool and event subscribers.
type blockChain interface {
	CurrentBlock() *types.Block
	GetBlock(hash common.Hash, number uint64) *types.Block
	StateAt(root common.Hash) (*state.StateDB, mps.PrivateStateRepository, error)

	SubscribeChainHeadEvent(ch chan<- ChainHeadEvent) event.Subscription
}

// TxPoolConfig are the configuration parameters of the transaction pool.
type TxPoolConfig struct {
	Locals    []common.Address // Addresses that should be treated by default as local
	NoLocals  bool             // Whether local transaction handling should be disabled
	Journal   string           // Journal of local transactions to survive node restarts
	Rejournal time.Duration    // Time interval to regenerate the local transaction journal

	PriceLimit uint64 // Minimum gas price to enforce for acceptance into the pool
	PriceBump  uint64 // Minimum price bump percentage to replace an already existing transaction (nonce)

	AccountSlots uint64 // Number of executable transaction slots guaranteed per account
	GlobalSlots  uint64 // Maximum number of executable transaction slots for all accounts
	AccountQueue uint64 // Maximum number of non-executable transaction slots permitted per account
	GlobalQueue  uint64 // Maximum number of non-executable transaction slots for all accounts

	Lifetime time.Duration // Maximum amount of time non-executable transaction are queued

	// Quorum
	TransactionSizeLimit uint64 // Maximum size allowed for valid transaction (in KB)
	MaxCodeSize          uint64 // Maximum size allowed of contract code that can be deployed (in KB)
}

// DefaultTxPoolConfig contains the default configurations for the transaction
// pool.
var DefaultTxPoolConfig = TxPoolConfig{
	Journal:   "transactions.rlp",
	Rejournal: time.Hour,

	PriceLimit: 1,
	PriceBump:  10,

	AccountSlots: 16,
	GlobalSlots:  4096,
	AccountQueue: 64,
	GlobalQueue:  1024,

	Lifetime: 3 * time.Hour,

	// Quorum
	TransactionSizeLimit: 64,
	MaxCodeSize:          24,
}

// sanitize checks the provided user configurations and changes anything that's
// unreasonable or unworkable.
func (config *TxPoolConfig) sanitize() TxPoolConfig {
	conf := *config
	if conf.Rejournal < time.Second {
		log.Warn("Sanitizing invalid txpool journal time", "provided", conf.Rejournal, "updated", time.Second)
		conf.Rejournal = time.Second
	}
	if conf.PriceLimit < 1 {
		log.Warn("Sanitizing invalid txpool price limit", "provided", conf.PriceLimit, "updated", DefaultTxPoolConfig.PriceLimit)
		conf.PriceLimit = DefaultTxPoolConfig.PriceLimit
	}
	if conf.PriceBump < 1 {
		log.Warn("Sanitizing invalid txpool price bump", "provided", conf.PriceBump, "updated", DefaultTxPoolConfig.PriceBump)
		conf.PriceBump = DefaultTxPoolConfig.PriceBump
	}
	if conf.AccountSlots < 1 {
		log.Warn("Sanitizing invalid txpool account slots", "provided", conf.AccountSlots, "updated", DefaultTxPoolConfig.AccountSlots)
		conf.AccountSlots = DefaultTxPoolConfig.AccountSlots
	}
	if conf.GlobalSlots < 1 {
		log.Warn("Sanitizing invalid txpool global slots", "provided", conf.GlobalSlots, "updated", DefaultTxPoolConfig.GlobalSlots)
		conf.GlobalSlots = DefaultTxPoolConfig.GlobalSlots
	}
	if conf.AccountQueue < 1 {
		log.Warn("Sanitizing invalid txpool account queue", "provided", conf.AccountQueue, "updated", DefaultTxPoolConfig.AccountQueue)
		conf.AccountQueue = DefaultTxPoolConfig.AccountQueue
	}
	if conf.GlobalQueue < 1 {
		log.Warn("Sanitizing invalid txpool global queue", "provided", conf.GlobalQueue, "updated", DefaultTxPoolConfig.GlobalQueue)
		conf.GlobalQueue = DefaultTxPoolConfig.GlobalQueue
	}
	if conf.Lifetime < 1 {
		log.Warn("Sanitizing invalid txpool lifetime", "provided", conf.Lifetime, "updated", DefaultTxPoolConfig.Lifetime)
		conf.Lifetime = DefaultTxPoolConfig.Lifetime
	}
	return conf
}

// TxPool contains all currently known transactions. Transactions
// enter the pool when they are received from the network or submitted
// locally. They exit the pool when they are included in the blockchain.
//
// The pool separates processable transactions (which can be applied to the
// current state) and future transactions. Transactions move between those
// two states over time as they are received and processed.
type TxPool struct {
	config      TxPoolConfig
	chainconfig *params.ChainConfig
	chain       blockChain
	gasPrice    *big.Int
	txFeed      event.Feed
	scope       event.SubscriptionScope
	signer      types.Signer
	mu          sync.RWMutex

	istanbul bool // Fork indicator whether we are in the istanbul stage.
	eip2718  bool // Fork indicator whether we are using EIP-2718 type transactions.

	currentState  *state.StateDB // Current state in the blockchain head
	pendingNonces *txNoncer      // Pending state tracking virtual nonces
	currentMaxGas uint64         // Current gas limit for transaction caps

	locals  *accountSet // Set of local transaction to exempt from eviction rules
	journal *txJournal  // Journal of local transaction to back up to disk

	pending map[common.Address]*txList   // All currently processable transactions
	queue   map[common.Address]*txList   // Queued but non-processable transactions
	beats   map[common.Address]time.Time // Last heartbeat from each known account
	all     *txLookup                    // All transactions to allow lookups
	priced  *txPricedList                // All transactions sorted by price

	chainHeadCh     chan ChainHeadEvent
	chainHeadSub    event.Subscription
	reqResetCh      chan *txpoolResetRequest
	reqPromoteCh    chan *accountSet
	queueTxEventCh  chan *types.Transaction
	reorgDoneCh     chan chan struct{}
	reorgShutdownCh chan struct{}  // requests shutdown of scheduleReorgLoop
	wg              sync.WaitGroup // tracks loop, scheduleReorgLoop
}

type txpoolResetRequest struct {
	oldHead, newHead *types.Header
}

// NewTxPool creates a new transaction pool to gather, sort and filter inbound
// transactions from the network.
func NewTxPool(config TxPoolConfig, chainconfig *params.ChainConfig, chain blockChain) *TxPool {
	// Sanitize the input to ensure no vulnerable gas prices are set
	config = (&config).sanitize()

	// Create the transaction pool with its initial settings
	pool := &TxPool{
		config:          config,
		chainconfig:     chainconfig,
		chain:           chain,
		signer:          types.LatestSigner(chainconfig),
		pending:         make(map[common.Address]*txList),
		queue:           make(map[common.Address]*txList),
		beats:           make(map[common.Address]time.Time),
		all:             newTxLookup(),
		chainHeadCh:     make(chan ChainHeadEvent, chainHeadChanSize),
		reqResetCh:      make(chan *txpoolResetRequest),
		reqPromoteCh:    make(chan *accountSet),
		queueTxEventCh:  make(chan *types.Transaction),
		reorgDoneCh:     make(chan chan struct{}),
		reorgShutdownCh: make(chan struct{}),
		gasPrice:        new(big.Int).SetUint64(config.PriceLimit),
	}
	pool.locals = newAccountSet(pool.signer)
	for _, addr := range config.Locals {
		log.Info("Setting new local account", "address", addr)
		pool.locals.add(addr)
	}
	pool.priced = newTxPricedList(pool.all)
	pool.reset(nil, chain.CurrentBlock().Header())

	// Start the reorg loop early so it can handle requests generated during journal loading.
	pool.wg.Add(1)
	go pool.scheduleReorgLoop()

	// If local transactions and journaling is enabled, load from disk
	if !config.NoLocals && config.Journal != "" {
		pool.journal = newTxJournal(config.Journal)

		if err := pool.journal.load(pool.AddLocals); err != nil {
			log.Warn("Failed to load transaction journal", "err", err)
		}
		if err := pool.journal.rotate(pool.local()); err != nil {
			log.Warn("Failed to rotate transaction journal", "err", err)
		}
	}

	// Subscribe events from blockchain and start the main event loop.
	pool.chainHeadSub = pool.chain.SubscribeChainHeadEvent(pool.chainHeadCh)
	pool.wg.Add(1)
	go pool.loop()

	return pool
}

// loop is the transaction pool's main event loop, waiting for and reacting to
// outside blockchain events as well as for various reporting and transaction
// eviction events.
func (pool *TxPool) loop() {
	defer pool.wg.Done()

	var (
		prevPending, prevQueued, prevStales int
		// Start the stats reporting and transaction eviction tickers
		report  = time.NewTicker(statsReportInterval)
		evict   = time.NewTicker(evictionInterval)
		journal = time.NewTicker(pool.config.Rejournal)
		// Track the previous head headers for transaction reorgs
		head = pool.chain.CurrentBlock()
	)
	defer report.Stop()
	defer evict.Stop()
	defer journal.Stop()

	for {
		select {
		// Handle ChainHeadEvent
		case ev := <-pool.chainHeadCh:
			if ev.Block != nil {
				pool.requestReset(head.Header(), ev.Block.Header())
				head = ev.Block
			}

		// System shutdown.
		case <-pool.chainHeadSub.Err():
			close(pool.reorgShutdownCh)
			return

		// Handle stats reporting ticks
		case <-report.C:
			pool.mu.RLock()
			pending, queued := pool.stats()
			stales := pool.priced.stales
			pool.mu.RUnlock()

			if pending != prevPending || queued != prevQueued || stales != prevStales {
				log.Debug("Transaction pool status report", "executable", pending, "queued", queued, "stales", stales)
				prevPending, prevQueued, prevStales = pending, queued, stales
			}

		// Handle inactive account transaction eviction
		case <-evict.C:
			pool.mu.Lock()
			for addr := range pool.queue {
				// Skip local transactions from the eviction mechanism
				if pool.locals.contains(addr) {
					continue
				}
				// Any non-locals old enough should be removed
				if time.Since(pool.beats[addr]) > pool.config.Lifetime {
					list := pool.queue[addr].Flatten()
					for _, tx := range list {
						pool.removeTx(tx.Hash(), true)
					}
					queuedEvictionMeter.Mark(int64(len(list)))
				}
			}
			pool.mu.Unlock()

		// Handle local transaction journal rotation
		case <-journal.C:
			if pool.journal != nil {
				pool.mu.Lock()
				if err := pool.journal.rotate(pool.local()); err != nil {
					log.Warn("Failed to rotate local tx journal", "err", err)
				}
				pool.mu.Unlock()
			}
		}
	}
}

// Stop terminates the transaction pool.
func (pool *TxPool) Stop() {
	// Unsubscribe all subscriptions registered from txpool
	pool.scope.Close()

	// Unsubscribe subscriptions registered from blockchain
	pool.chainHeadSub.Unsubscribe()
	pool.wg.Wait()

	if pool.journal != nil {
		pool.journal.close()
	}
	log.Info("Transaction pool stopped")
}

// SubscribeNewTxsEvent registers a subscription of NewTxsEvent and
// starts sending event to the given channel.
func (pool *TxPool) SubscribeNewTxsEvent(ch chan<- NewTxsEvent) event.Subscription {
	return pool.scope.Track(pool.txFeed.Subscribe(ch))
}

// GasPrice returns the current gas price enforced by the transaction pool.
func (pool *TxPool) GasPrice() *big.Int {
	pool.mu.RLock()
	defer pool.mu.RUnlock()

	return new(big.Int).Set(pool.gasPrice)
}

// SetGasPrice updates the minimum price required by the transaction pool for a
// new transaction, and drops all transactions below this threshold.
func (pool *TxPool) SetGasPrice(price *big.Int) {
	pool.mu.Lock()
	defer pool.mu.Unlock()

	pool.gasPrice = price
	for _, tx := range pool.priced.Cap(price) {
		pool.removeTx(tx.Hash(), false)
	}
	log.Info("Transaction pool price threshold updated", "price", price)
}

// Nonce returns the next nonce of an account, with all transactions executable
// by the pool already applied on top.
func (pool *TxPool) Nonce(addr common.Address) uint64 {
	pool.mu.RLock()
	defer pool.mu.RUnlock()

	return pool.pendingNonces.get(addr)
}

// Stats retrieves the current pool stats, namely the number of pending and the
// number of queued (non-executable) transactions.
func (pool *TxPool) Stats() (int, int) {
	pool.mu.RLock()
	defer pool.mu.RUnlock()

	return pool.stats()
}

// stats retrieves the current pool stats, namely the number of pending and the
// number of queued (non-executable) transactions.
func (pool *TxPool) stats() (int, int) {
	pending := 0
	for _, list := range pool.pending {
		pending += list.Len()
	}
	queued := 0
	for _, list := range pool.queue {
		queued += list.Len()
	}
	return pending, queued
}

// Content retrieves the data content of the transaction pool, returning all the
// pending as well as queued transactions, grouped by account and sorted by nonce.
func (pool *TxPool) Content() (map[common.Address]types.Transactions, map[common.Address]types.Transactions) {
	pool.mu.Lock()
	defer pool.mu.Unlock()

	pending := make(map[common.Address]types.Transactions)
	for addr, list := range pool.pending {
		pending[addr] = list.Flatten()
	}
	queued := make(map[common.Address]types.Transactions)
	for addr, list := range pool.queue {
		queued[addr] = list.Flatten()
	}
	return pending, queued
}

// Pending retrieves all currently processable transactions, grouped by origin
// account and sorted by nonce. The returned transaction set is a copy and can be
// freely modified by calling code.
func (pool *TxPool) Pending() (map[common.Address]types.Transactions, error) {
	pool.mu.Lock()
	defer pool.mu.Unlock()

	pending := make(map[common.Address]types.Transactions)
	for addr, list := range pool.pending {
		pending[addr] = list.Flatten()
	}
	return pending, nil
}

// Locals retrieves the accounts currently considered local by the pool.
func (pool *TxPool) Locals() []common.Address {
	pool.mu.Lock()
	defer pool.mu.Unlock()

	return pool.locals.flatten()
}

// local retrieves all currently known local transactions, grouped by origin
// account and sorted by nonce. The returned transaction set is a copy and can be
// freely modified by calling code.
func (pool *TxPool) local() map[common.Address]types.Transactions {
	txs := make(map[common.Address]types.Transactions)
	for addr := range pool.locals.accounts {
		if pending := pool.pending[addr]; pending != nil {
			txs[addr] = append(txs[addr], pending.Flatten()...)
		}
		if queued := pool.queue[addr]; queued != nil {
			txs[addr] = append(txs[addr], queued.Flatten()...)
		}
	}
	return txs
}

// validateTx checks whether a transaction is valid according to the consensus
// rules and adheres to some heuristic limits of the local node (price and size).
func (pool *TxPool) validateTx(tx *types.Transaction, local bool) error {
	// Accept only legacy transactions until EIP-2718/2930 activates.
	if !pool.eip2718 && tx.Type() != types.LegacyTxType {
		return ErrTxTypeNotSupported
	}
	// Quorum
	sizeLimit := pool.chainconfig.TransactionSizeLimit
	if sizeLimit == 0 {
		sizeLimit = DefaultTxPoolConfig.TransactionSizeLimit
	}
	// Reject transactions over defined size to prevent DOS attacks
	if float64(tx.Size()) > float64(sizeLimit*1024) {
		return ErrOversizedData
	}
	// End Quorum

	// Transactions can't be negative. This may never happen using RLP decoded
	// transactions but may occur if you create a transaction using the RPC.
	if tx.Value().Sign() < 0 {
		return ErrNegativeValue
	}
	// Ensure the transaction doesn't exceed the current block limit gas.
	if pool.currentMaxGas < tx.Gas() {
		return ErrGasLimit
	}
	// Make sure the transaction is signed properly.
	from, err := types.Sender(pool.signer, tx)
	if err != nil {
		return ErrInvalidSender
	}
	if pool.chainconfig.IsQuorum {
		// Quorum
		if tx.IsPrivacyMarker() {
			innerTx, _, _, _ := private.FetchPrivateTransaction(tx.Data())
			if innerTx != nil {
				if err := pool.validateTx(innerTx, local); err != nil {
					return err
				}
			}
		}

		// Gas price must be zero for Quorum transaction
		if tx.GasPriceIntCmp(common.Big0) != 0 {
			return ErrInvalidGasPrice
		}
		// Ether value is not currently supported on private transactions
		if tx.IsPrivate() && (len(tx.Data()) == 0 || tx.Value().Sign() != 0) {
			return ErrEtherValueUnsupported
		}
		// Quorum - check if the sender account is authorized to perform the transaction
		if err := pcore.CheckAccountPermission(tx.From(), tx.To(), tx.Value(), tx.Data(), tx.Gas(), tx.GasPrice()); err != nil {
			return err
		}
	} else {
		// Drop non-local transactions under our own minimal accepted gas price
<<<<<<< HEAD
=======
		local = local || pool.locals.contains(from) // Quorum: account may be local even if the transaction arrived from the network
>>>>>>> 9c76ee9a
		if !local && tx.GasPriceIntCmp(pool.gasPrice) < 0 {
			return ErrUnderpriced
		}
	}
	// Ensure the transaction adheres to nonce ordering
	if pool.currentState.GetNonce(from) > tx.Nonce() {
		return ErrNonceTooLow
	}
	// Transactor should have enough funds to cover the costs
	// cost == V + GP * GL
	if pool.currentState.GetBalance(from).Cmp(tx.Cost()) < 0 {
		return ErrInsufficientFunds
	}
	// Ensure the transaction has more gas than the basic tx fee.
	intrGas, err := IntrinsicGas(tx.Data(), tx.AccessList(), tx.To() == nil, true, pool.istanbul)
	if err != nil {
		return err
	}
	if tx.Gas() < intrGas {
		return ErrIntrinsicGas
	}
	return nil
}

// add validates a transaction and inserts it into the non-executable queue for later
// pending promotion and execution. If the transaction is a replacement for an already
// pending or queued one, it overwrites the previous transaction if its price is higher.
//
// If a newly added transaction is marked as local, its sending account will be
// whitelisted, preventing any associated transaction from being dropped out of the pool
// due to pricing constraints.
func (pool *TxPool) add(tx *types.Transaction, local bool) (replaced bool, err error) {
	// If the transaction is already known, discard it
	hash := tx.Hash()
	if pool.all.Get(hash) != nil {
		log.Trace("Discarding already known transaction", "hash", hash)
		knownTxMeter.Mark(1)
		return false, ErrAlreadyKnown
	}
	// Make the local flag. If it's from local source or it's from the network but
	// the sender is marked as local previously, treat it as the local transaction.
	isLocal := local || pool.locals.containsTx(tx)

	// If the transaction fails basic validation, discard it
	if err := pool.validateTx(tx, isLocal); err != nil {
		log.Trace("Discarding invalid transaction", "hash", hash, "err", err)
		invalidTxMeter.Mark(1)
		return false, err
	}
	// If the transaction pool is full, discard underpriced transactions
	if uint64(pool.all.Count()+numSlots(tx)) > pool.config.GlobalSlots+pool.config.GlobalQueue {
		// If the new transaction is underpriced, don't accept it
		if !pool.chainconfig.IsQuorum && !isLocal && pool.priced.Underpriced(tx) {
			log.Trace("Discarding underpriced transaction", "hash", hash, "price", tx.GasPrice())
			underpricedTxMeter.Mark(1)
			return false, ErrUnderpriced
		}
		// New transaction is better than our worse ones, make room for it.
		// If it's a local transaction, forcibly discard all available transactions.
		// Otherwise if we can't make enough room for new one, abort the operation.
		drop, success := pool.priced.Discard(pool.all.Slots()-int(pool.config.GlobalSlots+pool.config.GlobalQueue)+numSlots(tx), isLocal)

		// Special case, we still can't make the room for the new remote one.
		if !isLocal && !success {
			log.Trace("Discarding overflown transaction", "hash", hash)
			overflowedTxMeter.Mark(1)
			return false, ErrTxPoolOverflow
		}
		// Kick out the underpriced remote transactions.
		for _, tx := range drop {
			log.Trace("Discarding freshly underpriced transaction", "hash", tx.Hash(), "price", tx.GasPrice())
			underpricedTxMeter.Mark(1)
			pool.removeTx(tx.Hash(), false)
		}
	}
	// Try to replace an existing transaction in the pending pool
	from, _ := types.Sender(pool.signer, tx) // already validated
	if list := pool.pending[from]; list != nil && list.Overlaps(tx) {
		// Nonce already pending, check if required price bump is met
		inserted, old := list.Add(tx, pool.config.PriceBump)
		if !inserted {
			pendingDiscardMeter.Mark(1)
			return false, ErrReplaceUnderpriced
		}
		// New transaction is better, replace old one
		if old != nil {
			pool.all.Remove(old.Hash())
			pool.priced.Removed(1)
			pendingReplaceMeter.Mark(1)
		}
		pool.all.Add(tx, isLocal)
		pool.priced.Put(tx, isLocal)
		pool.journalTx(from, tx)
		pool.queueTxEvent(tx)
		log.Trace("Pooled new executable transaction", "hash", hash, "from", from, "to", tx.To())

		// Successful promotion, bump the heartbeat
		pool.beats[from] = time.Now()
		return old != nil, nil
	}
	// New transaction isn't replacing a pending one, push into queue
	replaced, err = pool.enqueueTx(hash, tx, isLocal, true)
	if err != nil {
		return false, err
	}
	// Mark local addresses and journal local transactions
	if local && !pool.locals.contains(from) {
		log.Info("Setting new local account", "address", from)
		pool.locals.add(from)
		pool.priced.Removed(pool.all.RemoteToLocals(pool.locals)) // Migrate the remotes if it's marked as local first time.
	}
	if isLocal {
		localGauge.Inc(1)
	}
	pool.journalTx(from, tx)

	log.Trace("Pooled new future transaction", "hash", hash, "from", from, "to", tx.To())
	return replaced, nil
}

// enqueueTx inserts a new transaction into the non-executable transaction queue.
//
// Note, this method assumes the pool lock is held!
func (pool *TxPool) enqueueTx(hash common.Hash, tx *types.Transaction, local bool, addAll bool) (bool, error) {
	// Try to insert the transaction into the future queue
	from, _ := types.Sender(pool.signer, tx) // already validated
	if pool.queue[from] == nil {
		pool.queue[from] = newTxList(false)
	}
	inserted, old := pool.queue[from].Add(tx, pool.config.PriceBump)
	if !inserted {
		// An older transaction was better, discard this
		queuedDiscardMeter.Mark(1)
		return false, ErrReplaceUnderpriced
	}
	// Discard any previous transaction and mark this
	if old != nil {
		pool.all.Remove(old.Hash())
		pool.priced.Removed(1)
		queuedReplaceMeter.Mark(1)
	} else {
		// Nothing was replaced, bump the queued counter
		queuedGauge.Inc(1)
	}
	// If the transaction isn't in lookup set but it's expected to be there,
	// show the error log.
	if pool.all.Get(hash) == nil && !addAll {
		log.Error("Missing transaction in lookup set, please report the issue", "hash", hash)
	}
	if addAll {
		pool.all.Add(tx, local)
		pool.priced.Put(tx, local)
	}
	// If we never record the heartbeat, do it right now.
	if _, exist := pool.beats[from]; !exist {
		pool.beats[from] = time.Now()
	}
	return old != nil, nil
}

// journalTx adds the specified transaction to the local disk journal if it is
// deemed to have been sent from a local account.
func (pool *TxPool) journalTx(from common.Address, tx *types.Transaction) {
	// Only journal if it's enabled and the transaction is local
	if pool.journal == nil || !pool.locals.contains(from) {
		return
	}
	if err := pool.journal.insert(tx); err != nil {
		log.Warn("Failed to journal local transaction", "err", err)
	}
}

// promoteTx adds a transaction to the pending (processable) list of transactions
// and returns whether it was inserted or an older was better.
//
// Note, this method assumes the pool lock is held!
func (pool *TxPool) promoteTx(addr common.Address, hash common.Hash, tx *types.Transaction) bool {
	// Try to insert the transaction into the pending queue
	if pool.pending[addr] == nil {
		pool.pending[addr] = newTxList(true)
	}
	list := pool.pending[addr]

	inserted, old := list.Add(tx, pool.config.PriceBump)
	if !inserted {
		// An older transaction was better, discard this
		pool.all.Remove(hash)
		pool.priced.Removed(1)
		pendingDiscardMeter.Mark(1)
		return false
	}
	// Otherwise discard any previous transaction and mark this
	if old != nil {
		pool.all.Remove(old.Hash())
		pool.priced.Removed(1)
		pendingReplaceMeter.Mark(1)
	} else {
		// Nothing was replaced, bump the pending counter
		pendingGauge.Inc(1)
	}
	// Set the potentially new pending nonce and notify any subsystems of the new tx
	pool.pendingNonces.set(addr, tx.Nonce()+1)

	// Successful promotion, bump the heartbeat
	pool.beats[addr] = time.Now()
	return true
}

// AddLocals enqueues a batch of transactions into the pool if they are valid, marking the
// senders as a local ones, ensuring they go around the local pricing constraints.
//
// This method is used to add transactions from the RPC API and performs synchronous pool
// reorganization and event propagation.
func (pool *TxPool) AddLocals(txs []*types.Transaction) []error {
	return pool.addTxs(txs, !pool.config.NoLocals, true)
}

// AddLocal enqueues a single local transaction into the pool if it is valid. This is
// a convenience wrapper aroundd AddLocals.
func (pool *TxPool) AddLocal(tx *types.Transaction) error {
	errs := pool.AddLocals([]*types.Transaction{tx})
	return errs[0]
}

// AddRemotes enqueues a batch of transactions into the pool if they are valid. If the
// senders are not among the locally tracked ones, full pricing constraints will apply.
//
// This method is used to add transactions from the p2p network and does not wait for pool
// reorganization and internal event propagation.
func (pool *TxPool) AddRemotes(txs []*types.Transaction) []error {
	return pool.addTxs(txs, false, false)
}

// This is like AddRemotes, but waits for pool reorganization. Tests use this method.
func (pool *TxPool) AddRemotesSync(txs []*types.Transaction) []error {
	return pool.addTxs(txs, false, true)
}

// This is like AddRemotes with a single transaction, but waits for pool reorganization. Tests use this method.
func (pool *TxPool) addRemoteSync(tx *types.Transaction) error {
	errs := pool.AddRemotesSync([]*types.Transaction{tx})
	return errs[0]
}

// AddRemote enqueues a single transaction into the pool if it is valid. This is a convenience
// wrapper around AddRemotes.
//
// Deprecated: use AddRemotes
func (pool *TxPool) AddRemote(tx *types.Transaction) error {
	errs := pool.AddRemotes([]*types.Transaction{tx})
	return errs[0]
}

// addTxs attempts to queue a batch of transactions if they are valid.
func (pool *TxPool) addTxs(txs []*types.Transaction, local, sync bool) []error {
	// Filter out known ones without obtaining the pool lock or recovering signatures
	var (
		errs = make([]error, len(txs))
		news = make([]*types.Transaction, 0, len(txs))
	)
	for i, tx := range txs {
		// If the transaction is known, pre-set the error slot
		if pool.all.Get(tx.Hash()) != nil {
			errs[i] = ErrAlreadyKnown
			knownTxMeter.Mark(1)
			continue
		}
		// Exclude transactions with invalid signatures as soon as
		// possible and cache senders in transactions before
		// obtaining lock
		_, err := types.Sender(pool.signer, tx)
		if err != nil {
			errs[i] = ErrInvalidSender
			invalidTxMeter.Mark(1)
			continue
		}
		// Accumulate all unknown transactions for deeper processing
		news = append(news, tx)
	}
	if len(news) == 0 {
		return errs
	}

	// Process all the new transaction and merge any errors into the original slice
	pool.mu.Lock()
	newErrs, dirtyAddrs := pool.addTxsLocked(news, local)
	pool.mu.Unlock()

	var nilSlot = 0
	for _, err := range newErrs {
		for errs[nilSlot] != nil {
			nilSlot++
		}
		errs[nilSlot] = err
		nilSlot++
	}
	// Reorg the pool internals if needed and return
	done := pool.requestPromoteExecutables(dirtyAddrs)
	if sync {
		<-done
	}
	return errs
}

// addTxsLocked attempts to queue a batch of transactions if they are valid.
// The transaction pool lock must be held.
func (pool *TxPool) addTxsLocked(txs []*types.Transaction, local bool) ([]error, *accountSet) {
	dirty := newAccountSet(pool.signer)
	errs := make([]error, len(txs))
	for i, tx := range txs {
		replaced, err := pool.add(tx, local)
		errs[i] = err
		if err == nil && !replaced {
			dirty.addTx(tx)
		}
	}
	validTxMeter.Mark(int64(len(dirty.accounts)))
	return errs, dirty
}

// Status returns the status (unknown/pending/queued) of a batch of transactions
// identified by their hashes.
func (pool *TxPool) Status(hashes []common.Hash) []TxStatus {
	status := make([]TxStatus, len(hashes))
	for i, hash := range hashes {
		tx := pool.Get(hash)
		if tx == nil {
			continue
		}
		from, _ := types.Sender(pool.signer, tx) // already validated
		pool.mu.RLock()
		if txList := pool.pending[from]; txList != nil && txList.txs.items[tx.Nonce()] != nil {
			status[i] = TxStatusPending
		} else if txList := pool.queue[from]; txList != nil && txList.txs.items[tx.Nonce()] != nil {
			status[i] = TxStatusQueued
		}
		// implicit else: the tx may have been included into a block between
		// checking pool.Get and obtaining the lock. In that case, TxStatusUnknown is correct
		pool.mu.RUnlock()
	}
	return status
}

// Get returns a transaction if it is contained in the pool and nil otherwise.
func (pool *TxPool) Get(hash common.Hash) *types.Transaction {
	return pool.all.Get(hash)
}

// Has returns an indicator whether txpool has a transaction cached with the
// given hash.
func (pool *TxPool) Has(hash common.Hash) bool {
	return pool.all.Get(hash) != nil
}

// removeTx removes a single transaction from the queue, moving all subsequent
// transactions back to the future queue.
func (pool *TxPool) removeTx(hash common.Hash, outofbound bool) {
	// Fetch the transaction we wish to delete
	tx := pool.all.Get(hash)
	if tx == nil {
		return
	}
	addr, _ := types.Sender(pool.signer, tx) // already validated during insertion

	// Remove it from the list of known transactions
	pool.all.Remove(hash)
	if outofbound {
		pool.priced.Removed(1)
	}
	if pool.locals.contains(addr) {
		localGauge.Dec(1)
	}
	// Remove the transaction from the pending lists and reset the account nonce
	if pending := pool.pending[addr]; pending != nil {
		if removed, invalids := pending.Remove(tx); removed {
			// If no more pending transactions are left, remove the list
			if pending.Empty() {
				delete(pool.pending, addr)
			}
			// Postpone any invalidated transactions
			for _, tx := range invalids {
				// Internal shuffle shouldn't touch the lookup set.
				pool.enqueueTx(tx.Hash(), tx, false, false)
			}
			// Update the account nonce if needed
			pool.pendingNonces.setIfLower(addr, tx.Nonce())
			// Reduce the pending counter
			pendingGauge.Dec(int64(1 + len(invalids)))
			return
		}
	}
	// Transaction is in the future queue
	if future := pool.queue[addr]; future != nil {
		if removed, _ := future.Remove(tx); removed {
			// Reduce the queued counter
			queuedGauge.Dec(1)
		}
		if future.Empty() {
			delete(pool.queue, addr)
			delete(pool.beats, addr)
		}
	}
}

// requestReset requests a pool reset to the new head block.
// The returned channel is closed when the reset has occurred.
func (pool *TxPool) requestReset(oldHead *types.Header, newHead *types.Header) chan struct{} {
	select {
	case pool.reqResetCh <- &txpoolResetRequest{oldHead, newHead}:
		return <-pool.reorgDoneCh
	case <-pool.reorgShutdownCh:
		return pool.reorgShutdownCh
	}
}

// requestPromoteExecutables requests transaction promotion checks for the given addresses.
// The returned channel is closed when the promotion checks have occurred.
func (pool *TxPool) requestPromoteExecutables(set *accountSet) chan struct{} {
	select {
	case pool.reqPromoteCh <- set:
		return <-pool.reorgDoneCh
	case <-pool.reorgShutdownCh:
		return pool.reorgShutdownCh
	}
}

// queueTxEvent enqueues a transaction event to be sent in the next reorg run.
func (pool *TxPool) queueTxEvent(tx *types.Transaction) {
	select {
	case pool.queueTxEventCh <- tx:
	case <-pool.reorgShutdownCh:
	}
}

// scheduleReorgLoop schedules runs of reset and promoteExecutables. Code above should not
// call those methods directly, but request them being run using requestReset and
// requestPromoteExecutables instead.
func (pool *TxPool) scheduleReorgLoop() {
	defer pool.wg.Done()

	var (
		curDone       chan struct{} // non-nil while runReorg is active
		nextDone      = make(chan struct{})
		launchNextRun bool
		reset         *txpoolResetRequest
		dirtyAccounts *accountSet
		queuedEvents  = make(map[common.Address]*txSortedMap)
	)
	for {
		// Launch next background reorg if needed
		if curDone == nil && launchNextRun {
			// Run the background reorg and announcements
			go pool.runReorg(nextDone, reset, dirtyAccounts, queuedEvents)

			// Prepare everything for the next round of reorg
			curDone, nextDone = nextDone, make(chan struct{})
			launchNextRun = false

			reset, dirtyAccounts = nil, nil
			queuedEvents = make(map[common.Address]*txSortedMap)
		}

		select {
		case req := <-pool.reqResetCh:
			// Reset request: update head if request is already pending.
			if reset == nil {
				reset = req
			} else {
				reset.newHead = req.newHead
			}
			launchNextRun = true
			pool.reorgDoneCh <- nextDone

		case req := <-pool.reqPromoteCh:
			// Promote request: update address set if request is already pending.
			if dirtyAccounts == nil {
				dirtyAccounts = req
			} else {
				dirtyAccounts.merge(req)
			}
			launchNextRun = true
			pool.reorgDoneCh <- nextDone

		case tx := <-pool.queueTxEventCh:
			// Queue up the event, but don't schedule a reorg. It's up to the caller to
			// request one later if they want the events sent.
			addr, _ := types.Sender(pool.signer, tx)
			if _, ok := queuedEvents[addr]; !ok {
				queuedEvents[addr] = newTxSortedMap()
			}
			queuedEvents[addr].Put(tx)

		case <-curDone:
			curDone = nil

		case <-pool.reorgShutdownCh:
			// Wait for current run to finish.
			if curDone != nil {
				<-curDone
			}
			close(nextDone)
			return
		}
	}
}

// runReorg runs reset and promoteExecutables on behalf of scheduleReorgLoop.
func (pool *TxPool) runReorg(done chan struct{}, reset *txpoolResetRequest, dirtyAccounts *accountSet, events map[common.Address]*txSortedMap) {
	defer close(done)

	var promoteAddrs []common.Address
	if dirtyAccounts != nil && reset == nil {
		// Only dirty accounts need to be promoted, unless we're resetting.
		// For resets, all addresses in the tx queue will be promoted and
		// the flatten operation can be avoided.
		promoteAddrs = dirtyAccounts.flatten()
	}
	pool.mu.Lock()
	if reset != nil {
		// Reset from the old head to the new, rescheduling any reorged transactions
		pool.reset(reset.oldHead, reset.newHead)

		// Nonces were reset, discard any events that became stale
		for addr := range events {
			events[addr].Forward(pool.pendingNonces.get(addr))
			if events[addr].Len() == 0 {
				delete(events, addr)
			}
		}
		// Reset needs promote for all addresses
		promoteAddrs = make([]common.Address, 0, len(pool.queue))
		for addr := range pool.queue {
			promoteAddrs = append(promoteAddrs, addr)
		}
	}
	// Check for pending transactions for every account that sent new ones
	promoted := pool.promoteExecutables(promoteAddrs)

	// If a new block appeared, validate the pool of pending transactions. This will
	// remove any transaction that has been included in the block or was invalidated
	// because of another transaction (e.g. higher gas price).
	if reset != nil {
		pool.demoteUnexecutables()
	}
	// Ensure pool.queue and pool.pending sizes stay within the configured limits.
	pool.truncatePending()
	pool.truncateQueue()

	// Update all accounts to the latest known pending nonce
	for addr, list := range pool.pending {
		highestPending := list.LastElement()
		pool.pendingNonces.set(addr, highestPending.Nonce()+1)
	}
	pool.mu.Unlock()

	// Notify subsystems for newly added transactions
	for _, tx := range promoted {
		addr, _ := types.Sender(pool.signer, tx)
		if _, ok := events[addr]; !ok {
			events[addr] = newTxSortedMap()
		}
		events[addr].Put(tx)
	}
	if len(events) > 0 {
		var txs []*types.Transaction
		for _, set := range events {
			txs = append(txs, set.Flatten()...)
		}
		pool.txFeed.Send(NewTxsEvent{txs})
	}
}

// reset retrieves the current state of the blockchain and ensures the content
// of the transaction pool is valid with regard to the chain state.
func (pool *TxPool) reset(oldHead, newHead *types.Header) {
	// If we're reorging an old state, reinject all dropped transactions
	var reinject types.Transactions

	if oldHead != nil && oldHead.Hash() != newHead.ParentHash {
		// If the reorg is too deep, avoid doing it (will happen during fast sync)
		oldNum := oldHead.Number.Uint64()
		newNum := newHead.Number.Uint64()

		if depth := uint64(math.Abs(float64(oldNum) - float64(newNum))); depth > 64 {
			log.Debug("Skipping deep transaction reorg", "depth", depth)
		} else {
			// Reorg seems shallow enough to pull in all transactions into memory
			var discarded, included types.Transactions
			var (
				rem = pool.chain.GetBlock(oldHead.Hash(), oldHead.Number.Uint64())
				add = pool.chain.GetBlock(newHead.Hash(), newHead.Number.Uint64())
			)
			if rem == nil {
				// This can happen if a setHead is performed, where we simply discard the old
				// head from the chain.
				// If that is the case, we don't have the lost transactions any more, and
				// there's nothing to add
				if newNum >= oldNum {
					// If we reorged to a same or higher number, then it's not a case of setHead
					log.Warn("Transaction pool reset with missing oldhead",
						"old", oldHead.Hash(), "oldnum", oldNum, "new", newHead.Hash(), "newnum", newNum)
					return
				}
				// If the reorg ended up on a lower number, it's indicative of setHead being the cause
				log.Debug("Skipping transaction reset caused by setHead",
					"old", oldHead.Hash(), "oldnum", oldNum, "new", newHead.Hash(), "newnum", newNum)
				// We still need to update the current state s.th. the lost transactions can be readded by the user
			} else {
				for rem.NumberU64() > add.NumberU64() {
					discarded = append(discarded, rem.Transactions()...)
					if rem = pool.chain.GetBlock(rem.ParentHash(), rem.NumberU64()-1); rem == nil {
						log.Error("Unrooted old chain seen by tx pool", "block", oldHead.Number, "hash", oldHead.Hash())
						return
					}
				}
				for add.NumberU64() > rem.NumberU64() {
					included = append(included, add.Transactions()...)
					if add = pool.chain.GetBlock(add.ParentHash(), add.NumberU64()-1); add == nil {
						log.Error("Unrooted new chain seen by tx pool", "block", newHead.Number, "hash", newHead.Hash())
						return
					}
				}
				for rem.Hash() != add.Hash() {
					discarded = append(discarded, rem.Transactions()...)
					if rem = pool.chain.GetBlock(rem.ParentHash(), rem.NumberU64()-1); rem == nil {
						log.Error("Unrooted old chain seen by tx pool", "block", oldHead.Number, "hash", oldHead.Hash())
						return
					}
					included = append(included, add.Transactions()...)
					if add = pool.chain.GetBlock(add.ParentHash(), add.NumberU64()-1); add == nil {
						log.Error("Unrooted new chain seen by tx pool", "block", newHead.Number, "hash", newHead.Hash())
						return
					}
				}
				reinject = types.TxDifference(discarded, included)
			}
		}
	}
	// Initialize the internal state to the current head
	if newHead == nil {
		newHead = pool.chain.CurrentBlock().Header() // Special case during testing
	}
	statedb, _, err := pool.chain.StateAt(newHead.Root)
	if err != nil {
		log.Error("Failed to reset txpool state", "err", err)
		return
	}
	pool.currentState = statedb
	pool.pendingNonces = newTxNoncer(statedb)
	pool.currentMaxGas = newHead.GasLimit

	// Inject any transactions discarded due to reorgs
	log.Debug("Reinjecting stale transactions", "count", len(reinject))
	senderCacher.recover(pool.signer, reinject)
	pool.addTxsLocked(reinject, false)

	// Update all fork indicator by next pending block number.
	next := new(big.Int).Add(newHead.Number, big.NewInt(1))
	pool.istanbul = pool.chainconfig.IsIstanbul(next)
	pool.eip2718 = pool.chainconfig.IsBerlin(next)
}

// promoteExecutables moves transactions that have become processable from the
// future queue to the set of pending transactions. During this process, all
// invalidated transactions (low nonce, low balance) are deleted.
func (pool *TxPool) promoteExecutables(accounts []common.Address) []*types.Transaction {
	isQuorum := pool.chainconfig.IsQuorum
	// Init delayed since tx pool could have been started before any state sync
	if isQuorum && pool.pendingNonces == nil {
		pool.reset(nil, nil)
	}
	// Track the promoted transactions to broadcast them at once
	var promoted []*types.Transaction

	// Iterate over all accounts and promote any executable transactions
	for _, addr := range accounts {
		list := pool.queue[addr]
		if list == nil {
			continue // Just in case someone calls with a non existing account
		}
		// Drop all transactions that are deemed too old (low nonce)
		forwards := list.Forward(pool.currentState.GetNonce(addr))
		for _, tx := range forwards {
			hash := tx.Hash()
			pool.all.Remove(hash)
		}
		log.Trace("Removed old queued transactions", "count", len(forwards))
		var drops types.Transactions
		if !isQuorum {
			// Drop all transactions that are too costly (low balance or out of gas)
			drops, _ = list.Filter(pool.currentState.GetBalance(addr), pool.currentMaxGas)
			for _, tx := range drops {
				hash := tx.Hash()
				pool.all.Remove(hash)
			}
			log.Trace("Removed unpayable queued transactions", "count", len(drops))
			queuedNofundsMeter.Mark(int64(len(drops)))
		}

		// Gather all executable transactions and promote them
		readies := list.Ready(pool.pendingNonces.get(addr))
		for _, tx := range readies {
			hash := tx.Hash()
			log.Trace("Promoting queued transaction", "hash", hash)
			if pool.promoteTx(addr, hash, tx) {
				promoted = append(promoted, tx)
			}
		}
		log.Trace("Promoted queued transactions", "count", len(promoted))
		queuedGauge.Dec(int64(len(readies)))

		// Drop all transactions over the allowed limit
		var caps types.Transactions
		if !pool.locals.contains(addr) {
			caps = list.Cap(int(pool.config.AccountQueue))
			for _, tx := range caps {
				hash := tx.Hash()
				pool.all.Remove(hash)
				log.Trace("Removed cap-exceeding queued transaction", "hash", hash)
			}
			queuedRateLimitMeter.Mark(int64(len(caps)))
		}
		// Mark all the items dropped as removed
		pool.priced.Removed(len(forwards) + len(drops) + len(caps))
		queuedGauge.Dec(int64(len(forwards) + len(drops) + len(caps)))
		if pool.locals.contains(addr) {
			localGauge.Dec(int64(len(forwards) + len(drops) + len(caps)))
		}
		// Delete the entire queue entry if it became empty.
		if list.Empty() {
			delete(pool.queue, addr)
			delete(pool.beats, addr)
		}
	}
	return promoted
}

// truncatePending removes transactions from the pending queue if the pool is above the
// pending limit. The algorithm tries to reduce transaction counts by an approximately
// equal number for all for accounts with many pending transactions.
func (pool *TxPool) truncatePending() {
	pending := uint64(0)
	for _, list := range pool.pending {
		pending += uint64(list.Len())
	}
	if pending <= pool.config.GlobalSlots {
		return
	}

	pendingBeforeCap := pending
	// Assemble a spam order to penalize large transactors first
	spammers := prque.New(nil)
	for addr, list := range pool.pending {
		// Only evict transactions from high rollers
		if !pool.locals.contains(addr) && uint64(list.Len()) > pool.config.AccountSlots {
			spammers.Push(addr, int64(list.Len()))
		}
	}
	// Gradually drop transactions from offenders
	offenders := []common.Address{}
	for pending > pool.config.GlobalSlots && !spammers.Empty() {
		// Retrieve the next offender if not local address
		offender, _ := spammers.Pop()
		offenders = append(offenders, offender.(common.Address))

		// Equalize balances until all the same or below threshold
		if len(offenders) > 1 {
			// Calculate the equalization threshold for all current offenders
			threshold := pool.pending[offender.(common.Address)].Len()

			// Iteratively reduce all offenders until below limit or threshold reached
			for pending > pool.config.GlobalSlots && pool.pending[offenders[len(offenders)-2]].Len() > threshold {
				for i := 0; i < len(offenders)-1; i++ {
					list := pool.pending[offenders[i]]

					caps := list.Cap(list.Len() - 1)
					for _, tx := range caps {
						// Drop the transaction from the global pools too
						hash := tx.Hash()
						pool.all.Remove(hash)

						// Update the account nonce to the dropped transaction
						pool.pendingNonces.setIfLower(offenders[i], tx.Nonce())
						log.Trace("Removed fairness-exceeding pending transaction", "hash", hash)
					}
					pool.priced.Removed(len(caps))
					pendingGauge.Dec(int64(len(caps)))
					if pool.locals.contains(offenders[i]) {
						localGauge.Dec(int64(len(caps)))
					}
					pending--
				}
			}
		}
	}

	// If still above threshold, reduce to limit or min allowance
	if pending > pool.config.GlobalSlots && len(offenders) > 0 {
		for pending > pool.config.GlobalSlots && uint64(pool.pending[offenders[len(offenders)-1]].Len()) > pool.config.AccountSlots {
			for _, addr := range offenders {
				list := pool.pending[addr]

				caps := list.Cap(list.Len() - 1)
				for _, tx := range caps {
					// Drop the transaction from the global pools too
					hash := tx.Hash()
					pool.all.Remove(hash)

					// Update the account nonce to the dropped transaction
					pool.pendingNonces.setIfLower(addr, tx.Nonce())
					log.Trace("Removed fairness-exceeding pending transaction", "hash", hash)
				}
				pool.priced.Removed(len(caps))
				pendingGauge.Dec(int64(len(caps)))
				if pool.locals.contains(addr) {
					localGauge.Dec(int64(len(caps)))
				}
				pending--
			}
		}
	}
	pendingRateLimitMeter.Mark(int64(pendingBeforeCap - pending))
}

// truncateQueue drops the oldes transactions in the queue if the pool is above the global queue limit.
func (pool *TxPool) truncateQueue() {
	queued := uint64(0)
	for _, list := range pool.queue {
		queued += uint64(list.Len())
	}
	if queued <= pool.config.GlobalQueue {
		return
	}

	// Sort all accounts with queued transactions by heartbeat
	addresses := make(addressesByHeartbeat, 0, len(pool.queue))
	for addr := range pool.queue {
		if !pool.locals.contains(addr) { // don't drop locals
			addresses = append(addresses, addressByHeartbeat{addr, pool.beats[addr]})
		}
	}
	sort.Sort(addresses)

	// Drop transactions until the total is below the limit or only locals remain
	for drop := queued - pool.config.GlobalQueue; drop > 0 && len(addresses) > 0; {
		addr := addresses[len(addresses)-1]
		list := pool.queue[addr.address]

		addresses = addresses[:len(addresses)-1]

		// Drop all transactions if they are less than the overflow
		if size := uint64(list.Len()); size <= drop {
			for _, tx := range list.Flatten() {
				pool.removeTx(tx.Hash(), true)
			}
			drop -= size
			queuedRateLimitMeter.Mark(int64(size))
			continue
		}
		// Otherwise drop only last few transactions
		txs := list.Flatten()
		for i := len(txs) - 1; i >= 0 && drop > 0; i-- {
			pool.removeTx(txs[i].Hash(), true)
			drop--
			queuedRateLimitMeter.Mark(1)
		}
	}
}

// demoteUnexecutables removes invalid and processed transactions from the pools
// executable/pending queue and any subsequent transactions that become unexecutable
// are moved back into the future queue.
func (pool *TxPool) demoteUnexecutables() {
	// Iterate over all accounts and demote any non-executable transactions
	for addr, list := range pool.pending {
		nonce := pool.currentState.GetNonce(addr)

		// Drop all transactions that are deemed too old (low nonce)
		olds := list.Forward(nonce)
		for _, tx := range olds {
			hash := tx.Hash()
			pool.all.Remove(hash)
			log.Trace("Removed old pending transaction", "hash", hash)
		}
		// Drop all transactions that are too costly (low balance or out of gas), and queue any invalids back for later
		drops, invalids := list.Filter(pool.currentState.GetBalance(addr), pool.currentMaxGas)
		for _, tx := range drops {
			hash := tx.Hash()
			log.Trace("Removed unpayable pending transaction", "hash", hash)
			pool.all.Remove(hash)
		}
		pool.priced.Removed(len(olds) + len(drops))
		pendingNofundsMeter.Mark(int64(len(drops)))

		for _, tx := range invalids {
			hash := tx.Hash()
			log.Trace("Demoting pending transaction", "hash", hash)

			// Internal shuffle shouldn't touch the lookup set.
			pool.enqueueTx(hash, tx, false, false)
		}
		pendingGauge.Dec(int64(len(olds) + len(drops) + len(invalids)))
		if pool.locals.contains(addr) {
			localGauge.Dec(int64(len(olds) + len(drops) + len(invalids)))
		}
		// If there's a gap in front, alert (should never happen) and postpone all transactions
		if list.Len() > 0 && list.txs.Get(nonce) == nil {
			gapped := list.Cap(0)
			for _, tx := range gapped {
				hash := tx.Hash()
				log.Error("Demoting invalidated transaction", "hash", hash)

				// Internal shuffle shouldn't touch the lookup set.
				pool.enqueueTx(hash, tx, false, false)
			}
			pendingGauge.Dec(int64(len(gapped)))
			// This might happen in a reorg, so log it to the metering
			blockReorgInvalidatedTx.Mark(int64(len(gapped)))
		}
		// Delete the entire pending entry if it became empty.
		if list.Empty() {
			delete(pool.pending, addr)
		}
	}
}

// addressByHeartbeat is an account address tagged with its last activity timestamp.
type addressByHeartbeat struct {
	address   common.Address
	heartbeat time.Time
}

type addressesByHeartbeat []addressByHeartbeat

func (a addressesByHeartbeat) Len() int           { return len(a) }
func (a addressesByHeartbeat) Less(i, j int) bool { return a[i].heartbeat.Before(a[j].heartbeat) }
func (a addressesByHeartbeat) Swap(i, j int)      { a[i], a[j] = a[j], a[i] }

// accountSet is simply a set of addresses to check for existence, and a signer
// capable of deriving addresses from transactions.
type accountSet struct {
	accounts map[common.Address]struct{}
	signer   types.Signer
	cache    *[]common.Address
}

// newAccountSet creates a new address set with an associated signer for sender
// derivations.
func newAccountSet(signer types.Signer, addrs ...common.Address) *accountSet {
	as := &accountSet{
		accounts: make(map[common.Address]struct{}),
		signer:   signer,
	}
	for _, addr := range addrs {
		as.add(addr)
	}
	return as
}

// contains checks if a given address is contained within the set.
func (as *accountSet) contains(addr common.Address) bool {
	_, exist := as.accounts[addr]
	return exist
}

func (as *accountSet) empty() bool {
	return len(as.accounts) == 0
}

// containsTx checks if the sender of a given tx is within the set. If the sender
// cannot be derived, this method returns false.
func (as *accountSet) containsTx(tx *types.Transaction) bool {
	if addr, err := types.Sender(as.signer, tx); err == nil {
		return as.contains(addr)
	}
	return false
}

// add inserts a new address into the set to track.
func (as *accountSet) add(addr common.Address) {
	as.accounts[addr] = struct{}{}
	as.cache = nil
}

// addTx adds the sender of tx into the set.
func (as *accountSet) addTx(tx *types.Transaction) {
	if addr, err := types.Sender(as.signer, tx); err == nil {
		as.add(addr)
	}
}

// flatten returns the list of addresses within this set, also caching it for later
// reuse. The returned slice should not be changed!
func (as *accountSet) flatten() []common.Address {
	if as.cache == nil {
		accounts := make([]common.Address, 0, len(as.accounts))
		for account := range as.accounts {
			accounts = append(accounts, account)
		}
		as.cache = &accounts
	}
	return *as.cache
}

// merge adds all addresses from the 'other' set into 'as'.
func (as *accountSet) merge(other *accountSet) {
	for addr := range other.accounts {
		as.accounts[addr] = struct{}{}
	}
	as.cache = nil
}

// txLookup is used internally by TxPool to track transactions while allowing
// lookup without mutex contention.
//
// Note, although this type is properly protected against concurrent access, it
// is **not** a type that should ever be mutated or even exposed outside of the
// transaction pool, since its internal state is tightly coupled with the pools
// internal mechanisms. The sole purpose of the type is to permit out-of-bound
// peeking into the pool in TxPool.Get without having to acquire the widely scoped
// TxPool.mu mutex.
//
// This lookup set combines the notion of "local transactions", which is useful
// to build upper-level structure.
type txLookup struct {
	slots   int
	lock    sync.RWMutex
	locals  map[common.Hash]*types.Transaction
	remotes map[common.Hash]*types.Transaction
}

// newTxLookup returns a new txLookup structure.
func newTxLookup() *txLookup {
	return &txLookup{
		locals:  make(map[common.Hash]*types.Transaction),
		remotes: make(map[common.Hash]*types.Transaction),
	}
}

// Range calls f on each key and value present in the map. The callback passed
// should return the indicator whether the iteration needs to be continued.
// Callers need to specify which set (or both) to be iterated.
func (t *txLookup) Range(f func(hash common.Hash, tx *types.Transaction, local bool) bool, local bool, remote bool) {
	t.lock.RLock()
	defer t.lock.RUnlock()

	if local {
		for key, value := range t.locals {
			if !f(key, value, true) {
				return
			}
		}
	}
	if remote {
		for key, value := range t.remotes {
			if !f(key, value, false) {
				return
			}
		}
	}
}

// Get returns a transaction if it exists in the lookup, or nil if not found.
func (t *txLookup) Get(hash common.Hash) *types.Transaction {
	t.lock.RLock()
	defer t.lock.RUnlock()

	if tx := t.locals[hash]; tx != nil {
		return tx
	}
	return t.remotes[hash]
}

// GetLocal returns a transaction if it exists in the lookup, or nil if not found.
func (t *txLookup) GetLocal(hash common.Hash) *types.Transaction {
	t.lock.RLock()
	defer t.lock.RUnlock()

	return t.locals[hash]
}

// GetRemote returns a transaction if it exists in the lookup, or nil if not found.
func (t *txLookup) GetRemote(hash common.Hash) *types.Transaction {
	t.lock.RLock()
	defer t.lock.RUnlock()

	return t.remotes[hash]
}

// Count returns the current number of transactions in the lookup.
func (t *txLookup) Count() int {
	t.lock.RLock()
	defer t.lock.RUnlock()

	return len(t.locals) + len(t.remotes)
}

// LocalCount returns the current number of local transactions in the lookup.
func (t *txLookup) LocalCount() int {
	t.lock.RLock()
	defer t.lock.RUnlock()

	return len(t.locals)
}

// RemoteCount returns the current number of remote transactions in the lookup.
func (t *txLookup) RemoteCount() int {
	t.lock.RLock()
	defer t.lock.RUnlock()

	return len(t.remotes)
}

// Slots returns the current number of slots used in the lookup.
func (t *txLookup) Slots() int {
	t.lock.RLock()
	defer t.lock.RUnlock()

	return t.slots
}

// Add adds a transaction to the lookup.
func (t *txLookup) Add(tx *types.Transaction, local bool) {
	t.lock.Lock()
	defer t.lock.Unlock()

	t.slots += numSlots(tx)
	slotsGauge.Update(int64(t.slots))

	if local {
		t.locals[tx.Hash()] = tx
	} else {
		t.remotes[tx.Hash()] = tx
	}
}

// Remove removes a transaction from the lookup.
func (t *txLookup) Remove(hash common.Hash) {
	t.lock.Lock()
	defer t.lock.Unlock()

	tx, ok := t.locals[hash]
	if !ok {
		tx, ok = t.remotes[hash]
	}
	if !ok {
		log.Error("No transaction found to be deleted", "hash", hash)
		return
	}
	t.slots -= numSlots(tx)
	slotsGauge.Update(int64(t.slots))

	delete(t.locals, hash)
	delete(t.remotes, hash)
}

// RemoteToLocals migrates the transactions belongs to the given locals to locals
// set. The assumption is held the locals set is thread-safe to be used.
func (t *txLookup) RemoteToLocals(locals *accountSet) int {
	t.lock.Lock()
	defer t.lock.Unlock()

	var migrated int
	for hash, tx := range t.remotes {
		if locals.containsTx(tx) {
			t.locals[hash] = tx
			delete(t.remotes, hash)
			migrated += 1
		}
	}
	return migrated
}

// numSlots calculates the number of slots needed for a single transaction.
func numSlots(tx *types.Transaction) int {
	return int((tx.Size() + txSlotSize - 1) / txSlotSize)
}

// Quorum

// helper function to return chainHeadChannel size
func GetChainHeadChannleSize() int {
	return chainHeadChanSize
}<|MERGE_RESOLUTION|>--- conflicted
+++ resolved
@@ -595,10 +595,7 @@
 		}
 	} else {
 		// Drop non-local transactions under our own minimal accepted gas price
-<<<<<<< HEAD
-=======
 		local = local || pool.locals.contains(from) // Quorum: account may be local even if the transaction arrived from the network
->>>>>>> 9c76ee9a
 		if !local && tx.GasPriceIntCmp(pool.gasPrice) < 0 {
 			return ErrUnderpriced
 		}
