// Copyright 2014 The go-ethereum Authors
// This file is part of the go-ethereum library.
//
// The go-ethereum library is free software: you can redistribute it and/or modify
// it under the terms of the GNU Lesser General Public License as published by
// the Free Software Foundation, either version 3 of the License, or
// (at your option) any later version.
//
// The go-ethereum library is distributed in the hope that it will be useful,
// but WITHOUT ANY WARRANTY; without even the implied warranty of
// MERCHANTABILITY or FITNESS FOR A PARTICULAR PURPOSE. See the
// GNU Lesser General Public License for more details.
//
// You should have received a copy of the GNU Lesser General Public License
// along with the go-ethereum library. If not, see <http://www.gnu.org/licenses/>.

package core

import (
	"errors"
	"math"
	"math/big"
	"sort"
	"sync"
	"time"

	"github.com/ethereum/go-ethereum/common"
	"github.com/ethereum/go-ethereum/common/prque"
	"github.com/ethereum/go-ethereum/core/state"
	"github.com/ethereum/go-ethereum/core/types"
	"github.com/ethereum/go-ethereum/event"
	"github.com/ethereum/go-ethereum/log"
	"github.com/ethereum/go-ethereum/metrics"
	"github.com/ethereum/go-ethereum/params"
	pcore "github.com/ethereum/go-ethereum/permission/core"
)

const (
	// chainHeadChanSize is the size of channel listening to ChainHeadEvent.
	chainHeadChanSize = 10

	// txSlotSize is used to calculate how many data slots a single transaction
	// takes up based on its size. The slots are used as DoS protection, ensuring
	// that validating a new transaction remains a constant operation (in reality
	// O(maxslots), where max slots are 4 currently).
	txSlotSize = 32 * 1024

	// txMaxSize is the maximum size a single transaction can have. This field has
	// non-trivial consequences: larger transactions are significantly harder and
	// more expensive to propagate; larger transactions also take more resources
	// to validate whether they fit into the pool or not.
	// txMaxSize = 4 * txSlotSize // 128KB
	// Quorum - value above is not used. instead, ChainConfig.TransactionSizeLimit is used
)

var (
	// ErrAlreadyKnown is returned if the transactions is already contained
	// within the pool.
	ErrAlreadyKnown = errors.New("already known")

	// ErrInvalidSender is returned if the transaction contains an invalid signature.
	ErrInvalidSender = errors.New("invalid sender")

	// ErrUnderpriced is returned if a transaction's gas price is below the minimum
	// configured for the transaction pool.
	ErrUnderpriced = errors.New("transaction underpriced")

	// ErrReplaceUnderpriced is returned if a transaction is attempted to be replaced
	// with a different one without the required price bump.
	ErrReplaceUnderpriced = errors.New("replacement transaction underpriced")

	// ErrGasLimit is returned if a transaction's requested gas limit exceeds the
	// maximum allowance of the current block.
	ErrGasLimit = errors.New("exceeds block gas limit")

	// ErrNegativeValue is a sanity error to ensure no one is able to specify a
	// transaction with a negative value.
	ErrNegativeValue = errors.New("negative value")

	// ErrOversizedData is returned if the input data of a transaction is greater
	// than some meaningful limit a user might use. This is not a consensus error
	// making the transaction invalid, rather a DOS protection.
	ErrOversizedData = errors.New("oversized data")

	ErrInvalidGasPrice = errors.New("Gas price not 0")

	// ErrEtherValueUnsupported is returned if a transaction specifies an Ether Value
	// for a private Quorum transaction.
	ErrEtherValueUnsupported = errors.New("ether value is not supported for private transactions")
)

var (
	evictionInterval    = time.Minute     // Time interval to check for evictable transactions
	statsReportInterval = 8 * time.Second // Time interval to report transaction pool stats
)

var (
	// Metrics for the pending pool
	pendingDiscardMeter   = metrics.NewRegisteredMeter("txpool/pending/discard", nil)
	pendingReplaceMeter   = metrics.NewRegisteredMeter("txpool/pending/replace", nil)
	pendingRateLimitMeter = metrics.NewRegisteredMeter("txpool/pending/ratelimit", nil) // Dropped due to rate limiting
	pendingNofundsMeter   = metrics.NewRegisteredMeter("txpool/pending/nofunds", nil)   // Dropped due to out-of-funds

	// Metrics for the queued pool
	queuedDiscardMeter   = metrics.NewRegisteredMeter("txpool/queued/discard", nil)
	queuedReplaceMeter   = metrics.NewRegisteredMeter("txpool/queued/replace", nil)
	queuedRateLimitMeter = metrics.NewRegisteredMeter("txpool/queued/ratelimit", nil) // Dropped due to rate limiting
	queuedNofundsMeter   = metrics.NewRegisteredMeter("txpool/queued/nofunds", nil)   // Dropped due to out-of-funds

	// General tx metrics
	knownTxMeter       = metrics.NewRegisteredMeter("txpool/known", nil)
	validTxMeter       = metrics.NewRegisteredMeter("txpool/valid", nil)
	invalidTxMeter     = metrics.NewRegisteredMeter("txpool/invalid", nil)
	underpricedTxMeter = metrics.NewRegisteredMeter("txpool/underpriced", nil)

	pendingGauge = metrics.NewRegisteredGauge("txpool/pending", nil)
	queuedGauge  = metrics.NewRegisteredGauge("txpool/queued", nil)
	localGauge   = metrics.NewRegisteredGauge("txpool/local", nil)
	slotsGauge   = metrics.NewRegisteredGauge("txpool/slots", nil)
)

// TxStatus is the current status of a transaction as seen by the pool.
type TxStatus uint

const (
	TxStatusUnknown TxStatus = iota
	TxStatusQueued
	TxStatusPending
	TxStatusIncluded
)

// blockChain provides the state of blockchain and current gas limit to do
// some pre checks in tx pool and event subscribers.
type blockChain interface {
	CurrentBlock() *types.Block
	GetBlock(hash common.Hash, number uint64) *types.Block
	StateAt(root common.Hash) (*state.StateDB, *state.StateDB, error)

	SubscribeChainHeadEvent(ch chan<- ChainHeadEvent) event.Subscription
}

// TxPoolConfig are the configuration parameters of the transaction pool.
type TxPoolConfig struct {
	Locals    []common.Address // Addresses that should be treated by default as local
	NoLocals  bool             // Whether local transaction handling should be disabled
	Journal   string           // Journal of local transactions to survive node restarts
	Rejournal time.Duration    // Time interval to regenerate the local transaction journal

	PriceLimit uint64 // Minimum gas price to enforce for acceptance into the pool
	PriceBump  uint64 // Minimum price bump percentage to replace an already existing transaction (nonce)

	AccountSlots uint64 // Number of executable transaction slots guaranteed per account
	GlobalSlots  uint64 // Maximum number of executable transaction slots for all accounts
	AccountQueue uint64 // Maximum number of non-executable transaction slots permitted per account
	GlobalQueue  uint64 // Maximum number of non-executable transaction slots for all accounts

	Lifetime time.Duration // Maximum amount of time non-executable transaction are queued

	// Quorum
	TransactionSizeLimit uint64 // Maximum size allowed for valid transaction (in KB)
	MaxCodeSize          uint64 // Maximum size allowed of contract code that can be deployed (in KB)
}

// DefaultTxPoolConfig contains the default configurations for the transaction
// pool.
var DefaultTxPoolConfig = TxPoolConfig{
	Journal:   "transactions.rlp",
	Rejournal: time.Hour,

	PriceLimit: 1,
	PriceBump:  10,

	AccountSlots: 16,
	GlobalSlots:  4096,
	AccountQueue: 64,
	GlobalQueue:  1024,

	Lifetime: 3 * time.Hour,

	// Quorum
	TransactionSizeLimit: 64,
	MaxCodeSize:          24,
}

// sanitize checks the provided user configurations and changes anything that's
// unreasonable or unworkable.
func (config *TxPoolConfig) sanitize() TxPoolConfig {
	conf := *config
	if conf.Rejournal < time.Second {
		log.Warn("Sanitizing invalid txpool journal time", "provided", conf.Rejournal, "updated", time.Second)
		conf.Rejournal = time.Second
	}
	if conf.PriceLimit < 1 {
		log.Warn("Sanitizing invalid txpool price limit", "provided", conf.PriceLimit, "updated", DefaultTxPoolConfig.PriceLimit)
		conf.PriceLimit = DefaultTxPoolConfig.PriceLimit
	}
	if conf.PriceBump < 1 {
		log.Warn("Sanitizing invalid txpool price bump", "provided", conf.PriceBump, "updated", DefaultTxPoolConfig.PriceBump)
		conf.PriceBump = DefaultTxPoolConfig.PriceBump
	}
	if conf.AccountSlots < 1 {
		log.Warn("Sanitizing invalid txpool account slots", "provided", conf.AccountSlots, "updated", DefaultTxPoolConfig.AccountSlots)
		conf.AccountSlots = DefaultTxPoolConfig.AccountSlots
	}
	if conf.GlobalSlots < 1 {
		log.Warn("Sanitizing invalid txpool global slots", "provided", conf.GlobalSlots, "updated", DefaultTxPoolConfig.GlobalSlots)
		conf.GlobalSlots = DefaultTxPoolConfig.GlobalSlots
	}
	if conf.AccountQueue < 1 {
		log.Warn("Sanitizing invalid txpool account queue", "provided", conf.AccountQueue, "updated", DefaultTxPoolConfig.AccountQueue)
		conf.AccountQueue = DefaultTxPoolConfig.AccountQueue
	}
	if conf.GlobalQueue < 1 {
		log.Warn("Sanitizing invalid txpool global queue", "provided", conf.GlobalQueue, "updated", DefaultTxPoolConfig.GlobalQueue)
		conf.GlobalQueue = DefaultTxPoolConfig.GlobalQueue
	}
	if conf.Lifetime < 1 {
		log.Warn("Sanitizing invalid txpool lifetime", "provided", conf.Lifetime, "updated", DefaultTxPoolConfig.Lifetime)
		conf.Lifetime = DefaultTxPoolConfig.Lifetime
	}
	return conf
}

// TxPool contains all currently known transactions. Transactions
// enter the pool when they are received from the network or submitted
// locally. They exit the pool when they are included in the blockchain.
//
// The pool separates processable transactions (which can be applied to the
// current state) and future transactions. Transactions move between those
// two states over time as they are received and processed.
type TxPool struct {
	config      TxPoolConfig
	chainconfig *params.ChainConfig
	chain       blockChain
	gasPrice    *big.Int
	txFeed      event.Feed
	scope       event.SubscriptionScope
	signer      types.Signer
	mu          sync.RWMutex

	istanbul bool // Fork indicator whether we are in the istanbul stage.

	currentState  *state.StateDB // Current state in the blockchain head
	pendingNonces *txNoncer      // Pending state tracking virtual nonces
	currentMaxGas uint64         // Current gas limit for transaction caps

	locals  *accountSet // Set of local transaction to exempt from eviction rules
	journal *txJournal  // Journal of local transaction to back up to disk

	pending map[common.Address]*txList   // All currently processable transactions
	queue   map[common.Address]*txList   // Queued but non-processable transactions
	beats   map[common.Address]time.Time // Last heartbeat from each known account
	all     *txLookup                    // All transactions to allow lookups
	priced  *txPricedList                // All transactions sorted by price

	chainHeadCh     chan ChainHeadEvent
	chainHeadSub    event.Subscription
	reqResetCh      chan *txpoolResetRequest
	reqPromoteCh    chan *accountSet
	queueTxEventCh  chan *types.Transaction
	reorgDoneCh     chan chan struct{}
	reorgShutdownCh chan struct{}  // requests shutdown of scheduleReorgLoop
	wg              sync.WaitGroup // tracks loop, scheduleReorgLoop
}

type txpoolResetRequest struct {
	oldHead, newHead *types.Header
}

// NewTxPool creates a new transaction pool to gather, sort and filter inbound
// transactions from the network.
func NewTxPool(config TxPoolConfig, chainconfig *params.ChainConfig, chain blockChain) *TxPool {
	// Sanitize the input to ensure no vulnerable gas prices are set
	config = (&config).sanitize()

	// Create the transaction pool with its initial settings
	pool := &TxPool{
		config:          config,
		chainconfig:     chainconfig,
		chain:           chain,
		signer:          types.NewEIP155Signer(chainconfig.ChainID),
		pending:         make(map[common.Address]*txList),
		queue:           make(map[common.Address]*txList),
		beats:           make(map[common.Address]time.Time),
		all:             newTxLookup(),
		chainHeadCh:     make(chan ChainHeadEvent, chainHeadChanSize),
		reqResetCh:      make(chan *txpoolResetRequest),
		reqPromoteCh:    make(chan *accountSet),
		queueTxEventCh:  make(chan *types.Transaction),
		reorgDoneCh:     make(chan chan struct{}),
		reorgShutdownCh: make(chan struct{}),
		gasPrice:        new(big.Int).SetUint64(config.PriceLimit),
	}
	pool.locals = newAccountSet(pool.signer)
	for _, addr := range config.Locals {
		log.Info("Setting new local account", "address", addr)
		pool.locals.add(addr)
	}
	pool.priced = newTxPricedList(pool.all)
	pool.reset(nil, chain.CurrentBlock().Header())

	// Start the reorg loop early so it can handle requests generated during journal loading.
	pool.wg.Add(1)
	go pool.scheduleReorgLoop()

	// If local transactions and journaling is enabled, load from disk
	if !config.NoLocals && config.Journal != "" {
		pool.journal = newTxJournal(config.Journal)

		if err := pool.journal.load(pool.AddLocals); err != nil {
			log.Warn("Failed to load transaction journal", "err", err)
		}
		if err := pool.journal.rotate(pool.local()); err != nil {
			log.Warn("Failed to rotate transaction journal", "err", err)
		}
	}

	// Subscribe events from blockchain and start the main event loop.
	pool.chainHeadSub = pool.chain.SubscribeChainHeadEvent(pool.chainHeadCh)
	pool.wg.Add(1)
	go pool.loop()

	return pool
}

// loop is the transaction pool's main event loop, waiting for and reacting to
// outside blockchain events as well as for various reporting and transaction
// eviction events.
func (pool *TxPool) loop() {
	defer pool.wg.Done()

	var (
		prevPending, prevQueued, prevStales int
		// Start the stats reporting and transaction eviction tickers
		report  = time.NewTicker(statsReportInterval)
		evict   = time.NewTicker(evictionInterval)
		journal = time.NewTicker(pool.config.Rejournal)
		// Track the previous head headers for transaction reorgs
		head = pool.chain.CurrentBlock()
	)
	defer report.Stop()
	defer evict.Stop()
	defer journal.Stop()

	for {
		select {
		// Handle ChainHeadEvent
		case ev := <-pool.chainHeadCh:
			if ev.Block != nil {
				pool.requestReset(head.Header(), ev.Block.Header())
				head = ev.Block
			}

		// System shutdown.
		case <-pool.chainHeadSub.Err():
			close(pool.reorgShutdownCh)
			return

		// Handle stats reporting ticks
		case <-report.C:
			pool.mu.RLock()
			pending, queued := pool.stats()
			stales := pool.priced.stales
			pool.mu.RUnlock()

			if pending != prevPending || queued != prevQueued || stales != prevStales {
				log.Debug("Transaction pool status report", "executable", pending, "queued", queued, "stales", stales)
				prevPending, prevQueued, prevStales = pending, queued, stales
			}

		// Handle inactive account transaction eviction
		case <-evict.C:
			pool.mu.Lock()
			for addr := range pool.queue {
				// Skip local transactions from the eviction mechanism
				if pool.locals.contains(addr) {
					continue
				}
				// Any non-locals old enough should be removed
				if time.Since(pool.beats[addr]) > pool.config.Lifetime {
					for _, tx := range pool.queue[addr].Flatten() {
						pool.removeTx(tx.Hash(), true)
					}
				}
			}
			pool.mu.Unlock()

		// Handle local transaction journal rotation
		case <-journal.C:
			if pool.journal != nil {
				pool.mu.Lock()
				if err := pool.journal.rotate(pool.local()); err != nil {
					log.Warn("Failed to rotate local tx journal", "err", err)
				}
				pool.mu.Unlock()
			}
		}
	}
}

// Stop terminates the transaction pool.
func (pool *TxPool) Stop() {
	// Unsubscribe all subscriptions registered from txpool
	pool.scope.Close()

	// Unsubscribe subscriptions registered from blockchain
	pool.chainHeadSub.Unsubscribe()
	pool.wg.Wait()

	if pool.journal != nil {
		pool.journal.close()
	}
	log.Info("Transaction pool stopped")
}

// SubscribeNewTxsEvent registers a subscription of NewTxsEvent and
// starts sending event to the given channel.
func (pool *TxPool) SubscribeNewTxsEvent(ch chan<- NewTxsEvent) event.Subscription {
	return pool.scope.Track(pool.txFeed.Subscribe(ch))
}

// GasPrice returns the current gas price enforced by the transaction pool.
func (pool *TxPool) GasPrice() *big.Int {
	pool.mu.RLock()
	defer pool.mu.RUnlock()

	return new(big.Int).Set(pool.gasPrice)
}

// SetGasPrice updates the minimum price required by the transaction pool for a
// new transaction, and drops all transactions below this threshold.
func (pool *TxPool) SetGasPrice(price *big.Int) {
	pool.mu.Lock()
	defer pool.mu.Unlock()

	pool.gasPrice = price
	for _, tx := range pool.priced.Cap(price, pool.locals) {
		pool.removeTx(tx.Hash(), false)
	}
	log.Info("Transaction pool price threshold updated", "price", price)
}

// Nonce returns the next nonce of an account, with all transactions executable
// by the pool already applied on top.
func (pool *TxPool) Nonce(addr common.Address) uint64 {
	pool.mu.RLock()
	defer pool.mu.RUnlock()

	return pool.pendingNonces.get(addr)
}

// Stats retrieves the current pool stats, namely the number of pending and the
// number of queued (non-executable) transactions.
func (pool *TxPool) Stats() (int, int) {
	pool.mu.RLock()
	defer pool.mu.RUnlock()

	return pool.stats()
}

// stats retrieves the current pool stats, namely the number of pending and the
// number of queued (non-executable) transactions.
func (pool *TxPool) stats() (int, int) {
	pending := 0
	for _, list := range pool.pending {
		pending += list.Len()
	}
	queued := 0
	for _, list := range pool.queue {
		queued += list.Len()
	}
	return pending, queued
}

// Content retrieves the data content of the transaction pool, returning all the
// pending as well as queued transactions, grouped by account and sorted by nonce.
func (pool *TxPool) Content() (map[common.Address]types.Transactions, map[common.Address]types.Transactions) {
	pool.mu.Lock()
	defer pool.mu.Unlock()

	pending := make(map[common.Address]types.Transactions)
	for addr, list := range pool.pending {
		pending[addr] = list.Flatten()
	}
	queued := make(map[common.Address]types.Transactions)
	for addr, list := range pool.queue {
		queued[addr] = list.Flatten()
	}
	return pending, queued
}

// Pending retrieves all currently processable transactions, grouped by origin
// account and sorted by nonce. The returned transaction set is a copy and can be
// freely modified by calling code.
func (pool *TxPool) Pending() (map[common.Address]types.Transactions, error) {
	pool.mu.Lock()
	defer pool.mu.Unlock()

	pending := make(map[common.Address]types.Transactions)
	for addr, list := range pool.pending {
		pending[addr] = list.Flatten()
	}
	return pending, nil
}

// Locals retrieves the accounts currently considered local by the pool.
func (pool *TxPool) Locals() []common.Address {
	pool.mu.Lock()
	defer pool.mu.Unlock()

	return pool.locals.flatten()
}

// local retrieves all currently known local transactions, grouped by origin
// account and sorted by nonce. The returned transaction set is a copy and can be
// freely modified by calling code.
func (pool *TxPool) local() map[common.Address]types.Transactions {
	txs := make(map[common.Address]types.Transactions)
	for addr := range pool.locals.accounts {
		if pending := pool.pending[addr]; pending != nil {
			txs[addr] = append(txs[addr], pending.Flatten()...)
		}
		if queued := pool.queue[addr]; queued != nil {
			txs[addr] = append(txs[addr], queued.Flatten()...)
		}
	}
	return txs
}

// validateTx checks whether a transaction is valid according to the consensus
// rules and adheres to some heuristic limits of the local node (price and size).
func (pool *TxPool) validateTx(tx *types.Transaction, local bool) error {
	// Quorum
	sizeLimit := pool.chainconfig.TransactionSizeLimit
	if sizeLimit == 0 {
		sizeLimit = DefaultTxPoolConfig.TransactionSizeLimit
	}
	// Reject transactions over 64KB (or manually set limit) to prevent DOS attacks
	if float64(tx.Size()) > float64(sizeLimit*1024) {
		return ErrOversizedData
	}
	// /Quorum

	// Transactions can't be negative. This may never happen using RLP decoded
	// transactions but may occur if you create a transaction using the RPC.
	if tx.Value().Sign() < 0 {
		return ErrNegativeValue
	}
	// Ensure the transaction doesn't exceed the current block limit gas.
	if pool.currentMaxGas < tx.Gas() {
		return ErrGasLimit
	}
	// Make sure the transaction is signed properly
	from, err := types.Sender(pool.signer, tx)
	if err != nil {
		return ErrInvalidSender
	}
<<<<<<< HEAD
	// Drop non-local transactions under our own minimal accepted gas price
	local = local || pool.locals.contains(from) // account may be local even if the transaction arrived from the network
	if !local && tx.GasPriceIntCmp(pool.gasPrice) < 0 {
		return ErrUnderpriced
=======
	if pool.chainconfig.IsQuorum {
		// Quorum
		// Gas price must be zero for Quorum transaction
		if tx.GasPrice().Cmp(common.Big0) != 0 {
			return ErrInvalidGasPrice
		}
		// Ether value is not currently supported on private transactions
		if tx.IsPrivate() && (len(tx.Data()) == 0 || tx.Value().Sign() != 0) {
			return ErrEtherValueUnsupported
		}
		// Quorum - check if the sender account is authorized to perform the transaction
		if err := pcore.CheckAccountPermission(tx.From(), tx.To(), tx.Value(), tx.Data(), tx.Gas(), tx.GasPrice()); err != nil {
			return err
		}
	} else {
		// Drop non-local transactions under our own minimal accepted gas price
		local = local || pool.locals.contains(from) // account may be local even if the transaction arrived from the network
		if !local && pool.gasPrice.Cmp(tx.GasPrice()) > 0 {
			return ErrUnderpriced
		}
>>>>>>> 900595bc
	}
	// Ensure the transaction adheres to nonce ordering
	if pool.currentState.GetNonce(from) > tx.Nonce() {
		return ErrNonceTooLow
	}
	// Transactor should have enough funds to cover the costs
	// cost == V + GP * GL
	if pool.currentState.GetBalance(from).Cmp(tx.Cost()) < 0 {
		return ErrInsufficientFunds
	}
	// Ensure the transaction has more gas than the basic tx fee.
	intrGas, err := IntrinsicGas(tx.Data(), tx.To() == nil, true, pool.istanbul)
	if err != nil {
		return err
	}
	if tx.Gas() < intrGas {
		return ErrIntrinsicGas
	}
	return nil
}

// add validates a transaction and inserts it into the non-executable queue for later
// pending promotion and execution. If the transaction is a replacement for an already
// pending or queued one, it overwrites the previous transaction if its price is higher.
//
// If a newly added transaction is marked as local, its sending account will be
// whitelisted, preventing any associated transaction from being dropped out of the pool
// due to pricing constraints.
func (pool *TxPool) add(tx *types.Transaction, local bool) (replaced bool, err error) {
	// If the transaction is already known, discard it
	hash := tx.Hash()
	if pool.all.Get(hash) != nil {
		log.Trace("Discarding already known transaction", "hash", hash)
		knownTxMeter.Mark(1)
		return false, ErrAlreadyKnown
	}
	// If the transaction fails basic validation, discard it
	if err := pool.validateTx(tx, local); err != nil {
		log.Trace("Discarding invalid transaction", "hash", hash, "err", err)
		invalidTxMeter.Mark(1)
		return false, err
	}
	// If the transaction pool is full, discard underpriced transactions
	if uint64(pool.all.Count()) >= pool.config.GlobalSlots+pool.config.GlobalQueue {
		// If the new transaction is underpriced, don't accept it
		if !pool.chainconfig.IsQuorum && !local && pool.priced.Underpriced(tx, pool.locals) {
			log.Trace("Discarding underpriced transaction", "hash", hash, "price", tx.GasPrice())
			underpricedTxMeter.Mark(1)
			return false, ErrUnderpriced
		}
		// New transaction is better than our worse ones, make room for it
		drop := pool.priced.Discard(pool.all.Slots()-int(pool.config.GlobalSlots+pool.config.GlobalQueue)+numSlots(tx), pool.locals)
		for _, tx := range drop {
			log.Trace("Discarding freshly underpriced transaction", "hash", tx.Hash(), "price", tx.GasPrice())
			underpricedTxMeter.Mark(1)
			pool.removeTx(tx.Hash(), false)
		}
	}
	// Try to replace an existing transaction in the pending pool
	from, _ := types.Sender(pool.signer, tx) // already validated
	if list := pool.pending[from]; list != nil && list.Overlaps(tx) {
		// Nonce already pending, check if required price bump is met
		inserted, old := list.Add(tx, pool.config.PriceBump)
		if !inserted {
			pendingDiscardMeter.Mark(1)
			return false, ErrReplaceUnderpriced
		}
		// New transaction is better, replace old one
		if old != nil {
			pool.all.Remove(old.Hash())
			pool.priced.Removed(1)
			pendingReplaceMeter.Mark(1)
		}
		pool.all.Add(tx)
		pool.priced.Put(tx)
		pool.journalTx(from, tx)
		pool.queueTxEvent(tx)
		log.Trace("Pooled new executable transaction", "hash", hash, "from", from, "to", tx.To())
		return old != nil, nil
	}
	// New transaction isn't replacing a pending one, push into queue
	replaced, err = pool.enqueueTx(hash, tx)
	if err != nil {
		return false, err
	}
	// Mark local addresses and journal local transactions
	if local {
		if !pool.locals.contains(from) {
			log.Info("Setting new local account", "address", from)
			pool.locals.add(from)
		}
	}
	if local || pool.locals.contains(from) {
		localGauge.Inc(1)
	}
	pool.journalTx(from, tx)

	log.Trace("Pooled new future transaction", "hash", hash, "from", from, "to", tx.To())
	return replaced, nil
}

// enqueueTx inserts a new transaction into the non-executable transaction queue.
//
// Note, this method assumes the pool lock is held!
func (pool *TxPool) enqueueTx(hash common.Hash, tx *types.Transaction) (bool, error) {
	// Try to insert the transaction into the future queue
	from, _ := types.Sender(pool.signer, tx) // already validated
	if pool.queue[from] == nil {
		pool.queue[from] = newTxList(false)
	}
	inserted, old := pool.queue[from].Add(tx, pool.config.PriceBump)
	if !inserted {
		// An older transaction was better, discard this
		queuedDiscardMeter.Mark(1)
		return false, ErrReplaceUnderpriced
	}
	// Discard any previous transaction and mark this
	if old != nil {
		pool.all.Remove(old.Hash())
		pool.priced.Removed(1)
		queuedReplaceMeter.Mark(1)
	} else {
		// Nothing was replaced, bump the queued counter
		queuedGauge.Inc(1)
	}
	if pool.all.Get(hash) == nil {
		pool.all.Add(tx)
		pool.priced.Put(tx)
	}
	return old != nil, nil
}

// journalTx adds the specified transaction to the local disk journal if it is
// deemed to have been sent from a local account.
func (pool *TxPool) journalTx(from common.Address, tx *types.Transaction) {
	// Only journal if it's enabled and the transaction is local
	if pool.journal == nil || !pool.locals.contains(from) {
		return
	}
	if err := pool.journal.insert(tx); err != nil {
		log.Warn("Failed to journal local transaction", "err", err)
	}
}

// promoteTx adds a transaction to the pending (processable) list of transactions
// and returns whether it was inserted or an older was better.
//
// Note, this method assumes the pool lock is held!
func (pool *TxPool) promoteTx(addr common.Address, hash common.Hash, tx *types.Transaction) bool {
	// Try to insert the transaction into the pending queue
	if pool.pending[addr] == nil {
		pool.pending[addr] = newTxList(true)
	}
	list := pool.pending[addr]

	inserted, old := list.Add(tx, pool.config.PriceBump)
	if !inserted {
		// An older transaction was better, discard this
		pool.all.Remove(hash)
		pool.priced.Removed(1)

		pendingDiscardMeter.Mark(1)
		return false
	}
	// Otherwise discard any previous transaction and mark this
	if old != nil {
		pool.all.Remove(old.Hash())
		pool.priced.Removed(1)

		pendingReplaceMeter.Mark(1)
	} else {
		// Nothing was replaced, bump the pending counter
		pendingGauge.Inc(1)
	}
	// Failsafe to work around direct pending inserts (tests)
	if pool.all.Get(hash) == nil {
		pool.all.Add(tx)
		pool.priced.Put(tx)
	}
	// Set the potentially new pending nonce and notify any subsystems of the new tx
	pool.beats[addr] = time.Now()
	pool.pendingNonces.set(addr, tx.Nonce()+1)

	return true
}

// AddLocals enqueues a batch of transactions into the pool if they are valid, marking the
// senders as a local ones, ensuring they go around the local pricing constraints.
//
// This method is used to add transactions from the RPC API and performs synchronous pool
// reorganization and event propagation.
func (pool *TxPool) AddLocals(txs []*types.Transaction) []error {
	return pool.addTxs(txs, !pool.config.NoLocals, true)
}

// AddLocal enqueues a single local transaction into the pool if it is valid. This is
// a convenience wrapper aroundd AddLocals.
func (pool *TxPool) AddLocal(tx *types.Transaction) error {
	errs := pool.AddLocals([]*types.Transaction{tx})
	return errs[0]
}

// AddRemotes enqueues a batch of transactions into the pool if they are valid. If the
// senders are not among the locally tracked ones, full pricing constraints will apply.
//
// This method is used to add transactions from the p2p network and does not wait for pool
// reorganization and internal event propagation.
func (pool *TxPool) AddRemotes(txs []*types.Transaction) []error {
	return pool.addTxs(txs, false, false)
}

// This is like AddRemotes, but waits for pool reorganization. Tests use this method.
func (pool *TxPool) AddRemotesSync(txs []*types.Transaction) []error {
	return pool.addTxs(txs, false, true)
}

// This is like AddRemotes with a single transaction, but waits for pool reorganization. Tests use this method.
func (pool *TxPool) addRemoteSync(tx *types.Transaction) error {
	errs := pool.AddRemotesSync([]*types.Transaction{tx})
	return errs[0]
}

// AddRemote enqueues a single transaction into the pool if it is valid. This is a convenience
// wrapper around AddRemotes.
//
// Deprecated: use AddRemotes
func (pool *TxPool) AddRemote(tx *types.Transaction) error {
	errs := pool.AddRemotes([]*types.Transaction{tx})
	return errs[0]
}

// addTxs attempts to queue a batch of transactions if they are valid.
func (pool *TxPool) addTxs(txs []*types.Transaction, local, sync bool) []error {
	// Filter out known ones without obtaining the pool lock or recovering signatures
	var (
		errs = make([]error, len(txs))
		news = make([]*types.Transaction, 0, len(txs))
	)
	for i, tx := range txs {
		// If the transaction is known, pre-set the error slot
		if pool.all.Get(tx.Hash()) != nil {
			errs[i] = ErrAlreadyKnown
			knownTxMeter.Mark(1)
			continue
		}
		// Exclude transactions with invalid signatures as soon as
		// possible and cache senders in transactions before
		// obtaining lock
		_, err := types.Sender(pool.signer, tx)
		if err != nil {
			errs[i] = ErrInvalidSender
			invalidTxMeter.Mark(1)
			continue
		}
		// Accumulate all unknown transactions for deeper processing
		news = append(news, tx)
	}
	if len(news) == 0 {
		return errs
	}

	// Process all the new transaction and merge any errors into the original slice
	pool.mu.Lock()
	newErrs, dirtyAddrs := pool.addTxsLocked(news, local)
	pool.mu.Unlock()

	var nilSlot = 0
	for _, err := range newErrs {
		for errs[nilSlot] != nil {
			nilSlot++
		}
		errs[nilSlot] = err
	}
	// Reorg the pool internals if needed and return
	done := pool.requestPromoteExecutables(dirtyAddrs)
	if sync {
		<-done
	}
	return errs
}

// addTxsLocked attempts to queue a batch of transactions if they are valid.
// The transaction pool lock must be held.
func (pool *TxPool) addTxsLocked(txs []*types.Transaction, local bool) ([]error, *accountSet) {
	dirty := newAccountSet(pool.signer)
	errs := make([]error, len(txs))
	for i, tx := range txs {
		replaced, err := pool.add(tx, local)
		errs[i] = err
		if err == nil && !replaced {
			dirty.addTx(tx)
		}
	}
	validTxMeter.Mark(int64(len(dirty.accounts)))
	return errs, dirty
}

// Status returns the status (unknown/pending/queued) of a batch of transactions
// identified by their hashes.
func (pool *TxPool) Status(hashes []common.Hash) []TxStatus {
	status := make([]TxStatus, len(hashes))
	for i, hash := range hashes {
		tx := pool.Get(hash)
		if tx == nil {
			continue
		}
		from, _ := types.Sender(pool.signer, tx) // already validated
		pool.mu.RLock()
		if txList := pool.pending[from]; txList != nil && txList.txs.items[tx.Nonce()] != nil {
			status[i] = TxStatusPending
		} else if txList := pool.queue[from]; txList != nil && txList.txs.items[tx.Nonce()] != nil {
			status[i] = TxStatusQueued
		}
		// implicit else: the tx may have been included into a block between
		// checking pool.Get and obtaining the lock. In that case, TxStatusUnknown is correct
		pool.mu.RUnlock()
	}
	return status
}

// Get returns a transaction if it is contained in the pool and nil otherwise.
func (pool *TxPool) Get(hash common.Hash) *types.Transaction {
	return pool.all.Get(hash)
}

// Has returns an indicator whether txpool has a transaction cached with the
// given hash.
func (pool *TxPool) Has(hash common.Hash) bool {
	return pool.all.Get(hash) != nil
}

// removeTx removes a single transaction from the queue, moving all subsequent
// transactions back to the future queue.
func (pool *TxPool) removeTx(hash common.Hash, outofbound bool) {
	// Fetch the transaction we wish to delete
	tx := pool.all.Get(hash)
	if tx == nil {
		return
	}
	addr, _ := types.Sender(pool.signer, tx) // already validated during insertion

	// Remove it from the list of known transactions
	pool.all.Remove(hash)
	if outofbound {
		pool.priced.Removed(1)
	}
	if pool.locals.contains(addr) {
		localGauge.Dec(1)
	}
	// Remove the transaction from the pending lists and reset the account nonce
	if pending := pool.pending[addr]; pending != nil {
		if removed, invalids := pending.Remove(tx); removed {
			// If no more pending transactions are left, remove the list
			if pending.Empty() {
				delete(pool.pending, addr)
				delete(pool.beats, addr)
			}
			// Postpone any invalidated transactions
			for _, tx := range invalids {
				pool.enqueueTx(tx.Hash(), tx)
			}
			// Update the account nonce if needed
			pool.pendingNonces.setIfLower(addr, tx.Nonce())
			// Reduce the pending counter
			pendingGauge.Dec(int64(1 + len(invalids)))
			return
		}
	}
	// Transaction is in the future queue
	if future := pool.queue[addr]; future != nil {
		if removed, _ := future.Remove(tx); removed {
			// Reduce the queued counter
			queuedGauge.Dec(1)
		}
		if future.Empty() {
			delete(pool.queue, addr)
		}
	}
}

// requestPromoteExecutables requests a pool reset to the new head block.
// The returned channel is closed when the reset has occurred.
func (pool *TxPool) requestReset(oldHead *types.Header, newHead *types.Header) chan struct{} {
	select {
	case pool.reqResetCh <- &txpoolResetRequest{oldHead, newHead}:
		return <-pool.reorgDoneCh
	case <-pool.reorgShutdownCh:
		return pool.reorgShutdownCh
	}
}

// requestPromoteExecutables requests transaction promotion checks for the given addresses.
// The returned channel is closed when the promotion checks have occurred.
func (pool *TxPool) requestPromoteExecutables(set *accountSet) chan struct{} {
	select {
	case pool.reqPromoteCh <- set:
		return <-pool.reorgDoneCh
	case <-pool.reorgShutdownCh:
		return pool.reorgShutdownCh
	}
}

// queueTxEvent enqueues a transaction event to be sent in the next reorg run.
func (pool *TxPool) queueTxEvent(tx *types.Transaction) {
	select {
	case pool.queueTxEventCh <- tx:
	case <-pool.reorgShutdownCh:
	}
}

// scheduleReorgLoop schedules runs of reset and promoteExecutables. Code above should not
// call those methods directly, but request them being run using requestReset and
// requestPromoteExecutables instead.
func (pool *TxPool) scheduleReorgLoop() {
	defer pool.wg.Done()

	var (
		curDone       chan struct{} // non-nil while runReorg is active
		nextDone      = make(chan struct{})
		launchNextRun bool
		reset         *txpoolResetRequest
		dirtyAccounts *accountSet
		queuedEvents  = make(map[common.Address]*txSortedMap)
	)
	for {
		// Launch next background reorg if needed
		if curDone == nil && launchNextRun {
			// Run the background reorg and announcements
			go pool.runReorg(nextDone, reset, dirtyAccounts, queuedEvents)

			// Prepare everything for the next round of reorg
			curDone, nextDone = nextDone, make(chan struct{})
			launchNextRun = false

			reset, dirtyAccounts = nil, nil
			queuedEvents = make(map[common.Address]*txSortedMap)
		}

		select {
		case req := <-pool.reqResetCh:
			// Reset request: update head if request is already pending.
			if reset == nil {
				reset = req
			} else {
				reset.newHead = req.newHead
			}
			launchNextRun = true
			pool.reorgDoneCh <- nextDone

		case req := <-pool.reqPromoteCh:
			// Promote request: update address set if request is already pending.
			if dirtyAccounts == nil {
				dirtyAccounts = req
			} else {
				dirtyAccounts.merge(req)
			}
			launchNextRun = true
			pool.reorgDoneCh <- nextDone

		case tx := <-pool.queueTxEventCh:
			// Queue up the event, but don't schedule a reorg. It's up to the caller to
			// request one later if they want the events sent.
			addr, _ := types.Sender(pool.signer, tx)
			if _, ok := queuedEvents[addr]; !ok {
				queuedEvents[addr] = newTxSortedMap()
			}
			queuedEvents[addr].Put(tx)

		case <-curDone:
			curDone = nil

		case <-pool.reorgShutdownCh:
			// Wait for current run to finish.
			if curDone != nil {
				<-curDone
			}
			close(nextDone)
			return
		}
	}
}

// runReorg runs reset and promoteExecutables on behalf of scheduleReorgLoop.
func (pool *TxPool) runReorg(done chan struct{}, reset *txpoolResetRequest, dirtyAccounts *accountSet, events map[common.Address]*txSortedMap) {
	defer close(done)

	var promoteAddrs []common.Address
	if dirtyAccounts != nil {
		promoteAddrs = dirtyAccounts.flatten()
	}
	pool.mu.Lock()
	if reset != nil {
		// Reset from the old head to the new, rescheduling any reorged transactions
		pool.reset(reset.oldHead, reset.newHead)

		// Nonces were reset, discard any events that became stale
		for addr := range events {
			events[addr].Forward(pool.pendingNonces.get(addr))
			if events[addr].Len() == 0 {
				delete(events, addr)
			}
		}
		// Reset needs promote for all addresses
		promoteAddrs = promoteAddrs[:0]
		for addr := range pool.queue {
			promoteAddrs = append(promoteAddrs, addr)
		}
	}
	// Check for pending transactions for every account that sent new ones
	promoted := pool.promoteExecutables(promoteAddrs)

	// If a new block appeared, validate the pool of pending transactions. This will
	// remove any transaction that has been included in the block or was invalidated
	// because of another transaction (e.g. higher gas price).
	if reset != nil {
		pool.demoteUnexecutables()
	}
	// Ensure pool.queue and pool.pending sizes stay within the configured limits.
	pool.truncatePending()
	pool.truncateQueue()

	// Update all accounts to the latest known pending nonce
	for addr, list := range pool.pending {
		txs := list.Flatten() // Heavy but will be cached and is needed by the miner anyway
		pool.pendingNonces.set(addr, txs[len(txs)-1].Nonce()+1)
	}
	pool.mu.Unlock()

	// Notify subsystems for newly added transactions
	for _, tx := range promoted {
		addr, _ := types.Sender(pool.signer, tx)
		if _, ok := events[addr]; !ok {
			events[addr] = newTxSortedMap()
		}
		events[addr].Put(tx)
	}
	if len(events) > 0 {
		var txs []*types.Transaction
		for _, set := range events {
			txs = append(txs, set.Flatten()...)
		}
		pool.txFeed.Send(NewTxsEvent{txs})
	}
}

// reset retrieves the current state of the blockchain and ensures the content
// of the transaction pool is valid with regard to the chain state.
func (pool *TxPool) reset(oldHead, newHead *types.Header) {
	// If we're reorging an old state, reinject all dropped transactions
	var reinject types.Transactions

	if oldHead != nil && oldHead.Hash() != newHead.ParentHash {
		// If the reorg is too deep, avoid doing it (will happen during fast sync)
		oldNum := oldHead.Number.Uint64()
		newNum := newHead.Number.Uint64()

		if depth := uint64(math.Abs(float64(oldNum) - float64(newNum))); depth > 64 {
			log.Debug("Skipping deep transaction reorg", "depth", depth)
		} else {
			// Reorg seems shallow enough to pull in all transactions into memory
			var discarded, included types.Transactions
			var (
				rem = pool.chain.GetBlock(oldHead.Hash(), oldHead.Number.Uint64())
				add = pool.chain.GetBlock(newHead.Hash(), newHead.Number.Uint64())
			)
			if rem == nil {
				// This can happen if a setHead is performed, where we simply discard the old
				// head from the chain.
				// If that is the case, we don't have the lost transactions any more, and
				// there's nothing to add
				if newNum < oldNum {
					// If the reorg ended up on a lower number, it's indicative of setHead being the cause
					log.Debug("Skipping transaction reset caused by setHead",
						"old", oldHead.Hash(), "oldnum", oldNum, "new", newHead.Hash(), "newnum", newNum)
				} else {
					// If we reorged to a same or higher number, then it's not a case of setHead
					log.Warn("Transaction pool reset with missing oldhead",
						"old", oldHead.Hash(), "oldnum", oldNum, "new", newHead.Hash(), "newnum", newNum)
				}
				return
			}
			for rem.NumberU64() > add.NumberU64() {
				discarded = append(discarded, rem.Transactions()...)
				if rem = pool.chain.GetBlock(rem.ParentHash(), rem.NumberU64()-1); rem == nil {
					log.Error("Unrooted old chain seen by tx pool", "block", oldHead.Number, "hash", oldHead.Hash())
					return
				}
			}
			for add.NumberU64() > rem.NumberU64() {
				included = append(included, add.Transactions()...)
				if add = pool.chain.GetBlock(add.ParentHash(), add.NumberU64()-1); add == nil {
					log.Error("Unrooted new chain seen by tx pool", "block", newHead.Number, "hash", newHead.Hash())
					return
				}
			}
			for rem.Hash() != add.Hash() {
				discarded = append(discarded, rem.Transactions()...)
				if rem = pool.chain.GetBlock(rem.ParentHash(), rem.NumberU64()-1); rem == nil {
					log.Error("Unrooted old chain seen by tx pool", "block", oldHead.Number, "hash", oldHead.Hash())
					return
				}
				included = append(included, add.Transactions()...)
				if add = pool.chain.GetBlock(add.ParentHash(), add.NumberU64()-1); add == nil {
					log.Error("Unrooted new chain seen by tx pool", "block", newHead.Number, "hash", newHead.Hash())
					return
				}
			}
			reinject = types.TxDifference(discarded, included)
		}
	}
	// Initialize the internal state to the current head
	if newHead == nil {
		newHead = pool.chain.CurrentBlock().Header() // Special case during testing
	}
	statedb, _, err := pool.chain.StateAt(newHead.Root)
	if err != nil {
		log.Error("Failed to reset txpool state", "err", err)
		return
	}
	pool.currentState = statedb
	pool.pendingNonces = newTxNoncer(statedb)
	pool.currentMaxGas = newHead.GasLimit

	// Inject any transactions discarded due to reorgs
	log.Debug("Reinjecting stale transactions", "count", len(reinject))
	senderCacher.recover(pool.signer, reinject)
	pool.addTxsLocked(reinject, false)

	// Update all fork indicator by next pending block number.
	next := new(big.Int).Add(newHead.Number, big.NewInt(1))
	pool.istanbul = pool.chainconfig.IsIstanbul(next)
}

// promoteExecutables moves transactions that have become processable from the
// future queue to the set of pending transactions. During this process, all
// invalidated transactions (low nonce, low balance) are deleted.
func (pool *TxPool) promoteExecutables(accounts []common.Address) []*types.Transaction {
	isQuorum := pool.chainconfig.IsQuorum
	// Init delayed since tx pool could have been started before any state sync
	if isQuorum && pool.pendingNonces == nil {
		pool.reset(nil, nil)
	}
	// Track the promoted transactions to broadcast them at once
	var promoted []*types.Transaction

	// Iterate over all accounts and promote any executable transactions
	for _, addr := range accounts {
		list := pool.queue[addr]
		if list == nil {
			continue // Just in case someone calls with a non existing account
		}
		// Drop all transactions that are deemed too old (low nonce)
		forwards := list.Forward(pool.currentState.GetNonce(addr))
		for _, tx := range forwards {
			hash := tx.Hash()
			pool.all.Remove(hash)
		}
<<<<<<< HEAD
		log.Trace("Removed old queued transactions", "count", len(forwards))
		// Drop all transactions that are too costly (low balance or out of gas)
		drops, _ := list.Filter(pool.currentState.GetBalance(addr), pool.currentMaxGas)
		for _, tx := range drops {
			hash := tx.Hash()
			pool.all.Remove(hash)
		}
		log.Trace("Removed unpayable queued transactions", "count", len(drops))
		queuedNofundsMeter.Mark(int64(len(drops)))
=======
		var drops types.Transactions
		if !isQuorum {
			// Drop all transactions that are too costly (low balance or out of gas)
			drops, _ = list.Filter(pool.currentState.GetBalance(addr), pool.currentMaxGas)
			for _, tx := range drops {
				hash := tx.Hash()
				pool.all.Remove(hash)
				log.Trace("Removed unpayable queued transaction", "hash", hash)
			}
			queuedNofundsMeter.Mark(int64(len(drops)))
		}
>>>>>>> 900595bc

		// Gather all executable transactions and promote them
		readies := list.Ready(pool.pendingNonces.get(addr))
		for _, tx := range readies {
			hash := tx.Hash()
			log.Trace("Promoting queued transaction", "hash", hash)
			if pool.promoteTx(addr, hash, tx) {
				promoted = append(promoted, tx)
			}
		}
		log.Trace("Promoted queued transactions", "count", len(promoted))
		queuedGauge.Dec(int64(len(readies)))

		// Drop all transactions over the allowed limit
		var caps types.Transactions
		if !pool.locals.contains(addr) {
			caps = list.Cap(int(pool.config.AccountQueue))
			for _, tx := range caps {
				hash := tx.Hash()
				pool.all.Remove(hash)
				log.Trace("Removed cap-exceeding queued transaction", "hash", hash)
			}
			queuedRateLimitMeter.Mark(int64(len(caps)))
		}
		// Mark all the items dropped as removed
		pool.priced.Removed(len(forwards) + len(drops) + len(caps))
		queuedGauge.Dec(int64(len(forwards) + len(drops) + len(caps)))
		if pool.locals.contains(addr) {
			localGauge.Dec(int64(len(forwards) + len(drops) + len(caps)))
		}
		// Delete the entire queue entry if it became empty.
		if list.Empty() {
			delete(pool.queue, addr)
		}
	}
	return promoted
}

// truncatePending removes transactions from the pending queue if the pool is above the
// pending limit. The algorithm tries to reduce transaction counts by an approximately
// equal number for all for accounts with many pending transactions.
func (pool *TxPool) truncatePending() {
	pending := uint64(0)
	for _, list := range pool.pending {
		pending += uint64(list.Len())
	}
	if pending <= pool.config.GlobalSlots {
		return
	}

	pendingBeforeCap := pending
	// Assemble a spam order to penalize large transactors first
	spammers := prque.New(nil)
	for addr, list := range pool.pending {
		// Only evict transactions from high rollers
		if !pool.locals.contains(addr) && uint64(list.Len()) > pool.config.AccountSlots {
			spammers.Push(addr, int64(list.Len()))
		}
	}
	// Gradually drop transactions from offenders
	offenders := []common.Address{}
	for pending > pool.config.GlobalSlots && !spammers.Empty() {
		// Retrieve the next offender if not local address
		offender, _ := spammers.Pop()
		offenders = append(offenders, offender.(common.Address))

		// Equalize balances until all the same or below threshold
		if len(offenders) > 1 {
			// Calculate the equalization threshold for all current offenders
			threshold := pool.pending[offender.(common.Address)].Len()

			// Iteratively reduce all offenders until below limit or threshold reached
			for pending > pool.config.GlobalSlots && pool.pending[offenders[len(offenders)-2]].Len() > threshold {
				for i := 0; i < len(offenders)-1; i++ {
					list := pool.pending[offenders[i]]

					caps := list.Cap(list.Len() - 1)
					for _, tx := range caps {
						// Drop the transaction from the global pools too
						hash := tx.Hash()
						pool.all.Remove(hash)

						// Update the account nonce to the dropped transaction
						pool.pendingNonces.setIfLower(offenders[i], tx.Nonce())
						log.Trace("Removed fairness-exceeding pending transaction", "hash", hash)
					}
					pool.priced.Removed(len(caps))
					pendingGauge.Dec(int64(len(caps)))
					if pool.locals.contains(offenders[i]) {
						localGauge.Dec(int64(len(caps)))
					}
					pending--
				}
			}
		}
	}

	// If still above threshold, reduce to limit or min allowance
	if pending > pool.config.GlobalSlots && len(offenders) > 0 {
		for pending > pool.config.GlobalSlots && uint64(pool.pending[offenders[len(offenders)-1]].Len()) > pool.config.AccountSlots {
			for _, addr := range offenders {
				list := pool.pending[addr]

				caps := list.Cap(list.Len() - 1)
				for _, tx := range caps {
					// Drop the transaction from the global pools too
					hash := tx.Hash()
					pool.all.Remove(hash)

					// Update the account nonce to the dropped transaction
					pool.pendingNonces.setIfLower(addr, tx.Nonce())
					log.Trace("Removed fairness-exceeding pending transaction", "hash", hash)
				}
				pool.priced.Removed(len(caps))
				pendingGauge.Dec(int64(len(caps)))
				if pool.locals.contains(addr) {
					localGauge.Dec(int64(len(caps)))
				}
				pending--
			}
		}
	}
	pendingRateLimitMeter.Mark(int64(pendingBeforeCap - pending))
}

// truncateQueue drops the oldes transactions in the queue if the pool is above the global queue limit.
func (pool *TxPool) truncateQueue() {
	queued := uint64(0)
	for _, list := range pool.queue {
		queued += uint64(list.Len())
	}
	if queued <= pool.config.GlobalQueue {
		return
	}

	// Sort all accounts with queued transactions by heartbeat
	addresses := make(addressesByHeartbeat, 0, len(pool.queue))
	for addr := range pool.queue {
		if !pool.locals.contains(addr) { // don't drop locals
			addresses = append(addresses, addressByHeartbeat{addr, pool.beats[addr]})
		}
	}
	sort.Sort(addresses)

	// Drop transactions until the total is below the limit or only locals remain
	for drop := queued - pool.config.GlobalQueue; drop > 0 && len(addresses) > 0; {
		addr := addresses[len(addresses)-1]
		list := pool.queue[addr.address]

		addresses = addresses[:len(addresses)-1]

		// Drop all transactions if they are less than the overflow
		if size := uint64(list.Len()); size <= drop {
			for _, tx := range list.Flatten() {
				pool.removeTx(tx.Hash(), true)
			}
			drop -= size
			queuedRateLimitMeter.Mark(int64(size))
			continue
		}
		// Otherwise drop only last few transactions
		txs := list.Flatten()
		for i := len(txs) - 1; i >= 0 && drop > 0; i-- {
			pool.removeTx(txs[i].Hash(), true)
			drop--
			queuedRateLimitMeter.Mark(1)
		}
	}
}

// demoteUnexecutables removes invalid and processed transactions from the pools
// executable/pending queue and any subsequent transactions that become unexecutable
// are moved back into the future queue.
func (pool *TxPool) demoteUnexecutables() {
	// Iterate over all accounts and demote any non-executable transactions
	for addr, list := range pool.pending {
		nonce := pool.currentState.GetNonce(addr)

		// Drop all transactions that are deemed too old (low nonce)
		olds := list.Forward(nonce)
		for _, tx := range olds {
			hash := tx.Hash()
			pool.all.Remove(hash)
			log.Trace("Removed old pending transaction", "hash", hash)
		}
		// Drop all transactions that are too costly (low balance or out of gas), and queue any invalids back for later
		drops, invalids := list.Filter(pool.currentState.GetBalance(addr), pool.currentMaxGas)
		for _, tx := range drops {
			hash := tx.Hash()
			log.Trace("Removed unpayable pending transaction", "hash", hash)
			pool.all.Remove(hash)
		}
		pool.priced.Removed(len(olds) + len(drops))
		pendingNofundsMeter.Mark(int64(len(drops)))

		for _, tx := range invalids {
			hash := tx.Hash()
			log.Trace("Demoting pending transaction", "hash", hash)
			pool.enqueueTx(hash, tx)
		}
		pendingGauge.Dec(int64(len(olds) + len(drops) + len(invalids)))
		if pool.locals.contains(addr) {
			localGauge.Dec(int64(len(olds) + len(drops) + len(invalids)))
		}
		// If there's a gap in front, alert (should never happen) and postpone all transactions
		if list.Len() > 0 && list.txs.Get(nonce) == nil {
			gapped := list.Cap(0)
			for _, tx := range gapped {
				hash := tx.Hash()
				log.Error("Demoting invalidated transaction", "hash", hash)
				pool.enqueueTx(hash, tx)
			}
			pendingGauge.Dec(int64(len(gapped)))
		}
		// Delete the entire queue entry if it became empty.
		if list.Empty() {
			delete(pool.pending, addr)
			delete(pool.beats, addr)
		}
	}
}

// addressByHeartbeat is an account address tagged with its last activity timestamp.
type addressByHeartbeat struct {
	address   common.Address
	heartbeat time.Time
}

type addressesByHeartbeat []addressByHeartbeat

func (a addressesByHeartbeat) Len() int           { return len(a) }
func (a addressesByHeartbeat) Less(i, j int) bool { return a[i].heartbeat.Before(a[j].heartbeat) }
func (a addressesByHeartbeat) Swap(i, j int)      { a[i], a[j] = a[j], a[i] }

// accountSet is simply a set of addresses to check for existence, and a signer
// capable of deriving addresses from transactions.
type accountSet struct {
	accounts map[common.Address]struct{}
	signer   types.Signer
	cache    *[]common.Address
}

// newAccountSet creates a new address set with an associated signer for sender
// derivations.
func newAccountSet(signer types.Signer, addrs ...common.Address) *accountSet {
	as := &accountSet{
		accounts: make(map[common.Address]struct{}),
		signer:   signer,
	}
	for _, addr := range addrs {
		as.add(addr)
	}
	return as
}

// contains checks if a given address is contained within the set.
func (as *accountSet) contains(addr common.Address) bool {
	_, exist := as.accounts[addr]
	return exist
}

// containsTx checks if the sender of a given tx is within the set. If the sender
// cannot be derived, this method returns false.
func (as *accountSet) containsTx(tx *types.Transaction) bool {
	if addr, err := types.Sender(as.signer, tx); err == nil {
		return as.contains(addr)
	}
	return false
}

// add inserts a new address into the set to track.
func (as *accountSet) add(addr common.Address) {
	as.accounts[addr] = struct{}{}
	as.cache = nil
}

// addTx adds the sender of tx into the set.
func (as *accountSet) addTx(tx *types.Transaction) {
	if addr, err := types.Sender(as.signer, tx); err == nil {
		as.add(addr)
	}
}

// flatten returns the list of addresses within this set, also caching it for later
// reuse. The returned slice should not be changed!
func (as *accountSet) flatten() []common.Address {
	if as.cache == nil {
		accounts := make([]common.Address, 0, len(as.accounts))
		for account := range as.accounts {
			accounts = append(accounts, account)
		}
		as.cache = &accounts
	}
	return *as.cache
}

// merge adds all addresses from the 'other' set into 'as'.
func (as *accountSet) merge(other *accountSet) {
	for addr := range other.accounts {
		as.accounts[addr] = struct{}{}
	}
	as.cache = nil
}

// txLookup is used internally by TxPool to track transactions while allowing lookup without
// mutex contention.
//
// Note, although this type is properly protected against concurrent access, it
// is **not** a type that should ever be mutated or even exposed outside of the
// transaction pool, since its internal state is tightly coupled with the pools
// internal mechanisms. The sole purpose of the type is to permit out-of-bound
// peeking into the pool in TxPool.Get without having to acquire the widely scoped
// TxPool.mu mutex.
type txLookup struct {
	all   map[common.Hash]*types.Transaction
	slots int
	lock  sync.RWMutex
}

// newTxLookup returns a new txLookup structure.
func newTxLookup() *txLookup {
	return &txLookup{
		all: make(map[common.Hash]*types.Transaction),
	}
}

// Range calls f on each key and value present in the map.
func (t *txLookup) Range(f func(hash common.Hash, tx *types.Transaction) bool) {
	t.lock.RLock()
	defer t.lock.RUnlock()

	for key, value := range t.all {
		if !f(key, value) {
			break
		}
	}
}

// Get returns a transaction if it exists in the lookup, or nil if not found.
func (t *txLookup) Get(hash common.Hash) *types.Transaction {
	t.lock.RLock()
	defer t.lock.RUnlock()

	return t.all[hash]
}

// Count returns the current number of items in the lookup.
func (t *txLookup) Count() int {
	t.lock.RLock()
	defer t.lock.RUnlock()

	return len(t.all)
}

// Slots returns the current number of slots used in the lookup.
func (t *txLookup) Slots() int {
	t.lock.RLock()
	defer t.lock.RUnlock()

	return t.slots
}

// Add adds a transaction to the lookup.
func (t *txLookup) Add(tx *types.Transaction) {
	t.lock.Lock()
	defer t.lock.Unlock()

	t.slots += numSlots(tx)
	slotsGauge.Update(int64(t.slots))

	t.all[tx.Hash()] = tx
}

// Remove removes a transaction from the lookup.
func (t *txLookup) Remove(hash common.Hash) {
	t.lock.Lock()
	defer t.lock.Unlock()

	t.slots -= numSlots(t.all[hash])
	slotsGauge.Update(int64(t.slots))

	delete(t.all, hash)
}

// helper function to return chainHeadChannel size
func GetChainHeadChannleSize() int {
	return chainHeadChanSize
}

// numSlots calculates the number of slots needed for a single transaction.
func numSlots(tx *types.Transaction) int {
	return int((tx.Size() + txSlotSize - 1) / txSlotSize)
}<|MERGE_RESOLUTION|>--- conflicted
+++ resolved
@@ -555,15 +555,10 @@
 	if err != nil {
 		return ErrInvalidSender
 	}
-<<<<<<< HEAD
-	// Drop non-local transactions under our own minimal accepted gas price
-	local = local || pool.locals.contains(from) // account may be local even if the transaction arrived from the network
-	if !local && tx.GasPriceIntCmp(pool.gasPrice) < 0 {
-		return ErrUnderpriced
-=======
 	if pool.chainconfig.IsQuorum {
 		// Quorum
 		// Gas price must be zero for Quorum transaction
+		// TODO ricardolyn: here
 		if tx.GasPrice().Cmp(common.Big0) != 0 {
 			return ErrInvalidGasPrice
 		}
@@ -578,10 +573,10 @@
 	} else {
 		// Drop non-local transactions under our own minimal accepted gas price
 		local = local || pool.locals.contains(from) // account may be local even if the transaction arrived from the network
-		if !local && pool.gasPrice.Cmp(tx.GasPrice()) > 0 {
+		// TODO ricardolyn: check if we should us this above
+		if !local && tx.GasPriceIntCmp(pool.gasPrice) < 0 {
 			return ErrUnderpriced
 		}
->>>>>>> 900595bc
 	}
 	// Ensure the transaction adheres to nonce ordering
 	if pool.currentState.GetNonce(from) > tx.Nonce() {
@@ -1239,29 +1234,18 @@
 			hash := tx.Hash()
 			pool.all.Remove(hash)
 		}
-<<<<<<< HEAD
-		log.Trace("Removed old queued transactions", "count", len(forwards))
-		// Drop all transactions that are too costly (low balance or out of gas)
-		drops, _ := list.Filter(pool.currentState.GetBalance(addr), pool.currentMaxGas)
-		for _, tx := range drops {
-			hash := tx.Hash()
-			pool.all.Remove(hash)
-		}
-		log.Trace("Removed unpayable queued transactions", "count", len(drops))
-		queuedNofundsMeter.Mark(int64(len(drops)))
-=======
 		var drops types.Transactions
 		if !isQuorum {
+			log.Trace("Removed old queued transactions", "count", len(forwards))
 			// Drop all transactions that are too costly (low balance or out of gas)
-			drops, _ = list.Filter(pool.currentState.GetBalance(addr), pool.currentMaxGas)
+			drops, _ := list.Filter(pool.currentState.GetBalance(addr), pool.currentMaxGas)
 			for _, tx := range drops {
 				hash := tx.Hash()
 				pool.all.Remove(hash)
-				log.Trace("Removed unpayable queued transaction", "hash", hash)
-			}
+			}
+			log.Trace("Removed unpayable queued transactions", "count", len(drops))
 			queuedNofundsMeter.Mark(int64(len(drops)))
 		}
->>>>>>> 900595bc
 
 		// Gather all executable transactions and promote them
 		readies := list.Ready(pool.pendingNonces.get(addr))
