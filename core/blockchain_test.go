// Copyright 2014 The go-ethereum Authors
// This file is part of the go-ethereum library.
//
// The go-ethereum library is free software: you can redistribute it and/or modify
// it under the terms of the GNU Lesser General Public License as published by
// the Free Software Foundation, either version 3 of the License, or
// (at your option) any later version.
//
// The go-ethereum library is distributed in the hope that it will be useful,
// but WITHOUT ANY WARRANTY; without even the implied warranty of
// MERCHANTABILITY or FITNESS FOR A PARTICULAR PURPOSE. See the
// GNU Lesser General Public License for more details.
//
// You should have received a copy of the GNU Lesser General Public License
// along with the go-ethereum library. If not, see <http://www.gnu.org/licenses/>.

package core

import (
	"errors"
	"fmt"
	"io/ioutil"
	"math/big"
	"math/rand"
	"os"
	"sync"
	"testing"
	"time"

	"github.com/ethereum/go-ethereum/common"
	"github.com/ethereum/go-ethereum/consensus"
	"github.com/ethereum/go-ethereum/consensus/ethash"
	"github.com/ethereum/go-ethereum/core/rawdb"
	"github.com/ethereum/go-ethereum/core/state"
	"github.com/ethereum/go-ethereum/core/types"
	"github.com/ethereum/go-ethereum/core/vm"
	"github.com/ethereum/go-ethereum/crypto"
	"github.com/ethereum/go-ethereum/ethdb"
	"github.com/ethereum/go-ethereum/params"
	"github.com/ethereum/go-ethereum/trie"
)

// So we can deterministically seed different blockchains
var (
	canonicalSeed = 1
	forkSeed      = 2
)

// newCanonical creates a chain database, and injects a deterministic canonical
// chain. Depending on the full flag, if creates either a full block chain or a
// header only chain.
func newCanonical(engine consensus.Engine, n int, full bool) (ethdb.Database, *BlockChain, error) {
	var (
		db      = rawdb.NewMemoryDatabase()
		genesis = new(Genesis).MustCommit(db)
	)

	// Initialize a fresh chain with only a genesis block
	blockchain, _ := NewBlockChain(db, nil, params.AllEthashProtocolChanges, engine, vm.Config{}, nil, nil, nil)
	// Create and inject the requested chain
	if n == 0 {
		return db, blockchain, nil
	}
	if full {
		// Full block-chain requested
		blocks := makeBlockChain(genesis, n, engine, db, canonicalSeed)
		_, err := blockchain.InsertChain(blocks)
		return db, blockchain, err
	}
	// Header-only chain requested
	headers := makeHeaderChain(genesis.Header(), n, engine, db, canonicalSeed)
	_, err := blockchain.InsertHeaderChain(headers, 1)
	return db, blockchain, err
}

// Test fork of length N starting from block i
func testFork(t *testing.T, blockchain *BlockChain, i, n int, full bool, comparator func(td1, td2 *big.Int)) {
	// Copy old chain up to #i into a new db
	db, blockchain2, err := newCanonical(ethash.NewFaker(), i, full)
	if err != nil {
		t.Fatal("could not make new canonical in testFork", err)
	}
	defer blockchain2.Stop()

	// Assert the chains have the same header/block at #i
	var hash1, hash2 common.Hash
	if full {
		hash1 = blockchain.GetBlockByNumber(uint64(i)).Hash()
		hash2 = blockchain2.GetBlockByNumber(uint64(i)).Hash()
	} else {
		hash1 = blockchain.GetHeaderByNumber(uint64(i)).Hash()
		hash2 = blockchain2.GetHeaderByNumber(uint64(i)).Hash()
	}
	if hash1 != hash2 {
		t.Errorf("chain content mismatch at %d: have hash %v, want hash %v", i, hash2, hash1)
	}
	// Extend the newly created chain
	var (
		blockChainB  []*types.Block
		headerChainB []*types.Header
	)
	if full {
		blockChainB = makeBlockChain(blockchain2.CurrentBlock(), n, ethash.NewFaker(), db, forkSeed)
		if _, err := blockchain2.InsertChain(blockChainB); err != nil {
			t.Fatalf("failed to insert forking chain: %v", err)
		}
	} else {
		headerChainB = makeHeaderChain(blockchain2.CurrentHeader(), n, ethash.NewFaker(), db, forkSeed)
		if _, err := blockchain2.InsertHeaderChain(headerChainB, 1); err != nil {
			t.Fatalf("failed to insert forking chain: %v", err)
		}
	}
	// Sanity check that the forked chain can be imported into the original
	var tdPre, tdPost *big.Int

	if full {
		tdPre = blockchain.GetTdByHash(blockchain.CurrentBlock().Hash())
		if err := testBlockChainImport(blockChainB, blockchain); err != nil {
			t.Fatalf("failed to import forked block chain: %v", err)
		}
		tdPost = blockchain.GetTdByHash(blockChainB[len(blockChainB)-1].Hash())
	} else {
		tdPre = blockchain.GetTdByHash(blockchain.CurrentHeader().Hash())
		if err := testHeaderChainImport(headerChainB, blockchain); err != nil {
			t.Fatalf("failed to import forked header chain: %v", err)
		}
		tdPost = blockchain.GetTdByHash(headerChainB[len(headerChainB)-1].Hash())
	}
	// Compare the total difficulties of the chains
	comparator(tdPre, tdPost)
}

// testBlockChainImport tries to process a chain of blocks, writing them into
// the database if successful.
func testBlockChainImport(chain types.Blocks, blockchain *BlockChain) error {
	for _, block := range chain {
		// Try and process the block
		err := blockchain.engine.VerifyHeader(blockchain, block.Header(), true)
		if err == nil {
			err = blockchain.validator.ValidateBody(block)
		}
		if err != nil {
			if err == ErrKnownBlock {
				continue
			}
			return err
		}
		statedb, err := state.New(blockchain.GetBlockByHash(block.ParentHash()).Root(), blockchain.stateCache, nil)
		if err != nil {
			return err
		}
		privateStateRepo, repoErr := blockchain.PrivateStateManager().StateRepository(block.ParentHash())
		if repoErr != nil {
			return repoErr
		}
		receipts, _, _, usedGas, err := blockchain.processor.Process(block, statedb, privateStateRepo, vm.Config{})
		if err != nil {
			blockchain.reportBlock(block, receipts, err)
			return err
		}
		err = blockchain.validator.ValidateState(block, statedb, receipts, usedGas)
		if err != nil {
			blockchain.reportBlock(block, receipts, err)
			return err
		}
		blockchain.chainmu.Lock()
		rawdb.WriteTd(blockchain.db, block.Hash(), block.NumberU64(), new(big.Int).Add(block.Difficulty(), blockchain.GetTdByHash(block.ParentHash())))
		rawdb.WriteBlock(blockchain.db, block)
		statedb.Commit(false)
		blockchain.chainmu.Unlock()
	}
	return nil
}

// testHeaderChainImport tries to process a chain of header, writing them into
// the database if successful.
func testHeaderChainImport(chain []*types.Header, blockchain *BlockChain) error {
	for _, header := range chain {
		// Try and validate the header
		if err := blockchain.engine.VerifyHeader(blockchain, header, false); err != nil {
			return err
		}
		// Manually insert the header into the database, but don't reorganise (allows subsequent testing)
		blockchain.chainmu.Lock()
		rawdb.WriteTd(blockchain.db, header.Hash(), header.Number.Uint64(), new(big.Int).Add(header.Difficulty, blockchain.GetTdByHash(header.ParentHash)))
		rawdb.WriteHeader(blockchain.db, header)
		blockchain.chainmu.Unlock()
	}
	return nil
}

func TestLastBlock(t *testing.T) {
	_, blockchain, err := newCanonical(ethash.NewFaker(), 0, true)
	if err != nil {
		t.Fatalf("failed to create pristine chain: %v", err)
	}
	defer blockchain.Stop()

	blocks := makeBlockChain(blockchain.CurrentBlock(), 1, ethash.NewFullFaker(), blockchain.db, 0)
	if _, err := blockchain.InsertChain(blocks); err != nil {
		t.Fatalf("Failed to insert block: %v", err)
	}
	if blocks[len(blocks)-1].Hash() != rawdb.ReadHeadBlockHash(blockchain.db) {
		t.Fatalf("Write/Get HeadBlockHash failed")
	}
}

// Tests that given a starting canonical chain of a given size, it can be extended
// with various length chains.
func TestExtendCanonicalHeaders(t *testing.T) { testExtendCanonical(t, false) }
func TestExtendCanonicalBlocks(t *testing.T)  { testExtendCanonical(t, true) }

func testExtendCanonical(t *testing.T, full bool) {
	length := 5

	// Make first chain starting from genesis
	_, processor, err := newCanonical(ethash.NewFaker(), length, full)
	if err != nil {
		t.Fatalf("failed to make new canonical chain: %v", err)
	}
	defer processor.Stop()

	// Define the difficulty comparator
	better := func(td1, td2 *big.Int) {
		if td2.Cmp(td1) <= 0 {
			t.Errorf("total difficulty mismatch: have %v, expected more than %v", td2, td1)
		}
	}
	// Start fork from current height
	testFork(t, processor, length, 1, full, better)
	testFork(t, processor, length, 2, full, better)
	testFork(t, processor, length, 5, full, better)
	testFork(t, processor, length, 10, full, better)
}

// Tests that given a starting canonical chain of a given size, creating shorter
// forks do not take canonical ownership.
func TestShorterForkHeaders(t *testing.T) { testShorterFork(t, false) }
func TestShorterForkBlocks(t *testing.T)  { testShorterFork(t, true) }

func testShorterFork(t *testing.T, full bool) {
	length := 10

	// Make first chain starting from genesis
	_, processor, err := newCanonical(ethash.NewFaker(), length, full)
	if err != nil {
		t.Fatalf("failed to make new canonical chain: %v", err)
	}
	defer processor.Stop()

	// Define the difficulty comparator
	worse := func(td1, td2 *big.Int) {
		if td2.Cmp(td1) >= 0 {
			t.Errorf("total difficulty mismatch: have %v, expected less than %v", td2, td1)
		}
	}
	// Sum of numbers must be less than `length` for this to be a shorter fork
	testFork(t, processor, 0, 3, full, worse)
	testFork(t, processor, 0, 7, full, worse)
	testFork(t, processor, 1, 1, full, worse)
	testFork(t, processor, 1, 7, full, worse)
	testFork(t, processor, 5, 3, full, worse)
	testFork(t, processor, 5, 4, full, worse)
}

// Tests that given a starting canonical chain of a given size, creating longer
// forks do take canonical ownership.
func TestLongerForkHeaders(t *testing.T) { testLongerFork(t, false) }
func TestLongerForkBlocks(t *testing.T)  { testLongerFork(t, true) }

func testLongerFork(t *testing.T, full bool) {
	length := 10

	// Make first chain starting from genesis
	_, processor, err := newCanonical(ethash.NewFaker(), length, full)
	if err != nil {
		t.Fatalf("failed to make new canonical chain: %v", err)
	}
	defer processor.Stop()

	// Define the difficulty comparator
	better := func(td1, td2 *big.Int) {
		if td2.Cmp(td1) <= 0 {
			t.Errorf("total difficulty mismatch: have %v, expected more than %v", td2, td1)
		}
	}
	// Sum of numbers must be greater than `length` for this to be a longer fork
	testFork(t, processor, 0, 11, full, better)
	testFork(t, processor, 0, 15, full, better)
	testFork(t, processor, 1, 10, full, better)
	testFork(t, processor, 1, 12, full, better)
	testFork(t, processor, 5, 6, full, better)
	testFork(t, processor, 5, 8, full, better)
}

// Tests that given a starting canonical chain of a given size, creating equal
// forks do take canonical ownership.
func TestEqualForkHeaders(t *testing.T) { testEqualFork(t, false) }
func TestEqualForkBlocks(t *testing.T)  { testEqualFork(t, true) }

func testEqualFork(t *testing.T, full bool) {
	length := 10

	// Make first chain starting from genesis
	_, processor, err := newCanonical(ethash.NewFaker(), length, full)
	if err != nil {
		t.Fatalf("failed to make new canonical chain: %v", err)
	}
	defer processor.Stop()

	// Define the difficulty comparator
	equal := func(td1, td2 *big.Int) {
		if td2.Cmp(td1) != 0 {
			t.Errorf("total difficulty mismatch: have %v, want %v", td2, td1)
		}
	}
	// Sum of numbers must be equal to `length` for this to be an equal fork
	testFork(t, processor, 0, 10, full, equal)
	testFork(t, processor, 1, 9, full, equal)
	testFork(t, processor, 2, 8, full, equal)
	testFork(t, processor, 5, 5, full, equal)
	testFork(t, processor, 6, 4, full, equal)
	testFork(t, processor, 9, 1, full, equal)
}

// Tests that chains missing links do not get accepted by the processor.
func TestBrokenHeaderChain(t *testing.T) { testBrokenChain(t, false) }
func TestBrokenBlockChain(t *testing.T)  { testBrokenChain(t, true) }

func testBrokenChain(t *testing.T, full bool) {
	// Make chain starting from genesis
	db, blockchain, err := newCanonical(ethash.NewFaker(), 10, full)
	if err != nil {
		t.Fatalf("failed to make new canonical chain: %v", err)
	}
	defer blockchain.Stop()

	// Create a forked chain, and try to insert with a missing link
	if full {
		chain := makeBlockChain(blockchain.CurrentBlock(), 5, ethash.NewFaker(), db, forkSeed)[1:]
		if err := testBlockChainImport(chain, blockchain); err == nil {
			t.Errorf("broken block chain not reported")
		}
	} else {
		chain := makeHeaderChain(blockchain.CurrentHeader(), 5, ethash.NewFaker(), db, forkSeed)[1:]
		if err := testHeaderChainImport(chain, blockchain); err == nil {
			t.Errorf("broken header chain not reported")
		}
	}
}

// Tests that reorganising a long difficult chain after a short easy one
// overwrites the canonical numbers and links in the database.
func TestReorgLongHeaders(t *testing.T) { testReorgLong(t, false) }
func TestReorgLongBlocks(t *testing.T)  { testReorgLong(t, true) }

func testReorgLong(t *testing.T, full bool) {
	testReorg(t, []int64{0, 0, -9}, []int64{0, 0, 0, -9}, 393280, full)
}

// Tests that reorganising a short difficult chain after a long easy one
// overwrites the canonical numbers and links in the database.
func TestReorgShortHeaders(t *testing.T) { testReorgShort(t, false) }
func TestReorgShortBlocks(t *testing.T)  { testReorgShort(t, true) }

func testReorgShort(t *testing.T, full bool) {
	// Create a long easy chain vs. a short heavy one. Due to difficulty adjustment
	// we need a fairly long chain of blocks with different difficulties for a short
	// one to become heavyer than a long one. The 96 is an empirical value.
	easy := make([]int64, 96)
	for i := 0; i < len(easy); i++ {
		easy[i] = 60
	}
	diff := make([]int64, len(easy)-1)
	for i := 0; i < len(diff); i++ {
		diff[i] = -9
	}
	testReorg(t, easy, diff, 12615120, full)
}

func testReorg(t *testing.T, first, second []int64, td int64, full bool) {
	// Create a pristine chain and database
	db, blockchain, err := newCanonical(ethash.NewFaker(), 0, full)
	if err != nil {
		t.Fatalf("failed to create pristine chain: %v", err)
	}
	defer blockchain.Stop()

	// Insert an easy and a difficult chain afterwards
	easyBlocks, _ := GenerateChain(params.TestChainConfig, blockchain.CurrentBlock(), ethash.NewFaker(), db, len(first), func(i int, b *BlockGen) {
		b.OffsetTime(first[i])
	})
	diffBlocks, _ := GenerateChain(params.TestChainConfig, blockchain.CurrentBlock(), ethash.NewFaker(), db, len(second), func(i int, b *BlockGen) {
		b.OffsetTime(second[i])
	})
	if full {
		if _, err := blockchain.InsertChain(easyBlocks); err != nil {
			t.Fatalf("failed to insert easy chain: %v", err)
		}
		if _, err := blockchain.InsertChain(diffBlocks); err != nil {
			t.Fatalf("failed to insert difficult chain: %v", err)
		}
	} else {
		easyHeaders := make([]*types.Header, len(easyBlocks))
		for i, block := range easyBlocks {
			easyHeaders[i] = block.Header()
		}
		diffHeaders := make([]*types.Header, len(diffBlocks))
		for i, block := range diffBlocks {
			diffHeaders[i] = block.Header()
		}
		if _, err := blockchain.InsertHeaderChain(easyHeaders, 1); err != nil {
			t.Fatalf("failed to insert easy chain: %v", err)
		}
		if _, err := blockchain.InsertHeaderChain(diffHeaders, 1); err != nil {
			t.Fatalf("failed to insert difficult chain: %v", err)
		}
	}
	// Check that the chain is valid number and link wise
	if full {
		prev := blockchain.CurrentBlock()
		for block := blockchain.GetBlockByNumber(blockchain.CurrentBlock().NumberU64() - 1); block.NumberU64() != 0; prev, block = block, blockchain.GetBlockByNumber(block.NumberU64()-1) {
			if prev.ParentHash() != block.Hash() {
				t.Errorf("parent block hash mismatch: have %x, want %x", prev.ParentHash(), block.Hash())
			}
		}
	} else {
		prev := blockchain.CurrentHeader()
		for header := blockchain.GetHeaderByNumber(blockchain.CurrentHeader().Number.Uint64() - 1); header.Number.Uint64() != 0; prev, header = header, blockchain.GetHeaderByNumber(header.Number.Uint64()-1) {
			if prev.ParentHash != header.Hash() {
				t.Errorf("parent header hash mismatch: have %x, want %x", prev.ParentHash, header.Hash())
			}
		}
	}
	// Make sure the chain total difficulty is the correct one
	want := new(big.Int).Add(blockchain.genesisBlock.Difficulty(), big.NewInt(td))
	if full {
		if have := blockchain.GetTdByHash(blockchain.CurrentBlock().Hash()); have.Cmp(want) != 0 {
			t.Errorf("total difficulty mismatch: have %v, want %v", have, want)
		}
	} else {
		if have := blockchain.GetTdByHash(blockchain.CurrentHeader().Hash()); have.Cmp(want) != 0 {
			t.Errorf("total difficulty mismatch: have %v, want %v", have, want)
		}
	}
}

// Tests that the insertion functions detect banned hashes.
func TestBadHeaderHashes(t *testing.T) { testBadHashes(t, false) }
func TestBadBlockHashes(t *testing.T)  { testBadHashes(t, true) }

func testBadHashes(t *testing.T, full bool) {
	// Create a pristine chain and database
	db, blockchain, err := newCanonical(ethash.NewFaker(), 0, full)
	if err != nil {
		t.Fatalf("failed to create pristine chain: %v", err)
	}
	defer blockchain.Stop()

	// Create a chain, ban a hash and try to import
	if full {
		blocks := makeBlockChain(blockchain.CurrentBlock(), 3, ethash.NewFaker(), db, 10)

		BadHashes[blocks[2].Header().Hash()] = true
		defer func() { delete(BadHashes, blocks[2].Header().Hash()) }()

		_, err = blockchain.InsertChain(blocks)
	} else {
		headers := makeHeaderChain(blockchain.CurrentHeader(), 3, ethash.NewFaker(), db, 10)

		BadHashes[headers[2].Hash()] = true
		defer func() { delete(BadHashes, headers[2].Hash()) }()

		_, err = blockchain.InsertHeaderChain(headers, 1)
	}
	if !errors.Is(err, ErrBlacklistedHash) {
		t.Errorf("error mismatch: have: %v, want: %v", err, ErrBlacklistedHash)
	}
}

// Tests that bad hashes are detected on boot, and the chain rolled back to a
// good state prior to the bad hash.
func TestReorgBadHeaderHashes(t *testing.T) { testReorgBadHashes(t, false) }
func TestReorgBadBlockHashes(t *testing.T)  { testReorgBadHashes(t, true) }

func testReorgBadHashes(t *testing.T, full bool) {
	// Create a pristine chain and database
	db, blockchain, err := newCanonical(ethash.NewFaker(), 0, full)
	if err != nil {
		t.Fatalf("failed to create pristine chain: %v", err)
	}
	// Create a chain, import and ban afterwards
	headers := makeHeaderChain(blockchain.CurrentHeader(), 4, ethash.NewFaker(), db, 10)
	blocks := makeBlockChain(blockchain.CurrentBlock(), 4, ethash.NewFaker(), db, 10)

	if full {
		if _, err = blockchain.InsertChain(blocks); err != nil {
			t.Errorf("failed to import blocks: %v", err)
		}
		if blockchain.CurrentBlock().Hash() != blocks[3].Hash() {
			t.Errorf("last block hash mismatch: have: %x, want %x", blockchain.CurrentBlock().Hash(), blocks[3].Header().Hash())
		}
		BadHashes[blocks[3].Header().Hash()] = true
		defer func() { delete(BadHashes, blocks[3].Header().Hash()) }()
	} else {
		if _, err = blockchain.InsertHeaderChain(headers, 1); err != nil {
			t.Errorf("failed to import headers: %v", err)
		}
		if blockchain.CurrentHeader().Hash() != headers[3].Hash() {
			t.Errorf("last header hash mismatch: have: %x, want %x", blockchain.CurrentHeader().Hash(), headers[3].Hash())
		}
		BadHashes[headers[3].Hash()] = true
		defer func() { delete(BadHashes, headers[3].Hash()) }()
	}
	blockchain.Stop()

	// Create a new BlockChain and check that it rolled back the state.
	ncm, err := NewBlockChain(blockchain.db, nil, blockchain.chainConfig, ethash.NewFaker(), vm.Config{}, nil, nil, nil)
	if err != nil {
		t.Fatalf("failed to create new chain manager: %v", err)
	}
	if full {
		if ncm.CurrentBlock().Hash() != blocks[2].Header().Hash() {
			t.Errorf("last block hash mismatch: have: %x, want %x", ncm.CurrentBlock().Hash(), blocks[2].Header().Hash())
		}
		if blocks[2].Header().GasLimit != ncm.GasLimit() {
			t.Errorf("last  block gasLimit mismatch: have: %d, want %d", ncm.GasLimit(), blocks[2].Header().GasLimit)
		}
	} else {
		if ncm.CurrentHeader().Hash() != headers[2].Hash() {
			t.Errorf("last header hash mismatch: have: %x, want %x", ncm.CurrentHeader().Hash(), headers[2].Hash())
		}
	}
	ncm.Stop()
}

// Tests chain insertions in the face of one entity containing an invalid nonce.
func TestHeadersInsertNonceError(t *testing.T) { testInsertNonceError(t, false) }
func TestBlocksInsertNonceError(t *testing.T)  { testInsertNonceError(t, true) }

func testInsertNonceError(t *testing.T, full bool) {
	for i := 1; i < 25 && !t.Failed(); i++ {
		// Create a pristine chain and database
		db, blockchain, err := newCanonical(ethash.NewFaker(), 0, full)
		if err != nil {
			t.Fatalf("failed to create pristine chain: %v", err)
		}
		defer blockchain.Stop()

		// Create and insert a chain with a failing nonce
		var (
			failAt  int
			failRes int
			failNum uint64
		)
		if full {
			blocks := makeBlockChain(blockchain.CurrentBlock(), i, ethash.NewFaker(), db, 0)

			failAt = rand.Int() % len(blocks)
			failNum = blocks[failAt].NumberU64()

			blockchain.engine = ethash.NewFakeFailer(failNum)
			failRes, err = blockchain.InsertChain(blocks)
		} else {
			headers := makeHeaderChain(blockchain.CurrentHeader(), i, ethash.NewFaker(), db, 0)

			failAt = rand.Int() % len(headers)
			failNum = headers[failAt].Number.Uint64()

			blockchain.engine = ethash.NewFakeFailer(failNum)
			blockchain.hc.engine = blockchain.engine
			failRes, err = blockchain.InsertHeaderChain(headers, 1)
		}
		// Check that the returned error indicates the failure
		if failRes != failAt {
			t.Errorf("test %d: failure (%v) index mismatch: have %d, want %d", i, err, failRes, failAt)
		}
		// Check that all blocks after the failing block have been inserted
		for j := 0; j < i-failAt; j++ {
			if full {
				if block := blockchain.GetBlockByNumber(failNum + uint64(j)); block != nil {
					t.Errorf("test %d: invalid block in chain: %v", i, block)
				}
			} else {
				if header := blockchain.GetHeaderByNumber(failNum + uint64(j)); header != nil {
					t.Errorf("test %d: invalid header in chain: %v", i, header)
				}
			}
		}
	}
}

// Tests that fast importing a block chain produces the same chain data as the
// classical full block processing.
func TestFastVsFullChains(t *testing.T) {
	// Configure and generate a sample block chain
	var (
		gendb   = rawdb.NewMemoryDatabase()
		key, _  = crypto.HexToECDSA("b71c71a67e1177ad4e901695e1b4b9ee17ae16c6668d313eac2f96dbcda3f291")
		address = crypto.PubkeyToAddress(key.PublicKey)
		funds   = big.NewInt(1000000000)
		gspec   = &Genesis{
			Config: params.TestChainConfig,
			Alloc:  GenesisAlloc{address: {Balance: funds}},
		}
		genesis = gspec.MustCommit(gendb)
		signer  = types.LatestSigner(gspec.Config)
	)
	blocks, receipts := GenerateChain(gspec.Config, genesis, ethash.NewFaker(), gendb, 1024, func(i int, block *BlockGen) {
		block.SetCoinbase(common.Address{0x00})

		// If the block number is multiple of 3, send a few bonus transactions to the miner
		if i%3 == 2 {
			for j := 0; j < i%4+1; j++ {
				tx, err := types.SignTx(types.NewTransaction(block.TxNonce(address), common.Address{0x00}, big.NewInt(1000), params.TxGas, nil, nil), signer, key)
				if err != nil {
					panic(err)
				}
				block.AddTx(tx)
			}
		}
		// If the block number is a multiple of 5, add a few bonus uncles to the block
		if i%5 == 5 {
			block.AddUncle(&types.Header{ParentHash: block.PrevBlock(i - 1).Hash(), Number: big.NewInt(int64(i - 1))})
		}
	})
	// Import the chain as an archive node for the comparison baseline
	archiveDb := rawdb.NewMemoryDatabase()
	gspec.MustCommit(archiveDb)
	archive, _ := NewBlockChain(archiveDb, nil, gspec.Config, ethash.NewFaker(), vm.Config{}, nil, nil, nil)
	defer archive.Stop()

	if n, err := archive.InsertChain(blocks); err != nil {
		t.Fatalf("failed to process block %d: %v", n, err)
	}
	// Fast import the chain as a non-archive node to test
	fastDb := rawdb.NewMemoryDatabase()
	gspec.MustCommit(fastDb)
	fast, _ := NewBlockChain(fastDb, nil, gspec.Config, ethash.NewFaker(), vm.Config{}, nil, nil, nil)
	defer fast.Stop()

	headers := make([]*types.Header, len(blocks))
	for i, block := range blocks {
		headers[i] = block.Header()
	}
	if n, err := fast.InsertHeaderChain(headers, 1); err != nil {
		t.Fatalf("failed to insert header %d: %v", n, err)
	}
	if n, err := fast.InsertReceiptChain(blocks, receipts, 0); err != nil {
		t.Fatalf("failed to insert receipt %d: %v", n, err)
	}
	// Freezer style fast import the chain.
	frdir, err := ioutil.TempDir("", "")
	if err != nil {
		t.Fatalf("failed to create temp freezer dir: %v", err)
	}
	defer os.Remove(frdir)
	ancientDb, err := rawdb.NewDatabaseWithFreezer(rawdb.NewMemoryDatabase(), frdir, "")
	if err != nil {
		t.Fatalf("failed to create temp freezer db: %v", err)
	}
	gspec.MustCommit(ancientDb)
	ancient, _ := NewBlockChain(ancientDb, nil, gspec.Config, ethash.NewFaker(), vm.Config{}, nil, nil, nil)
	defer ancient.Stop()

	if n, err := ancient.InsertHeaderChain(headers, 1); err != nil {
		t.Fatalf("failed to insert header %d: %v", n, err)
	}
	if n, err := ancient.InsertReceiptChain(blocks, receipts, uint64(len(blocks)/2)); err != nil {
		t.Fatalf("failed to insert receipt %d: %v", n, err)
	}
	// Iterate over all chain data components, and cross reference
	for i := 0; i < len(blocks); i++ {
		num, hash := blocks[i].NumberU64(), blocks[i].Hash()

		if ftd, atd := fast.GetTdByHash(hash), archive.GetTdByHash(hash); ftd.Cmp(atd) != 0 {
			t.Errorf("block #%d [%x]: td mismatch: fastdb %v, archivedb %v", num, hash, ftd, atd)
		}
		if antd, artd := ancient.GetTdByHash(hash), archive.GetTdByHash(hash); antd.Cmp(artd) != 0 {
			t.Errorf("block #%d [%x]: td mismatch: ancientdb %v, archivedb %v", num, hash, antd, artd)
		}
		if fheader, aheader := fast.GetHeaderByHash(hash), archive.GetHeaderByHash(hash); fheader.Hash() != aheader.Hash() {
			t.Errorf("block #%d [%x]: header mismatch: fastdb %v, archivedb %v", num, hash, fheader, aheader)
		}
		if anheader, arheader := ancient.GetHeaderByHash(hash), archive.GetHeaderByHash(hash); anheader.Hash() != arheader.Hash() {
			t.Errorf("block #%d [%x]: header mismatch: ancientdb %v, archivedb %v", num, hash, anheader, arheader)
		}
		if fblock, arblock, anblock := fast.GetBlockByHash(hash), archive.GetBlockByHash(hash), ancient.GetBlockByHash(hash); fblock.Hash() != arblock.Hash() || anblock.Hash() != arblock.Hash() {
			t.Errorf("block #%d [%x]: block mismatch: fastdb %v, ancientdb %v, archivedb %v", num, hash, fblock, anblock, arblock)
		} else if types.DeriveSha(fblock.Transactions(), trie.NewStackTrie(nil)) != types.DeriveSha(arblock.Transactions(), trie.NewStackTrie(nil)) || types.DeriveSha(anblock.Transactions(), trie.NewStackTrie(nil)) != types.DeriveSha(arblock.Transactions(), trie.NewStackTrie(nil)) {
			t.Errorf("block #%d [%x]: transactions mismatch: fastdb %v, ancientdb %v, archivedb %v", num, hash, fblock.Transactions(), anblock.Transactions(), arblock.Transactions())
		} else if types.CalcUncleHash(fblock.Uncles()) != types.CalcUncleHash(arblock.Uncles()) || types.CalcUncleHash(anblock.Uncles()) != types.CalcUncleHash(arblock.Uncles()) {
			t.Errorf("block #%d [%x]: uncles mismatch: fastdb %v, ancientdb %v, archivedb %v", num, hash, fblock.Uncles(), anblock, arblock.Uncles())
		}
		if freceipts, anreceipts, areceipts := rawdb.ReadReceipts(fastDb, hash, *rawdb.ReadHeaderNumber(fastDb, hash), fast.Config()), rawdb.ReadReceipts(ancientDb, hash, *rawdb.ReadHeaderNumber(ancientDb, hash), fast.Config()), rawdb.ReadReceipts(archiveDb, hash, *rawdb.ReadHeaderNumber(archiveDb, hash), fast.Config()); types.DeriveSha(freceipts, trie.NewStackTrie(nil)) != types.DeriveSha(areceipts, trie.NewStackTrie(nil)) {
			t.Errorf("block #%d [%x]: receipts mismatch: fastdb %v, ancientdb %v, archivedb %v", num, hash, freceipts, anreceipts, areceipts)
		}
	}
	// Check that the canonical chains are the same between the databases
	for i := 0; i < len(blocks)+1; i++ {
		if fhash, ahash := rawdb.ReadCanonicalHash(fastDb, uint64(i)), rawdb.ReadCanonicalHash(archiveDb, uint64(i)); fhash != ahash {
			t.Errorf("block #%d: canonical hash mismatch: fastdb %v, archivedb %v", i, fhash, ahash)
		}
		if anhash, arhash := rawdb.ReadCanonicalHash(ancientDb, uint64(i)), rawdb.ReadCanonicalHash(archiveDb, uint64(i)); anhash != arhash {
			t.Errorf("block #%d: canonical hash mismatch: ancientdb %v, archivedb %v", i, anhash, arhash)
		}
	}
}

// Tests that various import methods move the chain head pointers to the correct
// positions.
func TestLightVsFastVsFullChainHeads(t *testing.T) {
	// Configure and generate a sample block chain
	var (
		gendb   = rawdb.NewMemoryDatabase()
		key, _  = crypto.HexToECDSA("b71c71a67e1177ad4e901695e1b4b9ee17ae16c6668d313eac2f96dbcda3f291")
		address = crypto.PubkeyToAddress(key.PublicKey)
		funds   = big.NewInt(1000000000)
		gspec   = &Genesis{Config: params.TestChainConfig, Alloc: GenesisAlloc{address: {Balance: funds}}}
		genesis = gspec.MustCommit(gendb)
	)
	height := uint64(1024)
	blocks, receipts := GenerateChain(gspec.Config, genesis, ethash.NewFaker(), gendb, int(height), nil)

	// makeDb creates a db instance for testing.
	makeDb := func() (ethdb.Database, func()) {
		dir, err := ioutil.TempDir("", "")
		if err != nil {
			t.Fatalf("failed to create temp freezer dir: %v", err)
		}
		defer os.Remove(dir)
		db, err := rawdb.NewDatabaseWithFreezer(rawdb.NewMemoryDatabase(), dir, "")
		if err != nil {
			t.Fatalf("failed to create temp freezer db: %v", err)
		}
		gspec.MustCommit(db)
		return db, func() { os.RemoveAll(dir) }
	}
	// Configure a subchain to roll back
	remove := blocks[height/2].NumberU64()

	// Create a small assertion method to check the three heads
	assert := func(t *testing.T, kind string, chain *BlockChain, header uint64, fast uint64, block uint64) {
		t.Helper()

		if num := chain.CurrentBlock().NumberU64(); num != block {
			t.Errorf("%s head block mismatch: have #%v, want #%v", kind, num, block)
		}
		if num := chain.CurrentFastBlock().NumberU64(); num != fast {
			t.Errorf("%s head fast-block mismatch: have #%v, want #%v", kind, num, fast)
		}
		if num := chain.CurrentHeader().Number.Uint64(); num != header {
			t.Errorf("%s head header mismatch: have #%v, want #%v", kind, num, header)
		}
	}
	// Import the chain as an archive node and ensure all pointers are updated
	archiveDb, delfn := makeDb()
	defer delfn()

	archiveCaching := *defaultCacheConfig
	archiveCaching.TrieDirtyDisabled = true

	archive, _ := NewBlockChain(archiveDb, &archiveCaching, gspec.Config, ethash.NewFaker(), vm.Config{}, nil, nil, nil)
	if n, err := archive.InsertChain(blocks); err != nil {
		t.Fatalf("failed to process block %d: %v", n, err)
	}
	defer archive.Stop()

	assert(t, "archive", archive, height, height, height)
	archive.SetHead(remove - 1)
	assert(t, "archive", archive, height/2, height/2, height/2)

	// Import the chain as a non-archive node and ensure all pointers are updated
	fastDb, delfn := makeDb()
	defer delfn()
	fast, _ := NewBlockChain(fastDb, nil, gspec.Config, ethash.NewFaker(), vm.Config{}, nil, nil, nil)
	defer fast.Stop()

	headers := make([]*types.Header, len(blocks))
	for i, block := range blocks {
		headers[i] = block.Header()
	}
	if n, err := fast.InsertHeaderChain(headers, 1); err != nil {
		t.Fatalf("failed to insert header %d: %v", n, err)
	}
	if n, err := fast.InsertReceiptChain(blocks, receipts, 0); err != nil {
		t.Fatalf("failed to insert receipt %d: %v", n, err)
	}
	assert(t, "fast", fast, height, height, 0)
	fast.SetHead(remove - 1)
	assert(t, "fast", fast, height/2, height/2, 0)

	// Import the chain as a ancient-first node and ensure all pointers are updated
	ancientDb, delfn := makeDb()
	defer delfn()
	ancient, _ := NewBlockChain(ancientDb, nil, gspec.Config, ethash.NewFaker(), vm.Config{}, nil, nil, nil)
	defer ancient.Stop()

	if n, err := ancient.InsertHeaderChain(headers, 1); err != nil {
		t.Fatalf("failed to insert header %d: %v", n, err)
	}
	if n, err := ancient.InsertReceiptChain(blocks, receipts, uint64(3*len(blocks)/4)); err != nil {
		t.Fatalf("failed to insert receipt %d: %v", n, err)
	}
	assert(t, "ancient", ancient, height, height, 0)
	ancient.SetHead(remove - 1)
	assert(t, "ancient", ancient, 0, 0, 0)

	if frozen, err := ancientDb.Ancients(); err != nil || frozen != 1 {
		t.Fatalf("failed to truncate ancient store, want %v, have %v", 1, frozen)
	}
	// Import the chain as a light node and ensure all pointers are updated
	lightDb, delfn := makeDb()
	defer delfn()
	light, _ := NewBlockChain(lightDb, nil, gspec.Config, ethash.NewFaker(), vm.Config{}, nil, nil, nil)
	if n, err := light.InsertHeaderChain(headers, 1); err != nil {
		t.Fatalf("failed to insert header %d: %v", n, err)
	}
	defer light.Stop()

	assert(t, "light", light, height, 0, 0)
	light.SetHead(remove - 1)
	assert(t, "light", light, height/2, 0, 0)
}

// Tests that chain reorganisations handle transaction removals and reinsertions.
func TestChainTxReorgs(t *testing.T) {
	var (
		key1, _ = crypto.HexToECDSA("b71c71a67e1177ad4e901695e1b4b9ee17ae16c6668d313eac2f96dbcda3f291")
		key2, _ = crypto.HexToECDSA("8a1f9a8f95be41cd7ccb6168179afb4504aefe388d1e14474d32c45c72ce7b7a")
		key3, _ = crypto.HexToECDSA("49a7b37aa6f6645917e7b807e9d1c00d4fa71f18343b0d4122a4d2df64dd6fee")
		addr1   = crypto.PubkeyToAddress(key1.PublicKey)
		addr2   = crypto.PubkeyToAddress(key2.PublicKey)
		addr3   = crypto.PubkeyToAddress(key3.PublicKey)
		db      = rawdb.NewMemoryDatabase()
		gspec   = &Genesis{
			Config:   params.TestChainConfig,
			GasLimit: 700000000,
			Alloc: GenesisAlloc{
				addr1: {Balance: big.NewInt(1000000)},
				addr2: {Balance: big.NewInt(1000000)},
				addr3: {Balance: big.NewInt(1000000)},
			},
		}
		genesis = gspec.MustCommit(db)
		signer  = types.LatestSigner(gspec.Config)
	)

	// Create two transactions shared between the chains:
	//  - postponed: transaction included at a later block in the forked chain
	//  - swapped: transaction included at the same block number in the forked chain
	postponed, _ := types.SignTx(types.NewTransaction(0, addr1, big.NewInt(1000), params.TxGas, nil, nil), signer, key1)
	swapped, _ := types.SignTx(types.NewTransaction(1, addr1, big.NewInt(1000), params.TxGas, nil, nil), signer, key1)

	// Create two transactions that will be dropped by the forked chain:
	//  - pastDrop: transaction dropped retroactively from a past block
	//  - freshDrop: transaction dropped exactly at the block where the reorg is detected
	var pastDrop, freshDrop *types.Transaction

	// Create three transactions that will be added in the forked chain:
	//  - pastAdd:   transaction added before the reorganization is detected
	//  - freshAdd:  transaction added at the exact block the reorg is detected
	//  - futureAdd: transaction added after the reorg has already finished
	var pastAdd, freshAdd, futureAdd *types.Transaction

	chain, _ := GenerateChain(gspec.Config, genesis, ethash.NewFaker(), db, 3, func(i int, gen *BlockGen) {
		switch i {
		case 0:
			pastDrop, _ = types.SignTx(types.NewTransaction(gen.TxNonce(addr2), addr2, big.NewInt(1000), params.TxGas, nil, nil), signer, key2)

			gen.AddTx(pastDrop)  // This transaction will be dropped in the fork from below the split point
			gen.AddTx(postponed) // This transaction will be postponed till block #3 in the fork

		case 2:
			freshDrop, _ = types.SignTx(types.NewTransaction(gen.TxNonce(addr2), addr2, big.NewInt(1000), params.TxGas, nil, nil), signer, key2)

			gen.AddTx(freshDrop) // This transaction will be dropped in the fork from exactly at the split point
			gen.AddTx(swapped)   // This transaction will be swapped out at the exact height

			gen.OffsetTime(9) // Lower the block difficulty to simulate a weaker chain
		}
	})
	// Import the chain. This runs all block validation rules.
	blockchain, _ := NewBlockChain(db, nil, gspec.Config, ethash.NewFaker(), vm.Config{}, nil, nil, nil)
	if i, err := blockchain.InsertChain(chain); err != nil {
		t.Fatalf("failed to insert original chain[%d]: %v", i, err)
	}
	defer blockchain.Stop()

	// overwrite the old chain
	chain, _ = GenerateChain(gspec.Config, genesis, ethash.NewFaker(), db, 5, func(i int, gen *BlockGen) {
		switch i {
		case 0:
			pastAdd, _ = types.SignTx(types.NewTransaction(gen.TxNonce(addr3), addr3, big.NewInt(1000), params.TxGas, nil, nil), signer, key3)
			gen.AddTx(pastAdd) // This transaction needs to be injected during reorg

		case 2:
			gen.AddTx(postponed) // This transaction was postponed from block #1 in the original chain
			gen.AddTx(swapped)   // This transaction was swapped from the exact current spot in the original chain

			freshAdd, _ = types.SignTx(types.NewTransaction(gen.TxNonce(addr3), addr3, big.NewInt(1000), params.TxGas, nil, nil), signer, key3)
			gen.AddTx(freshAdd) // This transaction will be added exactly at reorg time

		case 3:
			futureAdd, _ = types.SignTx(types.NewTransaction(gen.TxNonce(addr3), addr3, big.NewInt(1000), params.TxGas, nil, nil), signer, key3)
			gen.AddTx(futureAdd) // This transaction will be added after a full reorg
		}
	})
	if _, err := blockchain.InsertChain(chain); err != nil {
		t.Fatalf("failed to insert forked chain: %v", err)
	}

	// removed tx
	for i, tx := range (types.Transactions{pastDrop, freshDrop}) {
		if txn, _, _, _ := rawdb.ReadTransaction(db, tx.Hash()); txn != nil {
			t.Errorf("drop %d: tx %v found while shouldn't have been", i, txn)
		}
		if rcpt, _, _, _ := rawdb.ReadReceipt(db, tx.Hash(), blockchain.Config()); rcpt != nil {
			t.Errorf("drop %d: receipt %v found while shouldn't have been", i, rcpt)
		}
	}
	// added tx
	for i, tx := range (types.Transactions{pastAdd, freshAdd, futureAdd}) {
		if txn, _, _, _ := rawdb.ReadTransaction(db, tx.Hash()); txn == nil {
			t.Errorf("add %d: expected tx to be found", i)
		}
		if rcpt, _, _, _ := rawdb.ReadReceipt(db, tx.Hash(), blockchain.Config()); rcpt == nil {
			t.Errorf("add %d: expected receipt to be found", i)
		}
	}
	// shared tx
	for i, tx := range (types.Transactions{postponed, swapped}) {
		if txn, _, _, _ := rawdb.ReadTransaction(db, tx.Hash()); txn == nil {
			t.Errorf("share %d: expected tx to be found", i)
		}
		if rcpt, _, _, _ := rawdb.ReadReceipt(db, tx.Hash(), blockchain.Config()); rcpt == nil {
			t.Errorf("share %d: expected receipt to be found", i)
		}
	}
}

func TestLogReorgs(t *testing.T) {
	var (
		key1, _ = crypto.HexToECDSA("b71c71a67e1177ad4e901695e1b4b9ee17ae16c6668d313eac2f96dbcda3f291")
		addr1   = crypto.PubkeyToAddress(key1.PublicKey)
		db      = rawdb.NewMemoryDatabase()
		// this code generates a log
		code    = common.Hex2Bytes("60606040525b7f24ec1d3ff24c2f6ff210738839dbc339cd45a5294d85c79361016243157aae7b60405180905060405180910390a15b600a8060416000396000f360606040526008565b00")
		gspec   = &Genesis{Config: params.TestChainConfig, Alloc: GenesisAlloc{addr1: {Balance: big.NewInt(10000000000000)}}}
		genesis = gspec.MustCommit(db)
		signer  = types.LatestSigner(gspec.Config)
	)

	blockchain, _ := NewBlockChain(db, nil, gspec.Config, ethash.NewFaker(), vm.Config{}, nil, nil, nil)
	defer blockchain.Stop()

	rmLogsCh := make(chan RemovedLogsEvent)
	blockchain.SubscribeRemovedLogsEvent(rmLogsCh)
	chain, _ := GenerateChain(params.TestChainConfig, genesis, ethash.NewFaker(), db, 2, func(i int, gen *BlockGen) {
		if i == 1 {
			tx, err := types.SignTx(types.NewContractCreation(gen.TxNonce(addr1), new(big.Int), 1000000, new(big.Int), code), signer, key1)
			if err != nil {
				t.Fatalf("failed to create tx: %v", err)
			}
			gen.AddTx(tx)
		}
	})
	if _, err := blockchain.InsertChain(chain); err != nil {
		t.Fatalf("failed to insert chain: %v", err)
	}

	chain, _ = GenerateChain(params.TestChainConfig, genesis, ethash.NewFaker(), db, 3, func(i int, gen *BlockGen) {})
	done := make(chan struct{})
	go func() {
		ev := <-rmLogsCh
		if len(ev.Logs) == 0 {
			t.Error("expected logs")
		}
		close(done)
	}()
	if _, err := blockchain.InsertChain(chain); err != nil {
		t.Fatalf("failed to insert forked chain: %v", err)
	}
	timeout := time.NewTimer(1 * time.Second)
	defer timeout.Stop()
	select {
	case <-done:
	case <-timeout.C:
		t.Fatal("Timeout. There is no RemovedLogsEvent has been sent.")
	}
}

// This EVM code generates a log when the contract is created.
var logCode = common.Hex2Bytes("60606040525b7f24ec1d3ff24c2f6ff210738839dbc339cd45a5294d85c79361016243157aae7b60405180905060405180910390a15b600a8060416000396000f360606040526008565b00")

// This test checks that log events and RemovedLogsEvent are sent
// when the chain reorganizes.
func TestLogRebirth(t *testing.T) {
	var (
		key1, _       = crypto.HexToECDSA("b71c71a67e1177ad4e901695e1b4b9ee17ae16c6668d313eac2f96dbcda3f291")
		addr1         = crypto.PubkeyToAddress(key1.PublicKey)
		db            = rawdb.NewMemoryDatabase()
		gspec         = &Genesis{Config: params.TestChainConfig, Alloc: GenesisAlloc{addr1: {Balance: big.NewInt(10000000000000)}}}
		genesis       = gspec.MustCommit(db)
		signer        = types.LatestSigner(gspec.Config)
		engine        = ethash.NewFaker()
		blockchain, _ = NewBlockChain(db, nil, gspec.Config, engine, vm.Config{}, nil, nil, nil)
	)

	defer blockchain.Stop()

	// The event channels.
	newLogCh := make(chan []*types.Log, 10)
	rmLogsCh := make(chan RemovedLogsEvent, 10)
	blockchain.SubscribeLogsEvent(newLogCh)
	blockchain.SubscribeRemovedLogsEvent(rmLogsCh)

	// This chain contains a single log.
	chain, _ := GenerateChain(params.TestChainConfig, genesis, engine, db, 2, func(i int, gen *BlockGen) {
		if i == 1 {
			tx, err := types.SignTx(types.NewContractCreation(gen.TxNonce(addr1), new(big.Int), 1000000, new(big.Int), logCode), signer, key1)
			if err != nil {
				t.Fatalf("failed to create tx: %v", err)
			}
			gen.AddTx(tx)
		}
	})
	if _, err := blockchain.InsertChain(chain); err != nil {
		t.Fatalf("failed to insert chain: %v", err)
	}
	checkLogEvents(t, newLogCh, rmLogsCh, 1, 0)

	// Generate long reorg chain containing another log. Inserting the
	// chain removes one log and adds one.
	forkChain, _ := GenerateChain(params.TestChainConfig, genesis, engine, db, 2, func(i int, gen *BlockGen) {
		if i == 1 {
			tx, err := types.SignTx(types.NewContractCreation(gen.TxNonce(addr1), new(big.Int), 1000000, new(big.Int), logCode), signer, key1)
			if err != nil {
				t.Fatalf("failed to create tx: %v", err)
			}
			gen.AddTx(tx)
			gen.OffsetTime(-9) // higher block difficulty
		}
	})
	if _, err := blockchain.InsertChain(forkChain); err != nil {
		t.Fatalf("failed to insert forked chain: %v", err)
	}
	checkLogEvents(t, newLogCh, rmLogsCh, 1, 1)

	// This chain segment is rooted in the original chain, but doesn't contain any logs.
	// When inserting it, the canonical chain switches away from forkChain and re-emits
	// the log event for the old chain, as well as a RemovedLogsEvent for forkChain.
	newBlocks, _ := GenerateChain(params.TestChainConfig, chain[len(chain)-1], engine, db, 1, func(i int, gen *BlockGen) {})
	if _, err := blockchain.InsertChain(newBlocks); err != nil {
		t.Fatalf("failed to insert forked chain: %v", err)
	}
	checkLogEvents(t, newLogCh, rmLogsCh, 1, 1)
}

// This test is a variation of TestLogRebirth. It verifies that log events are emitted
// when a side chain containing log events overtakes the canonical chain.
func TestSideLogRebirth(t *testing.T) {
	var (
		key1, _       = crypto.HexToECDSA("b71c71a67e1177ad4e901695e1b4b9ee17ae16c6668d313eac2f96dbcda3f291")
		addr1         = crypto.PubkeyToAddress(key1.PublicKey)
		db            = rawdb.NewMemoryDatabase()
		gspec         = &Genesis{Config: params.TestChainConfig, Alloc: GenesisAlloc{addr1: {Balance: big.NewInt(10000000000000)}}}
		genesis       = gspec.MustCommit(db)
<<<<<<< HEAD
		signer        = types.LatestSigner(gspec.Config)
		blockchain, _ = NewBlockChain(db, nil, gspec.Config, ethash.NewFaker(), vm.Config{}, nil, nil)
=======
		signer        = types.NewEIP155Signer(gspec.Config.ChainID)
		blockchain, _ = NewBlockChain(db, nil, gspec.Config, ethash.NewFaker(), vm.Config{}, nil, nil, nil)
>>>>>>> 155bcdb4
	)

	defer blockchain.Stop()

	newLogCh := make(chan []*types.Log, 10)
	rmLogsCh := make(chan RemovedLogsEvent, 10)
	blockchain.SubscribeLogsEvent(newLogCh)
	blockchain.SubscribeRemovedLogsEvent(rmLogsCh)

	chain, _ := GenerateChain(params.TestChainConfig, genesis, ethash.NewFaker(), db, 2, func(i int, gen *BlockGen) {
		if i == 1 {
			gen.OffsetTime(-9) // higher block difficulty

		}
	})
	if _, err := blockchain.InsertChain(chain); err != nil {
		t.Fatalf("failed to insert forked chain: %v", err)
	}
	checkLogEvents(t, newLogCh, rmLogsCh, 0, 0)

	// Generate side chain with lower difficulty
	sideChain, _ := GenerateChain(params.TestChainConfig, genesis, ethash.NewFaker(), db, 2, func(i int, gen *BlockGen) {
		if i == 1 {
			tx, err := types.SignTx(types.NewContractCreation(gen.TxNonce(addr1), new(big.Int), 1000000, new(big.Int), logCode), signer, key1)
			if err != nil {
				t.Fatalf("failed to create tx: %v", err)
			}
			gen.AddTx(tx)
		}
	})
	if _, err := blockchain.InsertChain(sideChain); err != nil {
		t.Fatalf("failed to insert forked chain: %v", err)
	}
	checkLogEvents(t, newLogCh, rmLogsCh, 0, 0)

	// Generate a new block based on side chain.
	newBlocks, _ := GenerateChain(params.TestChainConfig, sideChain[len(sideChain)-1], ethash.NewFaker(), db, 1, func(i int, gen *BlockGen) {})
	if _, err := blockchain.InsertChain(newBlocks); err != nil {
		t.Fatalf("failed to insert forked chain: %v", err)
	}
	checkLogEvents(t, newLogCh, rmLogsCh, 1, 0)
}

func checkLogEvents(t *testing.T, logsCh <-chan []*types.Log, rmLogsCh <-chan RemovedLogsEvent, wantNew, wantRemoved int) {
	t.Helper()

	if len(logsCh) != wantNew {
		t.Fatalf("wrong number of log events: got %d, want %d", len(logsCh), wantNew)
	}
	if len(rmLogsCh) != wantRemoved {
		t.Fatalf("wrong number of removed log events: got %d, want %d", len(rmLogsCh), wantRemoved)
	}
	// Drain events.
	for i := 0; i < len(logsCh); i++ {
		<-logsCh
	}
	for i := 0; i < len(rmLogsCh); i++ {
		<-rmLogsCh
	}
}

func TestReorgSideEvent(t *testing.T) {
	var (
		db      = rawdb.NewMemoryDatabase()
		key1, _ = crypto.HexToECDSA("b71c71a67e1177ad4e901695e1b4b9ee17ae16c6668d313eac2f96dbcda3f291")
		addr1   = crypto.PubkeyToAddress(key1.PublicKey)
		gspec   = &Genesis{
			Config: params.TestChainConfig,
			Alloc:  GenesisAlloc{addr1: {Balance: big.NewInt(10000000000000)}},
		}
		genesis = gspec.MustCommit(db)
		signer  = types.LatestSigner(gspec.Config)
	)

	blockchain, _ := NewBlockChain(db, nil, gspec.Config, ethash.NewFaker(), vm.Config{}, nil, nil, nil)
	defer blockchain.Stop()

	chain, _ := GenerateChain(gspec.Config, genesis, ethash.NewFaker(), db, 3, func(i int, gen *BlockGen) {})
	if _, err := blockchain.InsertChain(chain); err != nil {
		t.Fatalf("failed to insert chain: %v", err)
	}

	replacementBlocks, _ := GenerateChain(gspec.Config, genesis, ethash.NewFaker(), db, 4, func(i int, gen *BlockGen) {
		tx, err := types.SignTx(types.NewContractCreation(gen.TxNonce(addr1), new(big.Int), 1000000, new(big.Int), nil), signer, key1)
		if i == 2 {
			gen.OffsetTime(-9)
		}
		if err != nil {
			t.Fatalf("failed to create tx: %v", err)
		}
		gen.AddTx(tx)
	})
	chainSideCh := make(chan ChainSideEvent, 64)
	blockchain.SubscribeChainSideEvent(chainSideCh)
	if _, err := blockchain.InsertChain(replacementBlocks); err != nil {
		t.Fatalf("failed to insert chain: %v", err)
	}

	// first two block of the secondary chain are for a brief moment considered
	// side chains because up to that point the first one is considered the
	// heavier chain.
	expectedSideHashes := map[common.Hash]bool{
		replacementBlocks[0].Hash(): true,
		replacementBlocks[1].Hash(): true,
		chain[0].Hash():             true,
		chain[1].Hash():             true,
		chain[2].Hash():             true,
	}

	i := 0

	const timeoutDura = 10 * time.Second
	timeout := time.NewTimer(timeoutDura)
done:
	for {
		select {
		case ev := <-chainSideCh:
			block := ev.Block
			if _, ok := expectedSideHashes[block.Hash()]; !ok {
				t.Errorf("%d: didn't expect %x to be in side chain", i, block.Hash())
			}
			i++

			if i == len(expectedSideHashes) {
				timeout.Stop()

				break done
			}
			timeout.Reset(timeoutDura)

		case <-timeout.C:
			t.Fatal("Timeout. Possibly not all blocks were triggered for sideevent")
		}
	}

	// make sure no more events are fired
	select {
	case e := <-chainSideCh:
		t.Errorf("unexpected event fired: %v", e)
	case <-time.After(250 * time.Millisecond):
	}

}

// Tests if the canonical block can be fetched from the database during chain insertion.
func TestCanonicalBlockRetrieval(t *testing.T) {
	_, blockchain, err := newCanonical(ethash.NewFaker(), 0, true)
	if err != nil {
		t.Fatalf("failed to create pristine chain: %v", err)
	}
	defer blockchain.Stop()

	chain, _ := GenerateChain(blockchain.chainConfig, blockchain.genesisBlock, ethash.NewFaker(), blockchain.db, 10, func(i int, gen *BlockGen) {})

	var pend sync.WaitGroup
	pend.Add(len(chain))

	for i := range chain {
		go func(block *types.Block) {
			defer pend.Done()

			// try to retrieve a block by its canonical hash and see if the block data can be retrieved.
			for {
				ch := rawdb.ReadCanonicalHash(blockchain.db, block.NumberU64())
				if ch == (common.Hash{}) {
					continue // busy wait for canonical hash to be written
				}
				if ch != block.Hash() {
					t.Errorf("unknown canonical hash, want %s, got %s", block.Hash().Hex(), ch.Hex())
					return
				}
				fb := rawdb.ReadBlock(blockchain.db, ch, block.NumberU64())
				if fb == nil {
					t.Errorf("unable to retrieve block %d for canonical hash: %s", block.NumberU64(), ch.Hex())
					return
				}
				if fb.Hash() != block.Hash() {
					t.Errorf("invalid block hash for block %d, want %s, got %s", block.NumberU64(), block.Hash().Hex(), fb.Hash().Hex())
					return
				}
				return
			}
		}(chain[i])

		if _, err := blockchain.InsertChain(types.Blocks{chain[i]}); err != nil {
			t.Fatalf("failed to insert block %d: %v", i, err)
		}
	}
	pend.Wait()
}

func TestEIP155Transition(t *testing.T) {
	// Configure and generate a sample block chain
	var (
		db         = rawdb.NewMemoryDatabase()
		key, _     = crypto.HexToECDSA("b71c71a67e1177ad4e901695e1b4b9ee17ae16c6668d313eac2f96dbcda3f291")
		address    = crypto.PubkeyToAddress(key.PublicKey)
		funds      = big.NewInt(1000000000)
		deleteAddr = common.Address{1}
		gspec      = &Genesis{
			Config: &params.ChainConfig{ChainID: big.NewInt(10), EIP150Block: big.NewInt(0), EIP155Block: big.NewInt(2), HomesteadBlock: new(big.Int)},
			Alloc:  GenesisAlloc{address: {Balance: funds}, deleteAddr: {Balance: new(big.Int)}},
		}
		genesis = gspec.MustCommit(db)
	)

	blockchain, _ := NewBlockChain(db, nil, gspec.Config, ethash.NewFaker(), vm.Config{}, nil, nil, nil)
	defer blockchain.Stop()

	blocks, _ := GenerateChain(gspec.Config, genesis, ethash.NewFaker(), db, 4, func(i int, block *BlockGen) {
		var (
			tx      *types.Transaction
			err     error
			basicTx = func(signer types.Signer) (*types.Transaction, error) {
				return types.SignTx(types.NewTransaction(block.TxNonce(address), common.Address{}, new(big.Int), 21000, new(big.Int), nil), signer, key)
			}
		)
		switch i {
		case 0:
			tx, err = basicTx(types.HomesteadSigner{})
			if err != nil {
				t.Fatal(err)
			}
			block.AddTx(tx)
		case 2:
			tx, err = basicTx(types.HomesteadSigner{})
			if err != nil {
				t.Fatal(err)
			}
			block.AddTx(tx)

			tx, err = basicTx(types.LatestSigner(gspec.Config))
			if err != nil {
				t.Fatal(err)
			}
			block.AddTx(tx)
		case 3:
			tx, err = basicTx(types.HomesteadSigner{})
			if err != nil {
				t.Fatal(err)
			}
			block.AddTx(tx)

			tx, err = basicTx(types.LatestSigner(gspec.Config))
			if err != nil {
				t.Fatal(err)
			}
			block.AddTx(tx)
		}
	})

	if _, err := blockchain.InsertChain(blocks); err != nil {
		t.Fatal(err)
	}
	block := blockchain.GetBlockByNumber(1)
	if block.Transactions()[0].Protected() {
		t.Error("Expected block[0].txs[0] to not be replay protected")
	}

	block = blockchain.GetBlockByNumber(3)
	if block.Transactions()[0].Protected() {
		t.Error("Expected block[3].txs[0] to not be replay protected")
	}
	if !block.Transactions()[1].Protected() {
		t.Error("Expected block[3].txs[1] to be replay protected")
	}
	if _, err := blockchain.InsertChain(blocks[4:]); err != nil {
		t.Fatal(err)
	}

	// generate an invalid chain id transaction
	config := &params.ChainConfig{ChainID: big.NewInt(2), EIP150Block: big.NewInt(0), EIP155Block: big.NewInt(2), HomesteadBlock: new(big.Int)}
	blocks, _ = GenerateChain(config, blocks[len(blocks)-1], ethash.NewFaker(), db, 4, func(i int, block *BlockGen) {
		var (
			tx      *types.Transaction
			err     error
			basicTx = func(signer types.Signer) (*types.Transaction, error) {
				return types.SignTx(types.NewTransaction(block.TxNonce(address), common.Address{}, new(big.Int), 21000, new(big.Int), nil), signer, key)
			}
		)
		if i == 0 {
			tx, err = basicTx(types.LatestSigner(config))
			if err != nil {
				t.Fatal(err)
			}
			block.AddTx(tx)
		}
	})
	_, err := blockchain.InsertChain(blocks)
	if err != types.ErrInvalidChainId {
		t.Error("expected error:", types.ErrInvalidChainId)
	}
}

func TestEIP161AccountRemoval(t *testing.T) {
	// Configure and generate a sample block chain
	var (
		db      = rawdb.NewMemoryDatabase()
		key, _  = crypto.HexToECDSA("b71c71a67e1177ad4e901695e1b4b9ee17ae16c6668d313eac2f96dbcda3f291")
		address = crypto.PubkeyToAddress(key.PublicKey)
		funds   = big.NewInt(1000000000)
		theAddr = common.Address{1}
		gspec   = &Genesis{
			Config: &params.ChainConfig{
				ChainID:        big.NewInt(10),
				HomesteadBlock: new(big.Int),
				EIP155Block:    new(big.Int),
				EIP150Block:    new(big.Int),
				EIP158Block:    big.NewInt(2),
			},
			Alloc: GenesisAlloc{address: {Balance: funds}},
		}
		genesis = gspec.MustCommit(db)
	)
	blockchain, _ := NewBlockChain(db, nil, gspec.Config, ethash.NewFaker(), vm.Config{}, nil, nil, nil)
	defer blockchain.Stop()

	blocks, _ := GenerateChain(gspec.Config, genesis, ethash.NewFaker(), db, 3, func(i int, block *BlockGen) {
		var (
			tx     *types.Transaction
			err    error
			signer = types.LatestSigner(gspec.Config)
		)
		switch i {
		case 0:
			tx, err = types.SignTx(types.NewTransaction(block.TxNonce(address), theAddr, new(big.Int), 21000, new(big.Int), nil), signer, key)
		case 1:
			tx, err = types.SignTx(types.NewTransaction(block.TxNonce(address), theAddr, new(big.Int), 21000, new(big.Int), nil), signer, key)
		case 2:
			tx, err = types.SignTx(types.NewTransaction(block.TxNonce(address), theAddr, new(big.Int), 21000, new(big.Int), nil), signer, key)
		}
		if err != nil {
			t.Fatal(err)
		}
		block.AddTx(tx)
	})
	// account must exist pre eip 161
	if _, err := blockchain.InsertChain(types.Blocks{blocks[0]}); err != nil {
		t.Fatal(err)
	}
	if st, _, _ := blockchain.State(); !st.Exist(theAddr) {
		t.Error("expected account to exist")
	}

	// account needs to be deleted post eip 161
	if _, err := blockchain.InsertChain(types.Blocks{blocks[1]}); err != nil {
		t.Fatal(err)
	}
	if st, _, _ := blockchain.State(); st.Exist(theAddr) {
		t.Error("account should not exist")
	}

	// account mustn't be created post eip 161
	if _, err := blockchain.InsertChain(types.Blocks{blocks[2]}); err != nil {
		t.Fatal(err)
	}
	if st, _, _ := blockchain.State(); st.Exist(theAddr) {
		t.Error("account should not exist")
	}
}

// This is a regression test (i.e. as weird as it is, don't delete it ever), which
// tests that under weird reorg conditions the blockchain and its internal header-
// chain return the same latest block/header.
//
// https://github.com/ethereum/go-ethereum/pull/15941
func TestBlockchainHeaderchainReorgConsistency(t *testing.T) {
	// Generate a canonical chain to act as the main dataset
	engine := ethash.NewFaker()

	db := rawdb.NewMemoryDatabase()
	genesis := new(Genesis).MustCommit(db)
	blocks, _ := GenerateChain(params.TestChainConfig, genesis, engine, db, 64, func(i int, b *BlockGen) { b.SetCoinbase(common.Address{1}) })

	// Generate a bunch of fork blocks, each side forking from the canonical chain
	forks := make([]*types.Block, len(blocks))
	for i := 0; i < len(forks); i++ {
		parent := genesis
		if i > 0 {
			parent = blocks[i-1]
		}
		fork, _ := GenerateChain(params.TestChainConfig, parent, engine, db, 1, func(i int, b *BlockGen) { b.SetCoinbase(common.Address{2}) })
		forks[i] = fork[0]
	}
	// Import the canonical and fork chain side by side, verifying the current block
	// and current header consistency
	diskdb := rawdb.NewMemoryDatabase()
	new(Genesis).MustCommit(diskdb)

	chain, err := NewBlockChain(diskdb, nil, params.TestChainConfig, engine, vm.Config{}, nil, nil, nil)
	if err != nil {
		t.Fatalf("failed to create tester chain: %v", err)
	}
	for i := 0; i < len(blocks); i++ {
		if _, err := chain.InsertChain(blocks[i : i+1]); err != nil {
			t.Fatalf("block %d: failed to insert into chain: %v", i, err)
		}
		if chain.CurrentBlock().Hash() != chain.CurrentHeader().Hash() {
			t.Errorf("block %d: current block/header mismatch: block #%d [%x…], header #%d [%x…]", i, chain.CurrentBlock().Number(), chain.CurrentBlock().Hash().Bytes()[:4], chain.CurrentHeader().Number, chain.CurrentHeader().Hash().Bytes()[:4])
		}
		if _, err := chain.InsertChain(forks[i : i+1]); err != nil {
			t.Fatalf(" fork %d: failed to insert into chain: %v", i, err)
		}
		if chain.CurrentBlock().Hash() != chain.CurrentHeader().Hash() {
			t.Errorf(" fork %d: current block/header mismatch: block #%d [%x…], header #%d [%x…]", i, chain.CurrentBlock().Number(), chain.CurrentBlock().Hash().Bytes()[:4], chain.CurrentHeader().Number, chain.CurrentHeader().Hash().Bytes()[:4])
		}
	}
}

// Tests that importing small side forks doesn't leave junk in the trie database
// cache (which would eventually cause memory issues).
func TestTrieForkGC(t *testing.T) {
	// Generate a canonical chain to act as the main dataset
	engine := ethash.NewFaker()

	db := rawdb.NewMemoryDatabase()
	genesis := new(Genesis).MustCommit(db)
	blocks, _ := GenerateChain(params.TestChainConfig, genesis, engine, db, 2*TriesInMemory, func(i int, b *BlockGen) { b.SetCoinbase(common.Address{1}) })

	// Generate a bunch of fork blocks, each side forking from the canonical chain
	forks := make([]*types.Block, len(blocks))
	for i := 0; i < len(forks); i++ {
		parent := genesis
		if i > 0 {
			parent = blocks[i-1]
		}
		fork, _ := GenerateChain(params.TestChainConfig, parent, engine, db, 1, func(i int, b *BlockGen) { b.SetCoinbase(common.Address{2}) })
		forks[i] = fork[0]
	}
	// Import the canonical and fork chain side by side, forcing the trie cache to cache both
	diskdb := rawdb.NewMemoryDatabase()
	new(Genesis).MustCommit(diskdb)

	chain, err := NewBlockChain(diskdb, nil, params.TestChainConfig, engine, vm.Config{}, nil, nil, nil)
	if err != nil {
		t.Fatalf("failed to create tester chain: %v", err)
	}
	for i := 0; i < len(blocks); i++ {
		if _, err := chain.InsertChain(blocks[i : i+1]); err != nil {
			t.Fatalf("block %d: failed to insert into chain: %v", i, err)
		}
		if _, err := chain.InsertChain(forks[i : i+1]); err != nil {
			t.Fatalf("fork %d: failed to insert into chain: %v", i, err)
		}
	}
	// Dereference all the recent tries and ensure no past trie is left in
	for i := 0; i < TriesInMemory; i++ {
		chain.stateCache.TrieDB().Dereference(blocks[len(blocks)-1-i].Root())
		chain.stateCache.TrieDB().Dereference(forks[len(blocks)-1-i].Root())
	}
	if len(chain.stateCache.TrieDB().Nodes()) > 0 {
		t.Fatalf("stale tries still alive after garbase collection")
	}
}

// Tests that doing large reorgs works even if the state associated with the
// forking point is not available any more.
func TestLargeReorgTrieGC(t *testing.T) {
	// Generate the original common chain segment and the two competing forks
	engine := ethash.NewFaker()

	db := rawdb.NewMemoryDatabase()
	genesis := new(Genesis).MustCommit(db)

	shared, _ := GenerateChain(params.TestChainConfig, genesis, engine, db, 64, func(i int, b *BlockGen) { b.SetCoinbase(common.Address{1}) })
	original, _ := GenerateChain(params.TestChainConfig, shared[len(shared)-1], engine, db, 2*TriesInMemory, func(i int, b *BlockGen) { b.SetCoinbase(common.Address{2}) })
	competitor, _ := GenerateChain(params.TestChainConfig, shared[len(shared)-1], engine, db, 2*TriesInMemory+1, func(i int, b *BlockGen) { b.SetCoinbase(common.Address{3}) })

	// Import the shared chain and the original canonical one
	diskdb := rawdb.NewMemoryDatabase()
	new(Genesis).MustCommit(diskdb)

	chain, err := NewBlockChain(diskdb, nil, params.TestChainConfig, engine, vm.Config{}, nil, nil, nil)
	if err != nil {
		t.Fatalf("failed to create tester chain: %v", err)
	}
	if _, err := chain.InsertChain(shared); err != nil {
		t.Fatalf("failed to insert shared chain: %v", err)
	}
	if _, err := chain.InsertChain(original); err != nil {
		t.Fatalf("failed to insert original chain: %v", err)
	}
	// Ensure that the state associated with the forking point is pruned away
	if node, _ := chain.stateCache.TrieDB().Node(shared[len(shared)-1].Root()); node != nil {
		t.Fatalf("common-but-old ancestor still cache")
	}
	// Import the competitor chain without exceeding the canonical's TD and ensure
	// we have not processed any of the blocks (protection against malicious blocks)
	if _, err := chain.InsertChain(competitor[:len(competitor)-2]); err != nil {
		t.Fatalf("failed to insert competitor chain: %v", err)
	}
	for i, block := range competitor[:len(competitor)-2] {
		if node, _ := chain.stateCache.TrieDB().Node(block.Root()); node != nil {
			t.Fatalf("competitor %d: low TD chain became processed", i)
		}
	}
	// Import the head of the competitor chain, triggering the reorg and ensure we
	// successfully reprocess all the stashed away blocks.
	if _, err := chain.InsertChain(competitor[len(competitor)-2:]); err != nil {
		t.Fatalf("failed to finalize competitor chain: %v", err)
	}
	for i, block := range competitor[:len(competitor)-TriesInMemory] {
		if node, _ := chain.stateCache.TrieDB().Node(block.Root()); node != nil {
			t.Fatalf("competitor %d: competing chain state missing", i)
		}
	}
}

func TestBlockchainRecovery(t *testing.T) {
	// Configure and generate a sample block chain
	var (
		gendb   = rawdb.NewMemoryDatabase()
		key, _  = crypto.HexToECDSA("b71c71a67e1177ad4e901695e1b4b9ee17ae16c6668d313eac2f96dbcda3f291")
		address = crypto.PubkeyToAddress(key.PublicKey)
		funds   = big.NewInt(1000000000)
		gspec   = &Genesis{Config: params.TestChainConfig, Alloc: GenesisAlloc{address: {Balance: funds}}}
		genesis = gspec.MustCommit(gendb)
	)
	height := uint64(1024)
	blocks, receipts := GenerateChain(gspec.Config, genesis, ethash.NewFaker(), gendb, int(height), nil)

	// Import the chain as a ancient-first node and ensure all pointers are updated
	frdir, err := ioutil.TempDir("", "")
	if err != nil {
		t.Fatalf("failed to create temp freezer dir: %v", err)
	}
	defer os.Remove(frdir)

	ancientDb, err := rawdb.NewDatabaseWithFreezer(rawdb.NewMemoryDatabase(), frdir, "")
	if err != nil {
		t.Fatalf("failed to create temp freezer db: %v", err)
	}
	gspec.MustCommit(ancientDb)
	ancient, _ := NewBlockChain(ancientDb, nil, gspec.Config, ethash.NewFaker(), vm.Config{}, nil, nil, nil)

	headers := make([]*types.Header, len(blocks))
	for i, block := range blocks {
		headers[i] = block.Header()
	}
	if n, err := ancient.InsertHeaderChain(headers, 1); err != nil {
		t.Fatalf("failed to insert header %d: %v", n, err)
	}
	if n, err := ancient.InsertReceiptChain(blocks, receipts, uint64(3*len(blocks)/4)); err != nil {
		t.Fatalf("failed to insert receipt %d: %v", n, err)
	}
	rawdb.WriteLastPivotNumber(ancientDb, blocks[len(blocks)-1].NumberU64()) // Force fast sync behavior
	ancient.Stop()

	// Destroy head fast block manually
	midBlock := blocks[len(blocks)/2]
	rawdb.WriteHeadFastBlockHash(ancientDb, midBlock.Hash())

	// Reopen broken blockchain again
	ancient, _ = NewBlockChain(ancientDb, nil, gspec.Config, ethash.NewFaker(), vm.Config{}, nil, nil, nil)
	defer ancient.Stop()
	if num := ancient.CurrentBlock().NumberU64(); num != 0 {
		t.Errorf("head block mismatch: have #%v, want #%v", num, 0)
	}
	if num := ancient.CurrentFastBlock().NumberU64(); num != midBlock.NumberU64() {
		t.Errorf("head fast-block mismatch: have #%v, want #%v", num, midBlock.NumberU64())
	}
	if num := ancient.CurrentHeader().Number.Uint64(); num != midBlock.NumberU64() {
		t.Errorf("head header mismatch: have #%v, want #%v", num, midBlock.NumberU64())
	}
}

func TestIncompleteAncientReceiptChainInsertion(t *testing.T) {
	// Configure and generate a sample block chain
	var (
		gendb   = rawdb.NewMemoryDatabase()
		key, _  = crypto.HexToECDSA("b71c71a67e1177ad4e901695e1b4b9ee17ae16c6668d313eac2f96dbcda3f291")
		address = crypto.PubkeyToAddress(key.PublicKey)
		funds   = big.NewInt(1000000000)
		gspec   = &Genesis{Config: params.TestChainConfig, Alloc: GenesisAlloc{address: {Balance: funds}}}
		genesis = gspec.MustCommit(gendb)
	)
	height := uint64(1024)
	blocks, receipts := GenerateChain(gspec.Config, genesis, ethash.NewFaker(), gendb, int(height), nil)

	// Import the chain as a ancient-first node and ensure all pointers are updated
	frdir, err := ioutil.TempDir("", "")
	if err != nil {
		t.Fatalf("failed to create temp freezer dir: %v", err)
	}
	defer os.Remove(frdir)
	ancientDb, err := rawdb.NewDatabaseWithFreezer(rawdb.NewMemoryDatabase(), frdir, "")
	if err != nil {
		t.Fatalf("failed to create temp freezer db: %v", err)
	}
	gspec.MustCommit(ancientDb)
	ancient, _ := NewBlockChain(ancientDb, nil, gspec.Config, ethash.NewFaker(), vm.Config{}, nil, nil, nil)
	defer ancient.Stop()

	headers := make([]*types.Header, len(blocks))
	for i, block := range blocks {
		headers[i] = block.Header()
	}
	if n, err := ancient.InsertHeaderChain(headers, 1); err != nil {
		t.Fatalf("failed to insert header %d: %v", n, err)
	}
	// Abort ancient receipt chain insertion deliberately
	ancient.terminateInsert = func(hash common.Hash, number uint64) bool {
		return number == blocks[len(blocks)/2].NumberU64()
	}
	previousFastBlock := ancient.CurrentFastBlock()
	if n, err := ancient.InsertReceiptChain(blocks, receipts, uint64(3*len(blocks)/4)); err == nil {
		t.Fatalf("failed to insert receipt %d: %v", n, err)
	}
	if ancient.CurrentFastBlock().NumberU64() != previousFastBlock.NumberU64() {
		t.Fatalf("failed to rollback ancient data, want %d, have %d", previousFastBlock.NumberU64(), ancient.CurrentFastBlock().NumberU64())
	}
	if frozen, err := ancient.db.Ancients(); err != nil || frozen != 1 {
		t.Fatalf("failed to truncate ancient data")
	}
	ancient.terminateInsert = nil
	if n, err := ancient.InsertReceiptChain(blocks, receipts, uint64(3*len(blocks)/4)); err != nil {
		t.Fatalf("failed to insert receipt %d: %v", n, err)
	}
	if ancient.CurrentFastBlock().NumberU64() != blocks[len(blocks)-1].NumberU64() {
		t.Fatalf("failed to insert ancient recept chain after rollback")
	}
}

// Tests that importing a very large side fork, which is larger than the canon chain,
// but where the difficulty per block is kept low: this means that it will not
// overtake the 'canon' chain until after it's passed canon by about 200 blocks.
//
// Details at:
//  - https://github.com/ethereum/go-ethereum/issues/18977
//  - https://github.com/ethereum/go-ethereum/pull/18988
func TestLowDiffLongChain(t *testing.T) {
	// Generate a canonical chain to act as the main dataset
	engine := ethash.NewFaker()
	db := rawdb.NewMemoryDatabase()
	genesis := new(Genesis).MustCommit(db)

	// We must use a pretty long chain to ensure that the fork doesn't overtake us
	// until after at least 128 blocks post tip
	blocks, _ := GenerateChain(params.TestChainConfig, genesis, engine, db, 6*TriesInMemory, func(i int, b *BlockGen) {
		b.SetCoinbase(common.Address{1})
		b.OffsetTime(-9)
	})

	// Import the canonical chain
	diskdb := rawdb.NewMemoryDatabase()
	new(Genesis).MustCommit(diskdb)

	chain, err := NewBlockChain(diskdb, nil, params.TestChainConfig, engine, vm.Config{}, nil, nil, nil)
	if err != nil {
		t.Fatalf("failed to create tester chain: %v", err)
	}
	if n, err := chain.InsertChain(blocks); err != nil {
		t.Fatalf("block %d: failed to insert into chain: %v", n, err)
	}
	// Generate fork chain, starting from an early block
	parent := blocks[10]
	fork, _ := GenerateChain(params.TestChainConfig, parent, engine, db, 8*TriesInMemory, func(i int, b *BlockGen) {
		b.SetCoinbase(common.Address{2})
	})

	// And now import the fork
	if i, err := chain.InsertChain(fork); err != nil {
		t.Fatalf("block %d: failed to insert into chain: %v", i, err)
	}
	head := chain.CurrentBlock()
	if got := fork[len(fork)-1].Hash(); got != head.Hash() {
		t.Fatalf("head wrong, expected %x got %x", head.Hash(), got)
	}
	// Sanity check that all the canonical numbers are present
	header := chain.CurrentHeader()
	for number := head.NumberU64(); number > 0; number-- {
		if hash := chain.GetHeaderByNumber(number).Hash(); hash != header.Hash() {
			t.Fatalf("header %d: canonical hash mismatch: have %x, want %x", number, hash, header.Hash())
		}
		header = chain.GetHeader(header.ParentHash, number-1)
	}
}

// Tests that importing a sidechain (S), where
// - S is sidechain, containing blocks [Sn...Sm]
// - C is canon chain, containing blocks [G..Cn..Cm]
// - A common ancestor is placed at prune-point + blocksBetweenCommonAncestorAndPruneblock
// - The sidechain S is prepended with numCanonBlocksInSidechain blocks from the canon chain
func testSideImport(t *testing.T, numCanonBlocksInSidechain, blocksBetweenCommonAncestorAndPruneblock int) {

	// Generate a canonical chain to act as the main dataset
	engine := ethash.NewFaker()
	db := rawdb.NewMemoryDatabase()
	genesis := new(Genesis).MustCommit(db)

	// Generate and import the canonical chain
	blocks, _ := GenerateChain(params.TestChainConfig, genesis, engine, db, 2*TriesInMemory, nil)
	diskdb := rawdb.NewMemoryDatabase()
	new(Genesis).MustCommit(diskdb)
	chain, err := NewBlockChain(diskdb, nil, params.TestChainConfig, engine, vm.Config{}, nil, nil, nil)
	if err != nil {
		t.Fatalf("failed to create tester chain: %v", err)
	}
	if n, err := chain.InsertChain(blocks); err != nil {
		t.Fatalf("block %d: failed to insert into chain: %v", n, err)
	}

	lastPrunedIndex := len(blocks) - TriesInMemory - 1
	lastPrunedBlock := blocks[lastPrunedIndex]
	firstNonPrunedBlock := blocks[len(blocks)-TriesInMemory]

	// Verify pruning of lastPrunedBlock
	if chain.HasBlockAndState(lastPrunedBlock.Hash(), lastPrunedBlock.NumberU64()) {
		t.Errorf("Block %d not pruned", lastPrunedBlock.NumberU64())
	}
	// Verify firstNonPrunedBlock is not pruned
	if !chain.HasBlockAndState(firstNonPrunedBlock.Hash(), firstNonPrunedBlock.NumberU64()) {
		t.Errorf("Block %d pruned", firstNonPrunedBlock.NumberU64())
	}
	// Generate the sidechain
	// First block should be a known block, block after should be a pruned block. So
	// canon(pruned), side, side...

	// Generate fork chain, make it longer than canon
	parentIndex := lastPrunedIndex + blocksBetweenCommonAncestorAndPruneblock
	parent := blocks[parentIndex]
	fork, _ := GenerateChain(params.TestChainConfig, parent, engine, db, 2*TriesInMemory, func(i int, b *BlockGen) {
		b.SetCoinbase(common.Address{2})
	})
	// Prepend the parent(s)
	var sidechain []*types.Block
	for i := numCanonBlocksInSidechain; i > 0; i-- {
		sidechain = append(sidechain, blocks[parentIndex+1-i])
	}
	sidechain = append(sidechain, fork...)
	_, err = chain.InsertChain(sidechain)
	if err != nil {
		t.Errorf("Got error, %v", err)
	}
	head := chain.CurrentBlock()
	if got := fork[len(fork)-1].Hash(); got != head.Hash() {
		t.Fatalf("head wrong, expected %x got %x", head.Hash(), got)
	}
}

// Tests that importing a sidechain (S), where
// - S is sidechain, containing blocks [Sn...Sm]
// - C is canon chain, containing blocks [G..Cn..Cm]
// - The common ancestor Cc is pruned
// - The first block in S: Sn, is == Cn
// That is: the sidechain for import contains some blocks already present in canon chain.
// So the blocks are
// [ Cn, Cn+1, Cc, Sn+3 ... Sm]
//   ^    ^    ^  pruned
func TestPrunedImportSide(t *testing.T) {
	//glogger := log.NewGlogHandler(log.StreamHandler(os.Stdout, log.TerminalFormat(false)))
	//glogger.Verbosity(3)
	//log.Root().SetHandler(log.Handler(glogger))
	testSideImport(t, 3, 3)
	testSideImport(t, 3, -3)
	testSideImport(t, 10, 0)
	testSideImport(t, 1, 10)
	testSideImport(t, 1, -10)
}

func TestInsertKnownHeaders(t *testing.T)      { testInsertKnownChainData(t, "headers") }
func TestInsertKnownReceiptChain(t *testing.T) { testInsertKnownChainData(t, "receipts") }
func TestInsertKnownBlocks(t *testing.T)       { testInsertKnownChainData(t, "blocks") }

func testInsertKnownChainData(t *testing.T, typ string) {
	engine := ethash.NewFaker()

	db := rawdb.NewMemoryDatabase()
	genesis := new(Genesis).MustCommit(db)

	blocks, receipts := GenerateChain(params.TestChainConfig, genesis, engine, db, 32, func(i int, b *BlockGen) { b.SetCoinbase(common.Address{1}) })
	// A longer chain but total difficulty is lower.
	blocks2, receipts2 := GenerateChain(params.TestChainConfig, blocks[len(blocks)-1], engine, db, 65, func(i int, b *BlockGen) { b.SetCoinbase(common.Address{1}) })
	// A shorter chain but total difficulty is higher.
	blocks3, receipts3 := GenerateChain(params.TestChainConfig, blocks[len(blocks)-1], engine, db, 64, func(i int, b *BlockGen) {
		b.SetCoinbase(common.Address{1})
		b.OffsetTime(-9) // A higher difficulty
	})
	// Import the shared chain and the original canonical one
	dir, err := ioutil.TempDir("", "")
	if err != nil {
		t.Fatalf("failed to create temp freezer dir: %v", err)
	}
	defer os.Remove(dir)
	chaindb, err := rawdb.NewDatabaseWithFreezer(rawdb.NewMemoryDatabase(), dir, "")
	if err != nil {
		t.Fatalf("failed to create temp freezer db: %v", err)
	}
	new(Genesis).MustCommit(chaindb)
	defer os.RemoveAll(dir)

	chain, err := NewBlockChain(chaindb, nil, params.TestChainConfig, engine, vm.Config{}, nil, nil, nil)
	if err != nil {
		t.Fatalf("failed to create tester chain: %v", err)
	}

	var (
		inserter func(blocks []*types.Block, receipts []types.Receipts) error
		asserter func(t *testing.T, block *types.Block)
	)
	if typ == "headers" {
		inserter = func(blocks []*types.Block, receipts []types.Receipts) error {
			headers := make([]*types.Header, 0, len(blocks))
			for _, block := range blocks {
				headers = append(headers, block.Header())
			}
			_, err := chain.InsertHeaderChain(headers, 1)
			return err
		}
		asserter = func(t *testing.T, block *types.Block) {
			if chain.CurrentHeader().Hash() != block.Hash() {
				t.Fatalf("current head header mismatch, have %v, want %v", chain.CurrentHeader().Hash().Hex(), block.Hash().Hex())
			}
		}
	} else if typ == "receipts" {
		inserter = func(blocks []*types.Block, receipts []types.Receipts) error {
			headers := make([]*types.Header, 0, len(blocks))
			for _, block := range blocks {
				headers = append(headers, block.Header())
			}
			_, err := chain.InsertHeaderChain(headers, 1)
			if err != nil {
				return err
			}
			_, err = chain.InsertReceiptChain(blocks, receipts, 0)
			return err
		}
		asserter = func(t *testing.T, block *types.Block) {
			if chain.CurrentFastBlock().Hash() != block.Hash() {
				t.Fatalf("current head fast block mismatch, have %v, want %v", chain.CurrentFastBlock().Hash().Hex(), block.Hash().Hex())
			}
		}
	} else {
		inserter = func(blocks []*types.Block, receipts []types.Receipts) error {
			_, err := chain.InsertChain(blocks)
			return err
		}
		asserter = func(t *testing.T, block *types.Block) {
			if chain.CurrentBlock().Hash() != block.Hash() {
				t.Fatalf("current head block mismatch, have %v, want %v", chain.CurrentBlock().Hash().Hex(), block.Hash().Hex())
			}
		}
	}

	if err := inserter(blocks, receipts); err != nil {
		t.Fatalf("failed to insert chain data: %v", err)
	}

	// Reimport the chain data again. All the imported
	// chain data are regarded "known" data.
	if err := inserter(blocks, receipts); err != nil {
		t.Fatalf("failed to insert chain data: %v", err)
	}
	asserter(t, blocks[len(blocks)-1])

	// Import a long canonical chain with some known data as prefix.
	rollback := blocks[len(blocks)/2].NumberU64()

	chain.SetHead(rollback - 1)
	if err := inserter(append(blocks, blocks2...), append(receipts, receipts2...)); err != nil {
		t.Fatalf("failed to insert chain data: %v", err)
	}
	asserter(t, blocks2[len(blocks2)-1])

	// Import a heavier shorter but higher total difficulty chain with some known data as prefix.
	if err := inserter(append(blocks, blocks3...), append(receipts, receipts3...)); err != nil {
		t.Fatalf("failed to insert chain data: %v", err)
	}
	asserter(t, blocks3[len(blocks3)-1])

	// Import a longer but lower total difficulty chain with some known data as prefix.
	if err := inserter(append(blocks, blocks2...), append(receipts, receipts2...)); err != nil {
		t.Fatalf("failed to insert chain data: %v", err)
	}
	// The head shouldn't change.
	asserter(t, blocks3[len(blocks3)-1])

	// Rollback the heavier chain and re-insert the longer chain again
	chain.SetHead(rollback - 1)
	if err := inserter(append(blocks, blocks2...), append(receipts, receipts2...)); err != nil {
		t.Fatalf("failed to insert chain data: %v", err)
	}
	asserter(t, blocks2[len(blocks2)-1])
}

// getLongAndShortChains returns two chains,
// A is longer, B is heavier
func getLongAndShortChains() (*BlockChain, []*types.Block, []*types.Block, error) {
	// Generate a canonical chain to act as the main dataset
	engine := ethash.NewFaker()
	db := rawdb.NewMemoryDatabase()
	genesis := new(Genesis).MustCommit(db)

	// Generate and import the canonical chain,
	// Offset the time, to keep the difficulty low
	longChain, _ := GenerateChain(params.TestChainConfig, genesis, engine, db, 80, func(i int, b *BlockGen) {
		b.SetCoinbase(common.Address{1})
	})
	diskdb := rawdb.NewMemoryDatabase()
	new(Genesis).MustCommit(diskdb)

	chain, err := NewBlockChain(diskdb, nil, params.TestChainConfig, engine, vm.Config{}, nil, nil, nil)
	if err != nil {
		return nil, nil, nil, fmt.Errorf("failed to create tester chain: %v", err)
	}

	// Generate fork chain, make it shorter than canon, with common ancestor pretty early
	parentIndex := 3
	parent := longChain[parentIndex]
	heavyChain, _ := GenerateChain(params.TestChainConfig, parent, engine, db, 75, func(i int, b *BlockGen) {
		b.SetCoinbase(common.Address{2})
		b.OffsetTime(-9)
	})
	// Verify that the test is sane
	var (
		longerTd  = new(big.Int)
		shorterTd = new(big.Int)
	)
	for index, b := range longChain {
		longerTd.Add(longerTd, b.Difficulty())
		if index <= parentIndex {
			shorterTd.Add(shorterTd, b.Difficulty())
		}
	}
	for _, b := range heavyChain {
		shorterTd.Add(shorterTd, b.Difficulty())
	}
	if shorterTd.Cmp(longerTd) <= 0 {
		return nil, nil, nil, fmt.Errorf("Test is moot, heavyChain td (%v) must be larger than canon td (%v)", shorterTd, longerTd)
	}
	longerNum := longChain[len(longChain)-1].NumberU64()
	shorterNum := heavyChain[len(heavyChain)-1].NumberU64()
	if shorterNum >= longerNum {
		return nil, nil, nil, fmt.Errorf("Test is moot, heavyChain num (%v) must be lower than canon num (%v)", shorterNum, longerNum)
	}
	return chain, longChain, heavyChain, nil
}

// TestReorgToShorterRemovesCanonMapping tests that if we
// 1. Have a chain [0 ... N .. X]
// 2. Reorg to shorter but heavier chain [0 ... N ... Y]
// 3. Then there should be no canon mapping for the block at height X
func TestReorgToShorterRemovesCanonMapping(t *testing.T) {
	chain, canonblocks, sideblocks, err := getLongAndShortChains()
	if err != nil {
		t.Fatal(err)
	}
	if n, err := chain.InsertChain(canonblocks); err != nil {
		t.Fatalf("block %d: failed to insert into chain: %v", n, err)
	}
	canonNum := chain.CurrentBlock().NumberU64()
	_, err = chain.InsertChain(sideblocks)
	if err != nil {
		t.Errorf("Got error, %v", err)
	}
	head := chain.CurrentBlock()
	if got := sideblocks[len(sideblocks)-1].Hash(); got != head.Hash() {
		t.Fatalf("head wrong, expected %x got %x", head.Hash(), got)
	}
	// We have now inserted a sidechain.
	if blockByNum := chain.GetBlockByNumber(canonNum); blockByNum != nil {
		t.Errorf("expected block to be gone: %v", blockByNum.NumberU64())
	}
	if headerByNum := chain.GetHeaderByNumber(canonNum); headerByNum != nil {
		t.Errorf("expected header to be gone: %v", headerByNum.Number.Uint64())
	}
}

// TestReorgToShorterRemovesCanonMappingHeaderChain is the same scenario
// as TestReorgToShorterRemovesCanonMapping, but applied on headerchain
// imports -- that is, for fast sync
func TestReorgToShorterRemovesCanonMappingHeaderChain(t *testing.T) {
	chain, canonblocks, sideblocks, err := getLongAndShortChains()
	if err != nil {
		t.Fatal(err)
	}
	// Convert into headers
	canonHeaders := make([]*types.Header, len(canonblocks))
	for i, block := range canonblocks {
		canonHeaders[i] = block.Header()
	}
	if n, err := chain.InsertHeaderChain(canonHeaders, 0); err != nil {
		t.Fatalf("header %d: failed to insert into chain: %v", n, err)
	}
	canonNum := chain.CurrentHeader().Number.Uint64()
	sideHeaders := make([]*types.Header, len(sideblocks))
	for i, block := range sideblocks {
		sideHeaders[i] = block.Header()
	}
	if n, err := chain.InsertHeaderChain(sideHeaders, 0); err != nil {
		t.Fatalf("header %d: failed to insert into chain: %v", n, err)
	}
	head := chain.CurrentHeader()
	if got := sideblocks[len(sideblocks)-1].Hash(); got != head.Hash() {
		t.Fatalf("head wrong, expected %x got %x", head.Hash(), got)
	}
	// We have now inserted a sidechain.
	if blockByNum := chain.GetBlockByNumber(canonNum); blockByNum != nil {
		t.Errorf("expected block to be gone: %v", blockByNum.NumberU64())
	}
	if headerByNum := chain.GetHeaderByNumber(canonNum); headerByNum != nil {
		t.Errorf("expected header to be gone: %v", headerByNum.Number.Uint64())
	}
}

func TestTransactionIndices(t *testing.T) {
	// Configure and generate a sample block chain
	var (
		gendb   = rawdb.NewMemoryDatabase()
		key, _  = crypto.HexToECDSA("b71c71a67e1177ad4e901695e1b4b9ee17ae16c6668d313eac2f96dbcda3f291")
		address = crypto.PubkeyToAddress(key.PublicKey)
		funds   = big.NewInt(1000000000)
		gspec   = &Genesis{Config: params.TestChainConfig, Alloc: GenesisAlloc{address: {Balance: funds}}}
		genesis = gspec.MustCommit(gendb)
		signer  = types.LatestSigner(gspec.Config)
	)
	height := uint64(128)
	blocks, receipts := GenerateChain(gspec.Config, genesis, ethash.NewFaker(), gendb, int(height), func(i int, block *BlockGen) {
		tx, err := types.SignTx(types.NewTransaction(block.TxNonce(address), common.Address{0x00}, big.NewInt(1000), params.TxGas, nil, nil), signer, key)
		if err != nil {
			panic(err)
		}
		block.AddTx(tx)
	})
	blocks2, _ := GenerateChain(gspec.Config, blocks[len(blocks)-1], ethash.NewFaker(), gendb, 10, nil)

	check := func(tail *uint64, chain *BlockChain) {
		stored := rawdb.ReadTxIndexTail(chain.db)
		if tail == nil && stored != nil {
			t.Fatalf("Oldest indexded block mismatch, want nil, have %d", *stored)
		}
		if tail != nil && *stored != *tail {
			t.Fatalf("Oldest indexded block mismatch, want %d, have %d", *tail, *stored)
		}
		if tail != nil {
			for i := *tail; i <= chain.CurrentBlock().NumberU64(); i++ {
				block := rawdb.ReadBlock(chain.db, rawdb.ReadCanonicalHash(chain.db, i), i)
				if block.Transactions().Len() == 0 {
					continue
				}
				for _, tx := range block.Transactions() {
					if index := rawdb.ReadTxLookupEntry(chain.db, tx.Hash()); index == nil {
						t.Fatalf("Miss transaction indice, number %d hash %s", i, tx.Hash().Hex())
					}
				}
			}
			for i := uint64(0); i < *tail; i++ {
				block := rawdb.ReadBlock(chain.db, rawdb.ReadCanonicalHash(chain.db, i), i)
				if block.Transactions().Len() == 0 {
					continue
				}
				for _, tx := range block.Transactions() {
					if index := rawdb.ReadTxLookupEntry(chain.db, tx.Hash()); index != nil {
						t.Fatalf("Transaction indice should be deleted, number %d hash %s", i, tx.Hash().Hex())
					}
				}
			}
		}
	}
	frdir, err := ioutil.TempDir("", "")
	if err != nil {
		t.Fatalf("failed to create temp freezer dir: %v", err)
	}
	defer os.Remove(frdir)
	ancientDb, err := rawdb.NewDatabaseWithFreezer(rawdb.NewMemoryDatabase(), frdir, "")
	if err != nil {
		t.Fatalf("failed to create temp freezer db: %v", err)
	}
	gspec.MustCommit(ancientDb)

	// Import all blocks into ancient db
	l := uint64(0)
	chain, err := NewBlockChain(ancientDb, nil, params.TestChainConfig, ethash.NewFaker(), vm.Config{}, nil, &l, nil)
	if err != nil {
		t.Fatalf("failed to create tester chain: %v", err)
	}
	headers := make([]*types.Header, len(blocks))
	for i, block := range blocks {
		headers[i] = block.Header()
	}
	if n, err := chain.InsertHeaderChain(headers, 0); err != nil {
		t.Fatalf("failed to insert header %d: %v", n, err)
	}
	if n, err := chain.InsertReceiptChain(blocks, receipts, 128); err != nil {
		t.Fatalf("block %d: failed to insert into chain: %v", n, err)
	}
	chain.Stop()
	ancientDb.Close()

	// Init block chain with external ancients, check all needed indices has been indexed.
	limit := []uint64{0, 32, 64, 128}
	for _, l := range limit {
		ancientDb, err = rawdb.NewDatabaseWithFreezer(rawdb.NewMemoryDatabase(), frdir, "")
		if err != nil {
			t.Fatalf("failed to create temp freezer db: %v", err)
		}
		gspec.MustCommit(ancientDb)
		chain, err = NewBlockChain(ancientDb, nil, params.TestChainConfig, ethash.NewFaker(), vm.Config{}, nil, &l, nil)
		if err != nil {
			t.Fatalf("failed to create tester chain: %v", err)
		}
		time.Sleep(50 * time.Millisecond) // Wait for indices initialisation
		var tail uint64
		if l != 0 {
			tail = uint64(128) - l + 1
		}
		check(&tail, chain)
		chain.Stop()
		ancientDb.Close()
	}

	// Reconstruct a block chain which only reserves HEAD-64 tx indices
	ancientDb, err = rawdb.NewDatabaseWithFreezer(rawdb.NewMemoryDatabase(), frdir, "")
	if err != nil {
		t.Fatalf("failed to create temp freezer db: %v", err)
	}
	gspec.MustCommit(ancientDb)

	limit = []uint64{0, 64 /* drop stale */, 32 /* shorten history */, 64 /* extend history */, 0 /* restore all */}
	tails := []uint64{0, 67 /* 130 - 64 + 1 */, 100 /* 131 - 32 + 1 */, 69 /* 132 - 64 + 1 */, 0}
	for i, l := range limit {
		chain, err = NewBlockChain(ancientDb, nil, params.TestChainConfig, ethash.NewFaker(), vm.Config{}, nil, &l, nil)
		if err != nil {
			t.Fatalf("failed to create tester chain: %v", err)
		}
		chain.InsertChain(blocks2[i : i+1]) // Feed chain a higher block to trigger indices updater.
		time.Sleep(50 * time.Millisecond)   // Wait for indices initialisation
		check(&tails[i], chain)
		chain.Stop()
	}
}

func TestSkipStaleTxIndicesInFastSync(t *testing.T) {
	// Configure and generate a sample block chain
	var (
		gendb   = rawdb.NewMemoryDatabase()
		key, _  = crypto.HexToECDSA("b71c71a67e1177ad4e901695e1b4b9ee17ae16c6668d313eac2f96dbcda3f291")
		address = crypto.PubkeyToAddress(key.PublicKey)
		funds   = big.NewInt(1000000000)
		gspec   = &Genesis{Config: params.TestChainConfig, Alloc: GenesisAlloc{address: {Balance: funds}}}
		genesis = gspec.MustCommit(gendb)
		signer  = types.LatestSigner(gspec.Config)
	)
	height := uint64(128)
	blocks, receipts := GenerateChain(gspec.Config, genesis, ethash.NewFaker(), gendb, int(height), func(i int, block *BlockGen) {
		tx, err := types.SignTx(types.NewTransaction(block.TxNonce(address), common.Address{0x00}, big.NewInt(1000), params.TxGas, nil, nil), signer, key)
		if err != nil {
			panic(err)
		}
		block.AddTx(tx)
	})

	check := func(tail *uint64, chain *BlockChain) {
		stored := rawdb.ReadTxIndexTail(chain.db)
		if tail == nil && stored != nil {
			t.Fatalf("Oldest indexded block mismatch, want nil, have %d", *stored)
		}
		if tail != nil && *stored != *tail {
			t.Fatalf("Oldest indexded block mismatch, want %d, have %d", *tail, *stored)
		}
		if tail != nil {
			for i := *tail; i <= chain.CurrentBlock().NumberU64(); i++ {
				block := rawdb.ReadBlock(chain.db, rawdb.ReadCanonicalHash(chain.db, i), i)
				if block.Transactions().Len() == 0 {
					continue
				}
				for _, tx := range block.Transactions() {
					if index := rawdb.ReadTxLookupEntry(chain.db, tx.Hash()); index == nil {
						t.Fatalf("Miss transaction indice, number %d hash %s", i, tx.Hash().Hex())
					}
				}
			}
			for i := uint64(0); i < *tail; i++ {
				block := rawdb.ReadBlock(chain.db, rawdb.ReadCanonicalHash(chain.db, i), i)
				if block.Transactions().Len() == 0 {
					continue
				}
				for _, tx := range block.Transactions() {
					if index := rawdb.ReadTxLookupEntry(chain.db, tx.Hash()); index != nil {
						t.Fatalf("Transaction indice should be deleted, number %d hash %s", i, tx.Hash().Hex())
					}
				}
			}
		}
	}

	frdir, err := ioutil.TempDir("", "")
	if err != nil {
		t.Fatalf("failed to create temp freezer dir: %v", err)
	}
	defer os.Remove(frdir)
	ancientDb, err := rawdb.NewDatabaseWithFreezer(rawdb.NewMemoryDatabase(), frdir, "")
	if err != nil {
		t.Fatalf("failed to create temp freezer db: %v", err)
	}
	gspec.MustCommit(ancientDb)

	// Import all blocks into ancient db, only HEAD-32 indices are kept.
	l := uint64(32)
	chain, err := NewBlockChain(ancientDb, nil, params.TestChainConfig, ethash.NewFaker(), vm.Config{}, nil, &l, nil)
	if err != nil {
		t.Fatalf("failed to create tester chain: %v", err)
	}
	headers := make([]*types.Header, len(blocks))
	for i, block := range blocks {
		headers[i] = block.Header()
	}
	if n, err := chain.InsertHeaderChain(headers, 0); err != nil {
		t.Fatalf("failed to insert header %d: %v", n, err)
	}
	// The indices before ancient-N(32) should be ignored. After that all blocks should be indexed.
	if n, err := chain.InsertReceiptChain(blocks, receipts, 64); err != nil {
		t.Fatalf("block %d: failed to insert into chain: %v", n, err)
	}
	tail := uint64(32)
	check(&tail, chain)
}

// Benchmarks large blocks with value transfers to non-existing accounts
func benchmarkLargeNumberOfValueToNonexisting(b *testing.B, numTxs, numBlocks int, recipientFn func(uint64) common.Address, dataFn func(uint64) []byte) {
	var (
		signer          = types.HomesteadSigner{}
		testBankKey, _  = crypto.HexToECDSA("b71c71a67e1177ad4e901695e1b4b9ee17ae16c6668d313eac2f96dbcda3f291")
		testBankAddress = crypto.PubkeyToAddress(testBankKey.PublicKey)
		bankFunds       = big.NewInt(100000000000000000)
		gspec           = Genesis{
			Config: params.TestChainConfig,
			Alloc: GenesisAlloc{
				testBankAddress: {Balance: bankFunds},
				common.HexToAddress("0xc0de"): {
					Code:    []byte{0x60, 0x01, 0x50},
					Balance: big.NewInt(0),
				}, // push 1, pop
			},
			GasLimit: 100e6, // 100 M
		}
	)
	// Generate the original common chain segment and the two competing forks
	engine := ethash.NewFaker()
	db := rawdb.NewMemoryDatabase()
	genesis := gspec.MustCommit(db)

	blockGenerator := func(i int, block *BlockGen) {
		block.SetCoinbase(common.Address{1})
		for txi := 0; txi < numTxs; txi++ {
			uniq := uint64(i*numTxs + txi)
			recipient := recipientFn(uniq)
			tx, err := types.SignTx(types.NewTransaction(uniq, recipient, big.NewInt(1), params.TxGas, big.NewInt(1), nil), signer, testBankKey)
			if err != nil {
				b.Error(err)
			}
			block.AddTx(tx)
		}
	}

	shared, _ := GenerateChain(params.TestChainConfig, genesis, engine, db, numBlocks, blockGenerator)
	b.StopTimer()
	b.ResetTimer()
	for i := 0; i < b.N; i++ {
		// Import the shared chain and the original canonical one
		diskdb := rawdb.NewMemoryDatabase()
		gspec.MustCommit(diskdb)

		chain, err := NewBlockChain(diskdb, nil, params.TestChainConfig, engine, vm.Config{}, nil, nil, nil)
		if err != nil {
			b.Fatalf("failed to create tester chain: %v", err)
		}
		b.StartTimer()
		if _, err := chain.InsertChain(shared); err != nil {
			b.Fatalf("failed to insert shared chain: %v", err)
		}
		b.StopTimer()
		if got := chain.CurrentBlock().Transactions().Len(); got != numTxs*numBlocks {
			b.Fatalf("Transactions were not included, expected %d, got %d", numTxs*numBlocks, got)

		}
	}
}

func BenchmarkBlockChain_1x1000ValueTransferToNonexisting(b *testing.B) {
	var (
		numTxs    = 1000
		numBlocks = 1
	)
	recipientFn := func(nonce uint64) common.Address {
		return common.BigToAddress(big.NewInt(0).SetUint64(1337 + nonce))
	}
	dataFn := func(nonce uint64) []byte {
		return nil
	}
	benchmarkLargeNumberOfValueToNonexisting(b, numTxs, numBlocks, recipientFn, dataFn)
}

func BenchmarkBlockChain_1x1000ValueTransferToExisting(b *testing.B) {
	var (
		numTxs    = 1000
		numBlocks = 1
	)
	b.StopTimer()
	b.ResetTimer()

	recipientFn := func(nonce uint64) common.Address {
		return common.BigToAddress(big.NewInt(0).SetUint64(1337))
	}
	dataFn := func(nonce uint64) []byte {
		return nil
	}
	benchmarkLargeNumberOfValueToNonexisting(b, numTxs, numBlocks, recipientFn, dataFn)
}

func BenchmarkBlockChain_1x1000Executions(b *testing.B) {
	var (
		numTxs    = 1000
		numBlocks = 1
	)
	b.StopTimer()
	b.ResetTimer()

	recipientFn := func(nonce uint64) common.Address {
		return common.BigToAddress(big.NewInt(0).SetUint64(0xc0de))
	}
	dataFn := func(nonce uint64) []byte {
		return nil
	}
	benchmarkLargeNumberOfValueToNonexisting(b, numTxs, numBlocks, recipientFn, dataFn)
}

// Tests that importing a some old blocks, where all blocks are before the
// pruning point.
// This internally leads to a sidechain import, since the blocks trigger an
// ErrPrunedAncestor error.
// This may e.g. happen if
//   1. Downloader rollbacks a batch of inserted blocks and exits
//   2. Downloader starts to sync again
//   3. The blocks fetched are all known and canonical blocks
func TestSideImportPrunedBlocks(t *testing.T) {
	// Generate a canonical chain to act as the main dataset
	engine := ethash.NewFaker()
	db := rawdb.NewMemoryDatabase()
	genesis := new(Genesis).MustCommit(db)

	// Generate and import the canonical chain
	blocks, _ := GenerateChain(params.TestChainConfig, genesis, engine, db, 2*TriesInMemory, nil)
	diskdb := rawdb.NewMemoryDatabase()
	new(Genesis).MustCommit(diskdb)
	chain, err := NewBlockChain(diskdb, nil, params.TestChainConfig, engine, vm.Config{}, nil, nil, nil)
	if err != nil {
		t.Fatalf("failed to create tester chain: %v", err)
	}
	if n, err := chain.InsertChain(blocks); err != nil {
		t.Fatalf("block %d: failed to insert into chain: %v", n, err)
	}

	lastPrunedIndex := len(blocks) - TriesInMemory - 1
	lastPrunedBlock := blocks[lastPrunedIndex]

	// Verify pruning of lastPrunedBlock
	if chain.HasBlockAndState(lastPrunedBlock.Hash(), lastPrunedBlock.NumberU64()) {
		t.Errorf("Block %d not pruned", lastPrunedBlock.NumberU64())
	}
	firstNonPrunedBlock := blocks[len(blocks)-TriesInMemory]
	// Verify firstNonPrunedBlock is not pruned
	if !chain.HasBlockAndState(firstNonPrunedBlock.Hash(), firstNonPrunedBlock.NumberU64()) {
		t.Errorf("Block %d pruned", firstNonPrunedBlock.NumberU64())
	}
	// Now re-import some old blocks
	blockToReimport := blocks[5:8]
	_, err = chain.InsertChain(blockToReimport)
	if err != nil {
		t.Errorf("Got error, %v", err)
	}
}

// TestDeleteCreateRevert tests a weird state transition corner case that we hit
// while changing the internals of statedb. The workflow is that a contract is
// self destructed, then in a followup transaction (but same block) it's created
// again and the transaction reverted.
//
// The original statedb implementation flushed dirty objects to the tries after
// each transaction, so this works ok. The rework accumulated writes in memory
// first, but the journal wiped the entire state object on create-revert.
func TestDeleteCreateRevert(t *testing.T) {
	var (
		aa = common.HexToAddress("0x000000000000000000000000000000000000aaaa")
		bb = common.HexToAddress("0x000000000000000000000000000000000000bbbb")
		// Generate a canonical chain to act as the main dataset
		engine = ethash.NewFaker()
		db     = rawdb.NewMemoryDatabase()

		// A sender who makes transactions, has some funds
		key, _  = crypto.HexToECDSA("b71c71a67e1177ad4e901695e1b4b9ee17ae16c6668d313eac2f96dbcda3f291")
		address = crypto.PubkeyToAddress(key.PublicKey)
		funds   = big.NewInt(1000000000)
		gspec   = &Genesis{
			Config: params.TestChainConfig,
			Alloc: GenesisAlloc{
				address: {Balance: funds},
				// The address 0xAAAAA selfdestructs if called
				aa: {
					// Code needs to just selfdestruct
					Code:    []byte{byte(vm.PC), byte(vm.SELFDESTRUCT)},
					Nonce:   1,
					Balance: big.NewInt(0),
				},
				// The address 0xBBBB send 1 wei to 0xAAAA, then reverts
				bb: {
					Code: []byte{
						byte(vm.PC),          // [0]
						byte(vm.DUP1),        // [0,0]
						byte(vm.DUP1),        // [0,0,0]
						byte(vm.DUP1),        // [0,0,0,0]
						byte(vm.PUSH1), 0x01, // [0,0,0,0,1] (value)
						byte(vm.PUSH2), 0xaa, 0xaa, // [0,0,0,0,1, 0xaaaa]
						byte(vm.GAS),
						byte(vm.CALL),
						byte(vm.REVERT),
					},
					Balance: big.NewInt(1),
				},
			},
		}
		genesis = gspec.MustCommit(db)
	)

	blocks, _ := GenerateChain(params.TestChainConfig, genesis, engine, db, 1, func(i int, b *BlockGen) {
		b.SetCoinbase(common.Address{1})
		// One transaction to AAAA
		tx, _ := types.SignTx(types.NewTransaction(0, aa,
			big.NewInt(0), 50000, big.NewInt(1), nil), types.HomesteadSigner{}, key)
		b.AddTx(tx)
		// One transaction to BBBB
		tx, _ = types.SignTx(types.NewTransaction(1, bb,
			big.NewInt(0), 100000, big.NewInt(1), nil), types.HomesteadSigner{}, key)
		b.AddTx(tx)
	})
	// Import the canonical chain
	diskdb := rawdb.NewMemoryDatabase()
	gspec.MustCommit(diskdb)

	chain, err := NewBlockChain(diskdb, nil, params.TestChainConfig, engine, vm.Config{}, nil, nil, nil)
	if err != nil {
		t.Fatalf("failed to create tester chain: %v", err)
	}
	if n, err := chain.InsertChain(blocks); err != nil {
		t.Fatalf("block %d: failed to insert into chain: %v", n, err)
	}
}

// TestDeleteRecreateSlots tests a state-transition that contains both deletion
// and recreation of contract state.
// Contract A exists, has slots 1 and 2 set
// Tx 1: Selfdestruct A
// Tx 2: Re-create A, set slots 3 and 4
// Expected outcome is that _all_ slots are cleared from A, due to the selfdestruct,
// and then the new slots exist
func TestDeleteRecreateSlots(t *testing.T) {
	var (
		// Generate a canonical chain to act as the main dataset
		engine = ethash.NewFaker()
		db     = rawdb.NewMemoryDatabase()
		// A sender who makes transactions, has some funds
		key, _    = crypto.HexToECDSA("b71c71a67e1177ad4e901695e1b4b9ee17ae16c6668d313eac2f96dbcda3f291")
		address   = crypto.PubkeyToAddress(key.PublicKey)
		funds     = big.NewInt(1000000000)
		bb        = common.HexToAddress("0x000000000000000000000000000000000000bbbb")
		aaStorage = make(map[common.Hash]common.Hash)          // Initial storage in AA
		aaCode    = []byte{byte(vm.PC), byte(vm.SELFDESTRUCT)} // Code for AA (simple selfdestruct)
	)
	// Populate two slots
	aaStorage[common.HexToHash("01")] = common.HexToHash("01")
	aaStorage[common.HexToHash("02")] = common.HexToHash("02")

	// The bb-code needs to CREATE2 the aa contract. It consists of
	// both initcode and deployment code
	// initcode:
	// 1. Set slots 3=3, 4=4,
	// 2. Return aaCode

	initCode := []byte{
		byte(vm.PUSH1), 0x3, // value
		byte(vm.PUSH1), 0x3, // location
		byte(vm.SSTORE),     // Set slot[3] = 1
		byte(vm.PUSH1), 0x4, // value
		byte(vm.PUSH1), 0x4, // location
		byte(vm.SSTORE), // Set slot[4] = 1
		// Slots are set, now return the code
		byte(vm.PUSH2), byte(vm.PC), byte(vm.SELFDESTRUCT), // Push code on stack
		byte(vm.PUSH1), 0x0, // memory start on stack
		byte(vm.MSTORE),
		// Code is now in memory.
		byte(vm.PUSH1), 0x2, // size
		byte(vm.PUSH1), byte(32 - 2), // offset
		byte(vm.RETURN),
	}
	if l := len(initCode); l > 32 {
		t.Fatalf("init code is too long for a pushx, need a more elaborate deployer")
	}
	bbCode := []byte{
		// Push initcode onto stack
		byte(vm.PUSH1) + byte(len(initCode)-1)}
	bbCode = append(bbCode, initCode...)
	bbCode = append(bbCode, []byte{
		byte(vm.PUSH1), 0x0, // memory start on stack
		byte(vm.MSTORE),
		byte(vm.PUSH1), 0x00, // salt
		byte(vm.PUSH1), byte(len(initCode)), // size
		byte(vm.PUSH1), byte(32 - len(initCode)), // offset
		byte(vm.PUSH1), 0x00, // endowment
		byte(vm.CREATE2),
	}...)

	initHash := crypto.Keccak256Hash(initCode)
	aa := crypto.CreateAddress2(bb, [32]byte{}, initHash[:])
	t.Logf("Destination address: %x\n", aa)

	gspec := &Genesis{
		Config: params.TestChainConfig,
		Alloc: GenesisAlloc{
			address: {Balance: funds},
			// The address 0xAAAAA selfdestructs if called
			aa: {
				// Code needs to just selfdestruct
				Code:    aaCode,
				Nonce:   1,
				Balance: big.NewInt(0),
				Storage: aaStorage,
			},
			// The contract BB recreates AA
			bb: {
				Code:    bbCode,
				Balance: big.NewInt(1),
			},
		},
	}
	genesis := gspec.MustCommit(db)

	blocks, _ := GenerateChain(params.TestChainConfig, genesis, engine, db, 1, func(i int, b *BlockGen) {
		b.SetCoinbase(common.Address{1})
		// One transaction to AA, to kill it
		tx, _ := types.SignTx(types.NewTransaction(0, aa,
			big.NewInt(0), 50000, big.NewInt(1), nil), types.HomesteadSigner{}, key)
		b.AddTx(tx)
		// One transaction to BB, to recreate AA
		tx, _ = types.SignTx(types.NewTransaction(1, bb,
			big.NewInt(0), 100000, big.NewInt(1), nil), types.HomesteadSigner{}, key)
		b.AddTx(tx)
	})
	// Import the canonical chain
	diskdb := rawdb.NewMemoryDatabase()
	gspec.MustCommit(diskdb)
	chain, err := NewBlockChain(diskdb, nil, params.TestChainConfig, engine, vm.Config{
		Debug:  true,
		Tracer: vm.NewJSONLogger(nil, os.Stdout),
	}, nil, nil, nil)
	if err != nil {
		t.Fatalf("failed to create tester chain: %v", err)
	}
	if n, err := chain.InsertChain(blocks); err != nil {
		t.Fatalf("block %d: failed to insert into chain: %v", n, err)
	}
	statedb, _, _ := chain.State()

	// If all is correct, then slot 1 and 2 are zero
	if got, exp := statedb.GetState(aa, common.HexToHash("01")), (common.Hash{}); got != exp {
		t.Errorf("got %x exp %x", got, exp)
	}
	if got, exp := statedb.GetState(aa, common.HexToHash("02")), (common.Hash{}); got != exp {
		t.Errorf("got %x exp %x", got, exp)
	}
	// Also, 3 and 4 should be set
	if got, exp := statedb.GetState(aa, common.HexToHash("03")), common.HexToHash("03"); got != exp {
		t.Fatalf("got %x exp %x", got, exp)
	}
	if got, exp := statedb.GetState(aa, common.HexToHash("04")), common.HexToHash("04"); got != exp {
		t.Fatalf("got %x exp %x", got, exp)
	}
}

// TestDeleteRecreateAccount tests a state-transition that contains deletion of a
// contract with storage, and a recreate of the same contract via a
// regular value-transfer
// Expected outcome is that _all_ slots are cleared from A
func TestDeleteRecreateAccount(t *testing.T) {
	var (
		// Generate a canonical chain to act as the main dataset
		engine = ethash.NewFaker()
		db     = rawdb.NewMemoryDatabase()
		// A sender who makes transactions, has some funds
		key, _  = crypto.HexToECDSA("b71c71a67e1177ad4e901695e1b4b9ee17ae16c6668d313eac2f96dbcda3f291")
		address = crypto.PubkeyToAddress(key.PublicKey)
		funds   = big.NewInt(1000000000)

		aa        = common.HexToAddress("0x7217d81b76bdd8707601e959454e3d776aee5f43")
		aaStorage = make(map[common.Hash]common.Hash)          // Initial storage in AA
		aaCode    = []byte{byte(vm.PC), byte(vm.SELFDESTRUCT)} // Code for AA (simple selfdestruct)
	)
	// Populate two slots
	aaStorage[common.HexToHash("01")] = common.HexToHash("01")
	aaStorage[common.HexToHash("02")] = common.HexToHash("02")

	gspec := &Genesis{
		Config: params.TestChainConfig,
		Alloc: GenesisAlloc{
			address: {Balance: funds},
			// The address 0xAAAAA selfdestructs if called
			aa: {
				// Code needs to just selfdestruct
				Code:    aaCode,
				Nonce:   1,
				Balance: big.NewInt(0),
				Storage: aaStorage,
			},
		},
	}
	genesis := gspec.MustCommit(db)

	blocks, _ := GenerateChain(params.TestChainConfig, genesis, engine, db, 1, func(i int, b *BlockGen) {
		b.SetCoinbase(common.Address{1})
		// One transaction to AA, to kill it
		tx, _ := types.SignTx(types.NewTransaction(0, aa,
			big.NewInt(0), 50000, big.NewInt(1), nil), types.HomesteadSigner{}, key)
		b.AddTx(tx)
		// One transaction to AA, to recreate it (but without storage
		tx, _ = types.SignTx(types.NewTransaction(1, aa,
			big.NewInt(1), 100000, big.NewInt(1), nil), types.HomesteadSigner{}, key)
		b.AddTx(tx)
	})
	// Import the canonical chain
	diskdb := rawdb.NewMemoryDatabase()
	gspec.MustCommit(diskdb)
	chain, err := NewBlockChain(diskdb, nil, params.TestChainConfig, engine, vm.Config{
		Debug:  true,
		Tracer: vm.NewJSONLogger(nil, os.Stdout),
	}, nil, nil, nil)
	if err != nil {
		t.Fatalf("failed to create tester chain: %v", err)
	}
	if n, err := chain.InsertChain(blocks); err != nil {
		t.Fatalf("block %d: failed to insert into chain: %v", n, err)
	}
	statedb, _, _ := chain.State()

	// If all is correct, then both slots are zero
	if got, exp := statedb.GetState(aa, common.HexToHash("01")), (common.Hash{}); got != exp {
		t.Errorf("got %x exp %x", got, exp)
	}
	if got, exp := statedb.GetState(aa, common.HexToHash("02")), (common.Hash{}); got != exp {
		t.Errorf("got %x exp %x", got, exp)
	}
}

// TestDeleteRecreateSlotsAcrossManyBlocks tests multiple state-transition that contains both deletion
// and recreation of contract state.
// Contract A exists, has slots 1 and 2 set
// Tx 1: Selfdestruct A
// Tx 2: Re-create A, set slots 3 and 4
// Expected outcome is that _all_ slots are cleared from A, due to the selfdestruct,
// and then the new slots exist
func TestDeleteRecreateSlotsAcrossManyBlocks(t *testing.T) {
	var (
		// Generate a canonical chain to act as the main dataset
		engine = ethash.NewFaker()
		db     = rawdb.NewMemoryDatabase()
		// A sender who makes transactions, has some funds
		key, _    = crypto.HexToECDSA("b71c71a67e1177ad4e901695e1b4b9ee17ae16c6668d313eac2f96dbcda3f291")
		address   = crypto.PubkeyToAddress(key.PublicKey)
		funds     = big.NewInt(1000000000)
		bb        = common.HexToAddress("0x000000000000000000000000000000000000bbbb")
		aaStorage = make(map[common.Hash]common.Hash)          // Initial storage in AA
		aaCode    = []byte{byte(vm.PC), byte(vm.SELFDESTRUCT)} // Code for AA (simple selfdestruct)
	)
	// Populate two slots
	aaStorage[common.HexToHash("01")] = common.HexToHash("01")
	aaStorage[common.HexToHash("02")] = common.HexToHash("02")

	// The bb-code needs to CREATE2 the aa contract. It consists of
	// both initcode and deployment code
	// initcode:
	// 1. Set slots 3=blocknum+1, 4=4,
	// 2. Return aaCode

	initCode := []byte{
		byte(vm.PUSH1), 0x1, //
		byte(vm.NUMBER),     // value = number + 1
		byte(vm.ADD),        //
		byte(vm.PUSH1), 0x3, // location
		byte(vm.SSTORE),     // Set slot[3] = number + 1
		byte(vm.PUSH1), 0x4, // value
		byte(vm.PUSH1), 0x4, // location
		byte(vm.SSTORE), // Set slot[4] = 4
		// Slots are set, now return the code
		byte(vm.PUSH2), byte(vm.PC), byte(vm.SELFDESTRUCT), // Push code on stack
		byte(vm.PUSH1), 0x0, // memory start on stack
		byte(vm.MSTORE),
		// Code is now in memory.
		byte(vm.PUSH1), 0x2, // size
		byte(vm.PUSH1), byte(32 - 2), // offset
		byte(vm.RETURN),
	}
	if l := len(initCode); l > 32 {
		t.Fatalf("init code is too long for a pushx, need a more elaborate deployer")
	}
	bbCode := []byte{
		// Push initcode onto stack
		byte(vm.PUSH1) + byte(len(initCode)-1)}
	bbCode = append(bbCode, initCode...)
	bbCode = append(bbCode, []byte{
		byte(vm.PUSH1), 0x0, // memory start on stack
		byte(vm.MSTORE),
		byte(vm.PUSH1), 0x00, // salt
		byte(vm.PUSH1), byte(len(initCode)), // size
		byte(vm.PUSH1), byte(32 - len(initCode)), // offset
		byte(vm.PUSH1), 0x00, // endowment
		byte(vm.CREATE2),
	}...)

	initHash := crypto.Keccak256Hash(initCode)
	aa := crypto.CreateAddress2(bb, [32]byte{}, initHash[:])
	t.Logf("Destination address: %x\n", aa)
	gspec := &Genesis{
		Config: params.TestChainConfig,
		Alloc: GenesisAlloc{
			address: {Balance: funds},
			// The address 0xAAAAA selfdestructs if called
			aa: {
				// Code needs to just selfdestruct
				Code:    aaCode,
				Nonce:   1,
				Balance: big.NewInt(0),
				Storage: aaStorage,
			},
			// The contract BB recreates AA
			bb: {
				Code:    bbCode,
				Balance: big.NewInt(1),
			},
		},
	}
	genesis := gspec.MustCommit(db)
	var nonce uint64

	type expectation struct {
		exist    bool
		blocknum int
		values   map[int]int
	}
	var current = &expectation{
		exist:    true, // exists in genesis
		blocknum: 0,
		values:   map[int]int{1: 1, 2: 2},
	}
	var expectations []*expectation
	var newDestruct = func(e *expectation) *types.Transaction {
		tx, _ := types.SignTx(types.NewTransaction(nonce, aa,
			big.NewInt(0), 50000, big.NewInt(1), nil), types.HomesteadSigner{}, key)
		nonce++
		if e.exist {
			e.exist = false
			e.values = nil
		}
		t.Logf("block %d; adding destruct\n", e.blocknum)
		return tx
	}
	var newResurrect = func(e *expectation) *types.Transaction {
		tx, _ := types.SignTx(types.NewTransaction(nonce, bb,
			big.NewInt(0), 100000, big.NewInt(1), nil), types.HomesteadSigner{}, key)
		nonce++
		if !e.exist {
			e.exist = true
			e.values = map[int]int{3: e.blocknum + 1, 4: 4}
		}
		t.Logf("block %d; adding resurrect\n", e.blocknum)
		return tx
	}

	blocks, _ := GenerateChain(params.TestChainConfig, genesis, engine, db, 150, func(i int, b *BlockGen) {
		var exp = new(expectation)
		exp.blocknum = i + 1
		exp.values = make(map[int]int)
		for k, v := range current.values {
			exp.values[k] = v
		}
		exp.exist = current.exist

		b.SetCoinbase(common.Address{1})
		if i%2 == 0 {
			b.AddTx(newDestruct(exp))
		}
		if i%3 == 0 {
			b.AddTx(newResurrect(exp))
		}
		if i%5 == 0 {
			b.AddTx(newDestruct(exp))
		}
		if i%7 == 0 {
			b.AddTx(newResurrect(exp))
		}
		expectations = append(expectations, exp)
		current = exp
	})
	// Import the canonical chain
	diskdb := rawdb.NewMemoryDatabase()
	gspec.MustCommit(diskdb)
	chain, err := NewBlockChain(diskdb, nil, params.TestChainConfig, engine, vm.Config{
		//Debug: true,
		//Tracer: vm.NewJSONLogger(nil, os.Stdout),
	}, nil, nil, nil)
	if err != nil {
		t.Fatalf("failed to create tester chain: %v", err)
	}
	var asHash = func(num int) common.Hash {
		return common.BytesToHash([]byte{byte(num)})
	}
	for i, block := range blocks {
		blockNum := i + 1
		if n, err := chain.InsertChain([]*types.Block{block}); err != nil {
			t.Fatalf("block %d: failed to insert into chain: %v", n, err)
		}
		statedb, _, _ := chain.State()
		// If all is correct, then slot 1 and 2 are zero
		if got, exp := statedb.GetState(aa, common.HexToHash("01")), (common.Hash{}); got != exp {
			t.Errorf("block %d, got %x exp %x", blockNum, got, exp)
		}
		if got, exp := statedb.GetState(aa, common.HexToHash("02")), (common.Hash{}); got != exp {
			t.Errorf("block %d, got %x exp %x", blockNum, got, exp)
		}
		exp := expectations[i]
		if exp.exist {
			if !statedb.Exist(aa) {
				t.Fatalf("block %d, expected %v to exist, it did not", blockNum, aa)
			}
			for slot, val := range exp.values {
				if gotValue, expValue := statedb.GetState(aa, asHash(slot)), asHash(val); gotValue != expValue {
					t.Fatalf("block %d, slot %d, got %x exp %x", blockNum, slot, gotValue, expValue)
				}
			}
		} else {
			if statedb.Exist(aa) {
				t.Fatalf("block %d, expected %v to not exist, it did", blockNum, aa)
			}
		}
	}
}

// TestInitThenFailCreateContract tests a pretty notorious case that happened
// on mainnet over blocks 7338108, 7338110 and 7338115.
// - Block 7338108: address e771789f5cccac282f23bb7add5690e1f6ca467c is initiated
//   with 0.001 ether (thus created but no code)
// - Block 7338110: a CREATE2 is attempted. The CREATE2 would deploy code on
//   the same address e771789f5cccac282f23bb7add5690e1f6ca467c. However, the
//   deployment fails due to OOG during initcode execution
// - Block 7338115: another tx checks the balance of
//   e771789f5cccac282f23bb7add5690e1f6ca467c, and the snapshotter returned it as
//   zero.
//
// The problem being that the snapshotter maintains a destructset, and adds items
// to the destructset in case something is created "onto" an existing item.
// We need to either roll back the snapDestructs, or not place it into snapDestructs
// in the first place.
//
func TestInitThenFailCreateContract(t *testing.T) {
	var (
		// Generate a canonical chain to act as the main dataset
		engine = ethash.NewFaker()
		db     = rawdb.NewMemoryDatabase()
		// A sender who makes transactions, has some funds
		key, _  = crypto.HexToECDSA("b71c71a67e1177ad4e901695e1b4b9ee17ae16c6668d313eac2f96dbcda3f291")
		address = crypto.PubkeyToAddress(key.PublicKey)
		funds   = big.NewInt(1000000000)
		bb      = common.HexToAddress("0x000000000000000000000000000000000000bbbb")
	)

	// The bb-code needs to CREATE2 the aa contract. It consists of
	// both initcode and deployment code
	// initcode:
	// 1. If blocknum < 1, error out (e.g invalid opcode)
	// 2. else, return a snippet of code
	initCode := []byte{
		byte(vm.PUSH1), 0x1, // y (2)
		byte(vm.NUMBER), // x (number)
		byte(vm.GT),     // x > y?
		byte(vm.PUSH1), byte(0x8),
		byte(vm.JUMPI), // jump to label if number > 2
		byte(0xFE),     // illegal opcode
		byte(vm.JUMPDEST),
		byte(vm.PUSH1), 0x2, // size
		byte(vm.PUSH1), 0x0, // offset
		byte(vm.RETURN), // return 2 bytes of zero-code
	}
	if l := len(initCode); l > 32 {
		t.Fatalf("init code is too long for a pushx, need a more elaborate deployer")
	}
	bbCode := []byte{
		// Push initcode onto stack
		byte(vm.PUSH1) + byte(len(initCode)-1)}
	bbCode = append(bbCode, initCode...)
	bbCode = append(bbCode, []byte{
		byte(vm.PUSH1), 0x0, // memory start on stack
		byte(vm.MSTORE),
		byte(vm.PUSH1), 0x00, // salt
		byte(vm.PUSH1), byte(len(initCode)), // size
		byte(vm.PUSH1), byte(32 - len(initCode)), // offset
		byte(vm.PUSH1), 0x00, // endowment
		byte(vm.CREATE2),
	}...)

	initHash := crypto.Keccak256Hash(initCode)
	aa := crypto.CreateAddress2(bb, [32]byte{}, initHash[:])
	t.Logf("Destination address: %x\n", aa)

	gspec := &Genesis{
		Config: params.TestChainConfig,
		Alloc: GenesisAlloc{
			address: {Balance: funds},
			// The address aa has some funds
			aa: {Balance: big.NewInt(100000)},
			// The contract BB tries to create code onto AA
			bb: {
				Code:    bbCode,
				Balance: big.NewInt(1),
			},
		},
	}
	genesis := gspec.MustCommit(db)
	nonce := uint64(0)
	blocks, _ := GenerateChain(params.TestChainConfig, genesis, engine, db, 4, func(i int, b *BlockGen) {
		b.SetCoinbase(common.Address{1})
		// One transaction to BB
		tx, _ := types.SignTx(types.NewTransaction(nonce, bb,
			big.NewInt(0), 100000, big.NewInt(1), nil), types.HomesteadSigner{}, key)
		b.AddTx(tx)
		nonce++
	})

	// Import the canonical chain
	diskdb := rawdb.NewMemoryDatabase()
	gspec.MustCommit(diskdb)
	chain, err := NewBlockChain(diskdb, nil, params.TestChainConfig, engine, vm.Config{
		//Debug:  true,
		//Tracer: vm.NewJSONLogger(nil, os.Stdout),
	}, nil, nil, nil)
	if err != nil {
		t.Fatalf("failed to create tester chain: %v", err)
	}
	statedb, _, _ := chain.State()
	if got, exp := statedb.GetBalance(aa), big.NewInt(100000); got.Cmp(exp) != 0 {
		t.Fatalf("Genesis err, got %v exp %v", got, exp)
	}
	// First block tries to create, but fails
	{
		block := blocks[0]
		if _, err := chain.InsertChain([]*types.Block{blocks[0]}); err != nil {
			t.Fatalf("block %d: failed to insert into chain: %v", block.NumberU64(), err)
		}
		statedb, _, _ = chain.State()
		if got, exp := statedb.GetBalance(aa), big.NewInt(100000); got.Cmp(exp) != 0 {
			t.Fatalf("block %d: got %v exp %v", block.NumberU64(), got, exp)
		}
	}
	// Import the rest of the blocks
	for _, block := range blocks[1:] {
		if _, err := chain.InsertChain([]*types.Block{block}); err != nil {
			t.Fatalf("block %d: failed to insert into chain: %v", block.NumberU64(), err)
		}
	}
}

// TestEIP2718Transition tests that an EIP-2718 transaction will be accepted
// after the fork block has passed. This is verified by sending an EIP-2930
// access list transaction, which specifies a single slot access, and then
// checking that the gas usage of a hot SLOAD and a cold SLOAD are calculated
// correctly.
func TestEIP2718Transition(t *testing.T) {
	var (
		aa = common.HexToAddress("0x000000000000000000000000000000000000aaaa")

		// Generate a canonical chain to act as the main dataset
		engine = ethash.NewFaker()
		db     = rawdb.NewMemoryDatabase()

		// A sender who makes transactions, has some funds
		key, _  = crypto.HexToECDSA("b71c71a67e1177ad4e901695e1b4b9ee17ae16c6668d313eac2f96dbcda3f291")
		address = crypto.PubkeyToAddress(key.PublicKey)
		funds   = big.NewInt(1000000000)
		gspec   = &Genesis{
			Config: params.YoloV3ChainConfig,
			Alloc: GenesisAlloc{
				address: {Balance: funds},
				// The address 0xAAAA sloads 0x00 and 0x01
				aa: {
					Code: []byte{
						byte(vm.PC),
						byte(vm.PC),
						byte(vm.SLOAD),
						byte(vm.SLOAD),
					},
					Nonce:   0,
					Balance: big.NewInt(0),
				},
			},
		}
		genesis = gspec.MustCommit(db)
	)

	blocks, _ := GenerateChain(gspec.Config, genesis, engine, db, 1, func(i int, b *BlockGen) {
		b.SetCoinbase(common.Address{1})

		// One transaction to 0xAAAA
		signer := types.LatestSigner(gspec.Config)
		tx, _ := types.SignNewTx(key, signer, &types.AccessListTx{
			ChainID:  gspec.Config.ChainID,
			Nonce:    0,
			To:       &aa,
			Gas:      30000,
			GasPrice: big.NewInt(1),
			AccessList: types.AccessList{{
				Address:     aa,
				StorageKeys: []common.Hash{{0}},
			}},
		})
		b.AddTx(tx)
	})

	// Import the canonical chain
	diskdb := rawdb.NewMemoryDatabase()
	gspec.MustCommit(diskdb)

	chain, err := NewBlockChain(diskdb, nil, gspec.Config, engine, vm.Config{}, nil, nil)
	if err != nil {
		t.Fatalf("failed to create tester chain: %v", err)
	}
	if n, err := chain.InsertChain(blocks); err != nil {
		t.Fatalf("block %d: failed to insert into chain: %v", n, err)
	}

	block := chain.GetBlockByNumber(1)

	// Expected gas is intrinsic + 2 * pc + hot load + cold load, since only one load is in the access list
	expected := params.TxGas + params.TxAccessListAddressGas + params.TxAccessListStorageKeyGas + vm.GasQuickStep*2 + vm.WarmStorageReadCostEIP2929 + vm.ColdSloadCostEIP2929
	if block.GasUsed() != expected {
		t.Fatalf("incorrect amount of gas spent: expected %d, got %d", expected, block.GasUsed())

	}
}<|MERGE_RESOLUTION|>--- conflicted
+++ resolved
@@ -1066,13 +1066,8 @@
 		db            = rawdb.NewMemoryDatabase()
 		gspec         = &Genesis{Config: params.TestChainConfig, Alloc: GenesisAlloc{addr1: {Balance: big.NewInt(10000000000000)}}}
 		genesis       = gspec.MustCommit(db)
-<<<<<<< HEAD
 		signer        = types.LatestSigner(gspec.Config)
-		blockchain, _ = NewBlockChain(db, nil, gspec.Config, ethash.NewFaker(), vm.Config{}, nil, nil)
-=======
-		signer        = types.NewEIP155Signer(gspec.Config.ChainID)
 		blockchain, _ = NewBlockChain(db, nil, gspec.Config, ethash.NewFaker(), vm.Config{}, nil, nil, nil)
->>>>>>> 155bcdb4
 	)
 
 	defer blockchain.Stop()
@@ -3100,7 +3095,7 @@
 	diskdb := rawdb.NewMemoryDatabase()
 	gspec.MustCommit(diskdb)
 
-	chain, err := NewBlockChain(diskdb, nil, gspec.Config, engine, vm.Config{}, nil, nil)
+	chain, err := NewBlockChain(diskdb, nil, gspec.Config, engine, vm.Config{}, nil, nil, nil)
 	if err != nil {
 		t.Fatalf("failed to create tester chain: %v", err)
 	}
