// Copyright 2014 The go-ethereum Authors
// This file is part of the go-ethereum library.
//
// The go-ethereum library is free software: you can redistribute it and/or modify
// it under the terms of the GNU Lesser General Public License as published by
// the Free Software Foundation, either version 3 of the License, or
// (at your option) any later version.
//
// The go-ethereum library is distributed in the hope that it will be useful,
// but WITHOUT ANY WARRANTY; without even the implied warranty of
// MERCHANTABILITY or FITNESS FOR A PARTICULAR PURPOSE. See the
// GNU Lesser General Public License for more details.
//
// You should have received a copy of the GNU Lesser General Public License
// along with the go-ethereum library. If not, see <http://www.gnu.org/licenses/>.

package core

import (
	"bytes"
	"encoding/hex"
	"encoding/json"
	"errors"
	"fmt"
	"math/big"
	"strings"

	"github.com/ethereum/go-ethereum/common"
	"github.com/ethereum/go-ethereum/common/hexutil"
	"github.com/ethereum/go-ethereum/common/math"
	"github.com/ethereum/go-ethereum/core/rawdb"
	"github.com/ethereum/go-ethereum/core/state"
	"github.com/ethereum/go-ethereum/core/types"
	"github.com/ethereum/go-ethereum/crypto"
	"github.com/ethereum/go-ethereum/ethdb"
	"github.com/ethereum/go-ethereum/log"
	"github.com/ethereum/go-ethereum/params"
	"github.com/ethereum/go-ethereum/rlp"
)

//go:generate gencodec -type Genesis -field-override genesisSpecMarshaling -out gen_genesis.go
//go:generate gencodec -type GenesisAccount -field-override genesisAccountMarshaling -out gen_genesis_account.go

var errGenesisNoConfig = errors.New("genesis has no chain configuration")

// Genesis specifies the header fields, state of a genesis block. It also defines hard
// fork switch-over blocks through the chain configuration.
type Genesis struct {
	Config     *params.ChainConfig `json:"config"`
	Nonce      uint64              `json:"nonce"`
	Timestamp  uint64              `json:"timestamp"`
	ExtraData  []byte              `json:"extraData"`
	GasLimit   uint64              `json:"gasLimit"   gencodec:"required"`
	Difficulty *big.Int            `json:"difficulty" gencodec:"required"`
	Mixhash    common.Hash         `json:"mixHash"`
	Coinbase   common.Address      `json:"coinbase"`
	Alloc      GenesisAlloc        `json:"alloc"      gencodec:"required"`

	// These fields are used for consensus tests. Please don't use them
	// in actual genesis blocks.
	Number     uint64      `json:"number"`
	GasUsed    uint64      `json:"gasUsed"`
	ParentHash common.Hash `json:"parentHash"`
}

// GenesisAlloc specifies the initial state that is part of the genesis block.
type GenesisAlloc map[common.Address]GenesisAccount

func (ga *GenesisAlloc) UnmarshalJSON(data []byte) error {
	m := make(map[common.UnprefixedAddress]GenesisAccount)
	if err := json.Unmarshal(data, &m); err != nil {
		return err
	}
	*ga = make(GenesisAlloc)
	for addr, a := range m {
		(*ga)[common.Address(addr)] = a
	}
	return nil
}

// GenesisAccount is an account in the state of the genesis block.
type GenesisAccount struct {
	Code       []byte                      `json:"code,omitempty"`
	Storage    map[common.Hash]common.Hash `json:"storage,omitempty"`
	Balance    *big.Int                    `json:"balance" gencodec:"required"`
	Nonce      uint64                      `json:"nonce,omitempty"`
	PrivateKey []byte                      `json:"secretKey,omitempty"` // for tests
}

// field type overrides for gencodec
type genesisSpecMarshaling struct {
	Nonce      math.HexOrDecimal64
	Timestamp  math.HexOrDecimal64
	ExtraData  hexutil.Bytes
	GasLimit   math.HexOrDecimal64
	GasUsed    math.HexOrDecimal64
	Number     math.HexOrDecimal64
	Difficulty *math.HexOrDecimal256
	Alloc      map[common.UnprefixedAddress]GenesisAccount
}

type genesisAccountMarshaling struct {
	Code       hexutil.Bytes
	Balance    *math.HexOrDecimal256
	Nonce      math.HexOrDecimal64
	Storage    map[storageJSON]storageJSON
	PrivateKey hexutil.Bytes
}

// storageJSON represents a 256 bit byte array, but allows less than 256 bits when
// unmarshaling from hex.
type storageJSON common.Hash

func (h *storageJSON) UnmarshalText(text []byte) error {
	text = bytes.TrimPrefix(text, []byte("0x"))
	if len(text) > 64 {
		return fmt.Errorf("too many hex characters in storage key/value %q", text)
	}
	offset := len(h) - len(text)/2 // pad on the left
	if _, err := hex.Decode(h[offset:], text); err != nil {
		fmt.Println(err)
		return fmt.Errorf("invalid hex storage key/value %q", text)
	}
	return nil
}

func (h storageJSON) MarshalText() ([]byte, error) {
	return hexutil.Bytes(h[:]).MarshalText()
}

// GenesisMismatchError is raised when trying to overwrite an existing
// genesis block with an incompatible one.
type GenesisMismatchError struct {
	Stored, New common.Hash
}

func (e *GenesisMismatchError) Error() string {
	return fmt.Sprintf("database contains incompatible genesis (have %x, new %x)", e.Stored, e.New)
}

// SetupGenesisBlock writes or updates the genesis block in db.
// The block that will be used is:
//
//                          genesis == nil       genesis != nil
//                       +------------------------------------------
//     db has no genesis |  main-net default  |  genesis
//     db has genesis    |  from DB           |  genesis (if compatible)
//
// The stored chain configuration will be updated if it is compatible (i.e. does not
// specify a fork block below the local head block). In case of a conflict, the
// error is a *params.ConfigCompatError and the new, unwritten config is returned.
//
// The returned chain configuration is never nil.
func SetupGenesisBlock(db ethdb.Database, genesis *Genesis) (*params.ChainConfig, common.Hash, error) {
	if genesis != nil && genesis.Config == nil {
		return params.AllEthashProtocolChanges, common.Hash{}, errGenesisNoConfig
	}
	// Just commit the new block if there is no stored genesis block.
	stored := rawdb.ReadCanonicalHash(db, 0)
	if (stored == common.Hash{}) {
		if genesis == nil {
			log.Info("Writing default main-net genesis block")
			genesis = DefaultGenesisBlock()
		} else {
			log.Info("Writing custom genesis block")
		}

		// Quorum: Set default transaction size limit if not set in genesis
		if genesis.Config.TransactionSizeLimit == 0 {
			genesis.Config.TransactionSizeLimit = DefaultTxPoolConfig.TransactionSizeLimit
		}

		// Check transaction size limit and max contract code size
		err := genesis.Config.IsValid()
		if err != nil {
			return genesis.Config, common.Hash{}, err
		}

		// /Quorum

		block, err := genesis.Commit(db)
		if err != nil {
			return genesis.Config, common.Hash{}, err
		}
		checkAndPrintPrivacyEnhancementsWarning(genesis.Config)
		return genesis.Config, block.Hash(), nil
	}

	// We have the genesis block in database(perhaps in ancient database)
	// but the corresponding state is missing.
	header := rawdb.ReadHeader(db, stored, 0)
	if _, err := state.New(header.Root, state.NewDatabaseWithCache(db, 0), nil); err != nil {
		if genesis == nil {
			genesis = DefaultGenesisBlock()
		}
		// Ensure the stored genesis matches with the given one.
		hash := genesis.ToBlock(nil).Hash()
		if hash != stored {
			return genesis.Config, hash, &GenesisMismatchError{stored, hash}
		}
		block, err := genesis.Commit(db)
		if err != nil {
			return genesis.Config, hash, err
		}
		return genesis.Config, block.Hash(), nil
	}

	// Check whether the genesis block is already written.
	if genesis != nil {
		hash := genesis.ToBlock(nil).Hash()
		if hash != stored {
			return genesis.Config, hash, &GenesisMismatchError{stored, hash}
		}
	}

	// Get the existing chain configuration.
	newcfg := genesis.configOrDefault(stored)
	if err := newcfg.CheckConfigForkOrder(); err != nil {
		return newcfg, common.Hash{}, err
	}
	storedcfg := rawdb.ReadChainConfig(db, stored)
	if storedcfg == nil {
		log.Warn("Found genesis block without chain config")
		rawdb.WriteChainConfig(db, stored, newcfg)
		checkAndPrintPrivacyEnhancementsWarning(newcfg)
		return newcfg, stored, nil
	}
	// Special case: don't change the existing config of a non-mainnet chain if no new
	// config is supplied. These chains would get AllProtocolChanges (and a compat error)
	// if we just continued here.
	if genesis == nil && stored != params.MainnetGenesisHash {
		return storedcfg, stored, nil
	}

	// Check config compatibility and write the config. Compatibility errors
	// are returned to the caller unless we're already at block zero.
	height := rawdb.ReadHeaderNumber(db, rawdb.ReadHeadHeaderHash(db))
	if height == nil {
		return newcfg, stored, fmt.Errorf("missing block number for head header hash")
	}
<<<<<<< HEAD

	// Quorum
	if storedcfg.PrivacyEnhancementsBlock == nil {
		checkAndPrintPrivacyEnhancementsWarning(newcfg)
	}
	// End Quorum

=======
>>>>>>> 6e8585c2
	compatErr := storedcfg.CheckCompatible(newcfg, *height, rawdb.GetIsQuorumEIP155Activated(db))
	if compatErr != nil && *height != 0 && compatErr.RewindTo != 0 {
		return newcfg, stored, compatErr
	}
	rawdb.WriteChainConfig(db, stored, newcfg)

	// Quorum
	if storedcfg.PrivacyEnhancementsBlock == nil {
		checkAndPrintPrivacyEnhancementsWarning(newcfg)
	}
	// End Quorum

	return newcfg, stored, nil
}

func checkAndPrintPrivacyEnhancementsWarning(config *params.ChainConfig) {
	if config.PrivacyEnhancementsBlock != nil {
		log.Warn("Privacy enhancements have been enabled from block height " + config.PrivacyEnhancementsBlock.String() +
			". Please ensure your privacy manager is upgraded and supports privacy enhancements (tessera version 1.*) " +
			"otherwise your quorum node will fail to start.")
	}
}

func (g *Genesis) configOrDefault(ghash common.Hash) *params.ChainConfig {
	switch {
	case g != nil:
		return g.Config
	case ghash == params.MainnetGenesisHash:
		return params.MainnetChainConfig
	case ghash == params.RopstenGenesisHash:
		return params.RopstenChainConfig
	case ghash == params.RinkebyGenesisHash:
		return params.RinkebyChainConfig
	case ghash == params.GoerliGenesisHash:
		return params.GoerliChainConfig
	case ghash == params.YoloV1GenesisHash:
		return params.YoloV1ChainConfig
	default:
		return params.AllEthashProtocolChanges
	}
}

// ToBlock creates the genesis block and writes state of a genesis specification
// to the given database (or discards it if nil).
func (g *Genesis) ToBlock(db ethdb.Database) *types.Block {
	if db == nil {
		db = rawdb.NewMemoryDatabase()
	}
	statedb, _ := state.New(common.Hash{}, state.NewDatabase(db), nil)
	for addr, account := range g.Alloc {
		statedb.AddBalance(addr, account.Balance)
		statedb.SetCode(addr, account.Code)
		statedb.SetNonce(addr, account.Nonce)
		for key, value := range account.Storage {
			statedb.SetState(addr, key, value)
		}
	}
	root := statedb.IntermediateRoot(false)
	head := &types.Header{
		Number:     new(big.Int).SetUint64(g.Number),
		Nonce:      types.EncodeNonce(g.Nonce),
		Time:       g.Timestamp,
		ParentHash: g.ParentHash,
		Extra:      g.ExtraData,
		GasLimit:   g.GasLimit,
		GasUsed:    g.GasUsed,
		Difficulty: g.Difficulty,
		MixDigest:  g.Mixhash,
		Coinbase:   g.Coinbase,
		Root:       root,
	}
	if g.GasLimit == 0 {
		head.GasLimit = params.GenesisGasLimit
	}
	if g.Difficulty == nil {
		head.Difficulty = params.GenesisDifficulty
	}
	statedb.Commit(false)
	statedb.Database().TrieDB().Commit(root, true, nil)

	return types.NewBlock(head, nil, nil, nil)
}

// Commit writes the block and state of a genesis specification to the database.
// The block is committed as the canonical head block.
func (g *Genesis) Commit(db ethdb.Database) (*types.Block, error) {
	block := g.ToBlock(db)
	if block.Number().Sign() != 0 {
		return nil, fmt.Errorf("can't commit genesis block with number > 0")
	}
	config := g.Config
	if config == nil {
		config = params.AllEthashProtocolChanges
	}
	if err := config.CheckConfigForkOrder(); err != nil {
		return nil, err
	}
	rawdb.WriteTd(db, block.Hash(), block.NumberU64(), g.Difficulty)
	rawdb.WriteBlock(db, block)
	rawdb.WriteReceipts(db, block.Hash(), block.NumberU64(), nil)
	rawdb.WriteCanonicalHash(db, block.Hash(), block.NumberU64())
	rawdb.WriteHeadBlockHash(db, block.Hash())
	rawdb.WriteHeadFastBlockHash(db, block.Hash())
	rawdb.WriteHeadHeaderHash(db, block.Hash())
	rawdb.WriteChainConfig(db, block.Hash(), config)
	return block, nil
}

// MustCommit writes the genesis block and state to db, panicking on error.
// The block is committed as the canonical head block.
func (g *Genesis) MustCommit(db ethdb.Database) *types.Block {
	block, err := g.Commit(db)
	if err != nil {
		panic(err)
	}
	return block
}

// GenesisBlockForTesting creates and writes a block in which addr has the given wei balance.
func GenesisBlockForTesting(db ethdb.Database, addr common.Address, balance *big.Int) *types.Block {
	g := Genesis{Alloc: GenesisAlloc{addr: {Balance: balance}}}
	return g.MustCommit(db)
}

// DefaultGenesisBlock returns the Ethereum main net genesis block.
func DefaultGenesisBlock() *Genesis {
	return &Genesis{
		Config:     params.MainnetChainConfig,
		Nonce:      66,
		ExtraData:  hexutil.MustDecode("0x11bbe8db4e347b4e8c937c1c8370e4b5ed33adb3db69cbdb7a38e1e50b1b82fa"),
		GasLimit:   5000,
		Difficulty: big.NewInt(17179869184),
		Alloc:      decodePrealloc(mainnetAllocData),
	}
}

// DefaultRopstenGenesisBlock returns the Ropsten network genesis block.
func DefaultRopstenGenesisBlock() *Genesis {
	return &Genesis{
		Config:     params.RopstenChainConfig,
		Nonce:      66,
		ExtraData:  hexutil.MustDecode("0x3535353535353535353535353535353535353535353535353535353535353535"),
		GasLimit:   16777216,
		Difficulty: big.NewInt(1048576),
		Alloc:      decodePrealloc(ropstenAllocData),
	}
}

// DefaultRinkebyGenesisBlock returns the Rinkeby network genesis block.
func DefaultRinkebyGenesisBlock() *Genesis {
	return &Genesis{
		Config:     params.RinkebyChainConfig,
		Timestamp:  1492009146,
		ExtraData:  hexutil.MustDecode("0x52657370656374206d7920617574686f7269746168207e452e436172746d616e42eb768f2244c8811c63729a21a3569731535f067ffc57839b00206d1ad20c69a1981b489f772031b279182d99e65703f0076e4812653aab85fca0f00000000000000000000000000000000000000000000000000000000000000000000000000000000000000000000000000000000000000000000000000000000000"),
		GasLimit:   4700000,
		Difficulty: big.NewInt(1),
		Alloc:      decodePrealloc(rinkebyAllocData),
	}
}

// DefaultGoerliGenesisBlock returns the Görli network genesis block.
func DefaultGoerliGenesisBlock() *Genesis {
	return &Genesis{
		Config:     params.GoerliChainConfig,
		Timestamp:  1548854791,
		ExtraData:  hexutil.MustDecode("0x22466c6578692069732061207468696e6722202d204166726900000000000000e0a2bd4258d2768837baa26a28fe71dc079f84c70000000000000000000000000000000000000000000000000000000000000000000000000000000000000000000000000000000000000000000000000000000000"),
		GasLimit:   10485760,
		Difficulty: big.NewInt(1),
		Alloc:      decodePrealloc(goerliAllocData),
	}
}

func DefaultYoloV1GenesisBlock() *Genesis {
	return &Genesis{
		Config:     params.YoloV1ChainConfig,
		Timestamp:  0x5ed754f1,
		ExtraData:  hexutil.MustDecode("0x00000000000000000000000000000000000000000000000000000000000000008a37866fd3627c9205a37c8685666f32ec07bb1b0000000000000000000000000000000000000000000000000000000000000000000000000000000000000000000000000000000000000000000000000000000000"),
		GasLimit:   0x47b760,
		Difficulty: big.NewInt(1),
		Alloc:      decodePrealloc(yoloV1AllocData),
	}
}

// DeveloperGenesisBlock returns the 'geth --dev' genesis block.
func DeveloperGenesisBlock(period uint64, faucet common.Address) *Genesis {
	// Override the default period to the user requested one
	config := *params.AllCliqueProtocolChanges
	config.Clique.Period = period

	// Assemble and return the genesis with the precompiles and faucet pre-funded
	return &Genesis{
		Config:     &config,
		ExtraData:  append(append(make([]byte, 32), faucet[:]...), make([]byte, crypto.SignatureLength)...),
		GasLimit:   11500000,
		Difficulty: big.NewInt(1),
		Alloc: map[common.Address]GenesisAccount{
			common.BytesToAddress([]byte{1}): {Balance: big.NewInt(1)}, // ECRecover
			common.BytesToAddress([]byte{2}): {Balance: big.NewInt(1)}, // SHA256
			common.BytesToAddress([]byte{3}): {Balance: big.NewInt(1)}, // RIPEMD
			common.BytesToAddress([]byte{4}): {Balance: big.NewInt(1)}, // Identity
			common.BytesToAddress([]byte{5}): {Balance: big.NewInt(1)}, // ModExp
			common.BytesToAddress([]byte{6}): {Balance: big.NewInt(1)}, // ECAdd
			common.BytesToAddress([]byte{7}): {Balance: big.NewInt(1)}, // ECScalarMul
			common.BytesToAddress([]byte{8}): {Balance: big.NewInt(1)}, // ECPairing
			common.BytesToAddress([]byte{9}): {Balance: big.NewInt(1)}, // BLAKE2b
			faucet:                           {Balance: new(big.Int).Sub(new(big.Int).Lsh(big.NewInt(1), 256), big.NewInt(9))},
		},
	}
}

func decodePrealloc(data string) GenesisAlloc {
	var p []struct{ Addr, Balance *big.Int }
	if err := rlp.NewStream(strings.NewReader(data), 0).Decode(&p); err != nil {
		panic(err)
	}
	ga := make(GenesisAlloc, len(p))
	for _, account := range p {
		ga[common.BigToAddress(account.Addr)] = GenesisAccount{Balance: account.Balance}
	}
	return ga
}<|MERGE_RESOLUTION|>--- conflicted
+++ resolved
@@ -238,16 +238,6 @@
 	if height == nil {
 		return newcfg, stored, fmt.Errorf("missing block number for head header hash")
 	}
-<<<<<<< HEAD
-
-	// Quorum
-	if storedcfg.PrivacyEnhancementsBlock == nil {
-		checkAndPrintPrivacyEnhancementsWarning(newcfg)
-	}
-	// End Quorum
-
-=======
->>>>>>> 6e8585c2
 	compatErr := storedcfg.CheckCompatible(newcfg, *height, rawdb.GetIsQuorumEIP155Activated(db))
 	if compatErr != nil && *height != 0 && compatErr.RewindTo != 0 {
 		return newcfg, stored, compatErr
