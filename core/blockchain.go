--- conflicted
+++ resolved
@@ -935,7 +935,6 @@
 	}
 	triedb := bc.stateCache.TrieDB()
 
-<<<<<<< HEAD
 	// Explicit commit for privateStateTriedb to handle Raft db issues
 	if privateState != nil {
 		privateRoot, err := privateState.Commit(bc.chainConfig.IsEIP158(block.Number()))
@@ -947,19 +946,6 @@
 			return NonStatTy, err
 		}
 	}
-=======
-	// Explicit commit for privateStateTriedb to handle Raft
-	// if privateState != nil {
-	// 	privateRoot, err := privateState.Commit(bc.chainConfig.IsEIP158(block.Number()))
-	// 	if err != nil {
-	// 		return NonStatTy, err
-	// 	}
-	// 	privateTriedb := bc.privateStateCache.TrieDB()
-	// 	if err := privateTriedb.Commit(privateRoot, false); err != nil {
-	// 		return NonStatTy, err
-	// 	}
-	// }
->>>>>>> 9ab2f224
 
 	// If we're running an archive node, always flush
 	if bc.cacheConfig.Disabled {
