// Copyright 2014 The go-ethereum Authors
// This file is part of the go-ethereum library.
//
// The go-ethereum library is free software: you can redistribute it and/or modify
// it under the terms of the GNU Lesser General Public License as published by
// the Free Software Foundation, either version 3 of the License, or
// (at your option) any later version.
//
// The go-ethereum library is distributed in the hope that it will be useful,
// but WITHOUT ANY WARRANTY; without even the implied warranty of
// MERCHANTABILITY or FITNESS FOR A PARTICULAR PURPOSE. See the
// GNU Lesser General Public License for more details.
//
// You should have received a copy of the GNU Lesser General Public License
// along with the go-ethereum library. If not, see <http://www.gnu.org/licenses/>.

// Package core implements the Ethereum consensus protocol.
package core

import (
	"errors"
	"fmt"
	"io"
	"math/big"
	mrand "math/rand"
	"sync"
	"sync/atomic"
	"time"

	"github.com/ethereum/go-ethereum/common"
	"github.com/ethereum/go-ethereum/common/math"
	"github.com/ethereum/go-ethereum/common/mclock"
	"github.com/ethereum/go-ethereum/common/prque"
	"github.com/ethereum/go-ethereum/consensus"
	"github.com/ethereum/go-ethereum/core/rawdb"
	"github.com/ethereum/go-ethereum/core/state"
	"github.com/ethereum/go-ethereum/core/types"
	"github.com/ethereum/go-ethereum/core/vm"
	"github.com/ethereum/go-ethereum/ethdb"
	"github.com/ethereum/go-ethereum/event"
	"github.com/ethereum/go-ethereum/log"
	"github.com/ethereum/go-ethereum/metrics"
	"github.com/ethereum/go-ethereum/params"
	"github.com/ethereum/go-ethereum/rlp"
	"github.com/ethereum/go-ethereum/trie"
	"github.com/hashicorp/golang-lru"
)

var (
	headBlockGauge     = metrics.NewRegisteredGauge("chain/head/block", nil)
	headHeaderGauge    = metrics.NewRegisteredGauge("chain/head/header", nil)
	headFastBlockGauge = metrics.NewRegisteredGauge("chain/head/receipt", nil)

	accountReadTimer   = metrics.NewRegisteredTimer("chain/account/reads", nil)
	accountHashTimer   = metrics.NewRegisteredTimer("chain/account/hashes", nil)
	accountUpdateTimer = metrics.NewRegisteredTimer("chain/account/updates", nil)
	accountCommitTimer = metrics.NewRegisteredTimer("chain/account/commits", nil)

	storageReadTimer   = metrics.NewRegisteredTimer("chain/storage/reads", nil)
	storageHashTimer   = metrics.NewRegisteredTimer("chain/storage/hashes", nil)
	storageUpdateTimer = metrics.NewRegisteredTimer("chain/storage/updates", nil)
	storageCommitTimer = metrics.NewRegisteredTimer("chain/storage/commits", nil)

	blockInsertTimer     = metrics.NewRegisteredTimer("chain/inserts", nil)
	blockValidationTimer = metrics.NewRegisteredTimer("chain/validation", nil)
	blockExecutionTimer  = metrics.NewRegisteredTimer("chain/execution", nil)
	blockWriteTimer      = metrics.NewRegisteredTimer("chain/write", nil)

	blockPrefetchExecuteTimer   = metrics.NewRegisteredTimer("chain/prefetch/executes", nil)
	blockPrefetchInterruptMeter = metrics.NewRegisteredMeter("chain/prefetch/interrupts", nil)

	errInsertionInterrupted = errors.New("insertion is interrupted")
)

const (
	bodyCacheLimit      = 256
	blockCacheLimit     = 256
	receiptsCacheLimit  = 32
	maxFutureBlocks     = 256
	maxTimeFutureBlocks = 30
	badBlockLimit       = 10
	TriesInMemory       = 128

	// BlockChainVersion ensures that an incompatible database forces a resync from scratch.
	//
	// Changelog:
	//
	// - Version 4
	//   The following incompatible database changes were added:
	//   * the `BlockNumber`, `TxHash`, `TxIndex`, `BlockHash` and `Index` fields of log are deleted
	//   * the `Bloom` field of receipt is deleted
	//   * the `BlockIndex` and `TxIndex` fields of txlookup are deleted
	// - Version 5
	//  The following incompatible database changes were added:
	//    * the `TxHash`, `GasCost`, and `ContractAddress` fields are no longer stored for a receipt
	//    * the `TxHash`, `GasCost`, and `ContractAddress` fields are computed by looking up the
	//      receipts' corresponding block
	// - Version 6
	//  The following incompatible database changes were added:
	//    * Transaction lookup information stores the corresponding block number instead of block hash
	// - Version 7
	//  The following incompatible database changes were added:
	//    * Use freezer as the ancient database to maintain all ancient data
	BlockChainVersion uint64 = 7
)

// CacheConfig contains the configuration values for the trie caching/pruning
// that's resident in a blockchain.
type CacheConfig struct {
	TrieCleanLimit      int           // Memory allowance (MB) to use for caching trie nodes in memory
	TrieCleanNoPrefetch bool          // Whether to disable heuristic state prefetching for followup blocks
	TrieDirtyLimit      int           // Memory limit (MB) at which to start flushing dirty trie nodes to disk
	TrieDirtyDisabled   bool          // Whether to disable trie write caching and GC altogether (archive node)
	TrieTimeLimit       time.Duration // Time limit after which to flush the current in-memory trie to disk
}

// BlockChain represents the canonical chain given a database with a genesis
// block. The Blockchain manages chain imports, reverts, chain reorganisations.
//
// Importing blocks in to the block chain happens according to the set of rules
// defined by the two stage Validator. Processing of blocks is done using the
// Processor which processes the included transaction. The validation of the state
// is done in the second part of the Validator. Failing results in aborting of
// the import.
//
// The BlockChain also helps in returning blocks from **any** chain included
// in the database as well as blocks that represents the canonical chain. It's
// important to note that GetBlock can return any block and does not need to be
// included in the canonical one where as GetBlockByNumber always represents the
// canonical chain.
type BlockChain struct {
	chainConfig *params.ChainConfig // Chain & network configuration
	cacheConfig *CacheConfig        // Cache configuration for pruning

	db     ethdb.Database // Low level persistent database to store final content in
	triegc *prque.Prque   // Priority queue mapping block numbers to tries to gc
	gcproc time.Duration  // Accumulates canonical block processing for trie dumping

	hc            *HeaderChain
	rmLogsFeed    event.Feed
	chainFeed     event.Feed
	chainSideFeed event.Feed
	chainHeadFeed event.Feed
	logsFeed      event.Feed
	blockProcFeed event.Feed
	scope         event.SubscriptionScope
	genesisBlock  *types.Block

	chainmu sync.RWMutex // blockchain insertion lock

	currentBlock     atomic.Value // Current head of the block chain
	currentFastBlock atomic.Value // Current head of the fast-sync chain (may be above the block chain!)

	stateCache    state.Database // State database to reuse between imports (contains state cache)
	bodyCache     *lru.Cache     // Cache for the most recent block bodies
	bodyRLPCache  *lru.Cache     // Cache for the most recent block bodies in RLP encoded format
	receiptsCache *lru.Cache     // Cache for the most recent receipts per block
	blockCache    *lru.Cache     // Cache for the most recent entire blocks
	futureBlocks  *lru.Cache     // future blocks are blocks added for later processing

	quit    chan struct{} // blockchain quit channel
	running int32         // running must be called atomically
	// procInterrupt must be atomically called
	procInterrupt int32          // interrupt signaler for block processing
	wg            sync.WaitGroup // chain processing wait group for shutting down

	engine     consensus.Engine
	validator  Validator  // Block and state validator interface
	prefetcher Prefetcher // Block state prefetcher interface
	processor  Processor  // Block transaction processor interface
	vmConfig   vm.Config

<<<<<<< HEAD
	badBlocks      *lru.Cache              // Bad block cache
	shouldPreserve func(*types.Block) bool // Function used to determine whether should preserve the given block.

	privateStateCache state.Database // Private state database to reuse between imports (contains state cache)
=======
	badBlocks       *lru.Cache                     // Bad block cache
	shouldPreserve  func(*types.Block) bool        // Function used to determine whether should preserve the given block.
	terminateInsert func(common.Hash, uint64) bool // Testing hook used to terminate ancient receipt chain insertion.
>>>>>>> 52f24617
}

// NewBlockChain returns a fully initialised block chain using information
// available in the database. It initialises the default Ethereum Validator and
// Processor.
func NewBlockChain(db ethdb.Database, cacheConfig *CacheConfig, chainConfig *params.ChainConfig, engine consensus.Engine, vmConfig vm.Config, shouldPreserve func(block *types.Block) bool) (*BlockChain, error) {
	if cacheConfig == nil {
		cacheConfig = &CacheConfig{
			TrieCleanLimit: 256,
			TrieDirtyLimit: 256,
			TrieTimeLimit:  5 * time.Minute,
		}
	}
	bodyCache, _ := lru.New(bodyCacheLimit)
	bodyRLPCache, _ := lru.New(bodyCacheLimit)
	receiptsCache, _ := lru.New(receiptsCacheLimit)
	blockCache, _ := lru.New(blockCacheLimit)
	futureBlocks, _ := lru.New(maxFutureBlocks)
	badBlocks, _ := lru.New(badBlockLimit)

	bc := &BlockChain{
		chainConfig:       chainConfig,
		cacheConfig:       cacheConfig,
		db:                db,
		triegc:            prque.New(nil),
		stateCache:        state.NewDatabaseWithCache(db, cacheConfig.TrieCleanLimit),
		quit:              make(chan struct{}),
		shouldPreserve:    shouldPreserve,
		bodyCache:         bodyCache,
		bodyRLPCache:      bodyRLPCache,
		receiptsCache:     receiptsCache,
		blockCache:        blockCache,
		futureBlocks:      futureBlocks,
		engine:            engine,
		vmConfig:          vmConfig,
		badBlocks:         badBlocks,
		privateStateCache: state.NewDatabase(db),
	}
	bc.validator = NewBlockValidator(chainConfig, bc, engine)
	bc.prefetcher = newStatePrefetcher(chainConfig, bc, engine)
	bc.processor = NewStateProcessor(chainConfig, bc, engine)

	var err error
	bc.hc, err = NewHeaderChain(db, chainConfig, engine, bc.getProcInterrupt)
	if err != nil {
		return nil, err
	}
	bc.genesisBlock = bc.GetBlockByNumber(0)
	if bc.genesisBlock == nil {
		return nil, ErrNoGenesis
	}
	// Initialize the chain with ancient data if it isn't empty.
	if bc.empty() {
		rawdb.InitDatabaseFromFreezer(bc.db)
	}
	if err := bc.loadLastState(); err != nil {
		return nil, err
	}
	// The first thing the node will do is reconstruct the verification data for
	// the head block (ethash cache or clique voting snapshot). Might as well do
	// it in advance.
	bc.engine.VerifyHeader(bc, bc.CurrentHeader(), true)

	if frozen, err := bc.db.Ancients(); err == nil && frozen > 0 {
		var (
			needRewind bool
			low        uint64
		)
		// The head full block may be rolled back to a very low height due to
		// blockchain repair. If the head full block is even lower than the ancient
		// chain, truncate the ancient store.
		fullBlock := bc.CurrentBlock()
		if fullBlock != nil && fullBlock != bc.genesisBlock && fullBlock.NumberU64() < frozen-1 {
			needRewind = true
			low = fullBlock.NumberU64()
		}
		// In fast sync, it may happen that ancient data has been written to the
		// ancient store, but the LastFastBlock has not been updated, truncate the
		// extra data here.
		fastBlock := bc.CurrentFastBlock()
		if fastBlock != nil && fastBlock.NumberU64() < frozen-1 {
			needRewind = true
			if fastBlock.NumberU64() < low || low == 0 {
				low = fastBlock.NumberU64()
			}
		}
		if needRewind {
			var hashes []common.Hash
			previous := bc.CurrentHeader().Number.Uint64()
			for i := low + 1; i <= bc.CurrentHeader().Number.Uint64(); i++ {
				hashes = append(hashes, rawdb.ReadCanonicalHash(bc.db, i))
			}
			bc.Rollback(hashes)
			log.Warn("Truncate ancient chain", "from", previous, "to", low)
		}
	}
	// Check the current state of the block hashes and make sure that we do not have any of the bad blocks in our chain
	for hash := range BadHashes {
		if header := bc.GetHeaderByHash(hash); header != nil {
			// get the canonical block corresponding to the offending header's number
			headerByNumber := bc.GetHeaderByNumber(header.Number.Uint64())
			// make sure the headerByNumber (if present) is in our current canonical chain
			if headerByNumber != nil && headerByNumber.Hash() == header.Hash() {
				log.Error("Found bad hash, rewinding chain", "number", header.Number, "hash", header.ParentHash)
				bc.SetHead(header.Number.Uint64() - 1)
				log.Error("Chain rewind was successful, resuming normal operation")
			}
		}
	}
	// Take ownership of this particular state
	go bc.update()
	return bc, nil
}

func (bc *BlockChain) getProcInterrupt() bool {
	return atomic.LoadInt32(&bc.procInterrupt) == 1
}

// GetVMConfig returns the block chain VM config.
func (bc *BlockChain) GetVMConfig() *vm.Config {
	return &bc.vmConfig
}

// empty returns an indicator whether the blockchain is empty.
// Note, it's a special case that we connect a non-empty ancient
// database with an empty node, so that we can plugin the ancient
// into node seamlessly.
func (bc *BlockChain) empty() bool {
	genesis := bc.genesisBlock.Hash()
	for _, hash := range []common.Hash{rawdb.ReadHeadBlockHash(bc.db), rawdb.ReadHeadHeaderHash(bc.db), rawdb.ReadHeadFastBlockHash(bc.db)} {
		if hash != genesis {
			return false
		}
	}
	return true
}

// loadLastState loads the last known chain state from the database. This method
// assumes that the chain manager mutex is held.
func (bc *BlockChain) loadLastState() error {
	// Restore the last known head block
	head := rawdb.ReadHeadBlockHash(bc.db)
	if head == (common.Hash{}) {
		// Corrupt or empty database, init from scratch
		log.Warn("Empty database, resetting chain")
		return bc.Reset()
	}
	// Make sure the entire head block is available
	currentBlock := bc.GetBlockByHash(head)
	if currentBlock == nil {
		// Corrupt or empty database, init from scratch
		log.Warn("Head block missing, resetting chain", "hash", head)
		return bc.Reset()
	}
	// Make sure the state associated with the block is available
	if _, err := state.New(currentBlock.Root(), bc.stateCache); err != nil {
		// Dangling block without a state associated, init from scratch
		log.Warn("Head state missing, repairing chain", "number", currentBlock.Number(), "hash", currentBlock.Hash())
		if err := bc.repair(&currentBlock); err != nil {
			return err
		}
		rawdb.WriteHeadBlockHash(bc.db, currentBlock.Hash())
	}

	// Quorum
	if _, err := state.New(GetPrivateStateRoot(bc.db, currentBlock.Root()), bc.privateStateCache); err != nil {
		log.Warn("Head private state missing, resetting chain", "number", currentBlock.Number(), "hash", currentBlock.Hash())
		return bc.Reset()
	}
	// /Quorum

	// Everything seems to be fine, set as the head block
	bc.currentBlock.Store(currentBlock)
	headBlockGauge.Update(int64(currentBlock.NumberU64()))

	// Restore the last known head header
	currentHeader := currentBlock.Header()
	if head := rawdb.ReadHeadHeaderHash(bc.db); head != (common.Hash{}) {
		if header := bc.GetHeaderByHash(head); header != nil {
			currentHeader = header
		}
	}
	bc.hc.SetCurrentHeader(currentHeader)

	// Restore the last known head fast block
	bc.currentFastBlock.Store(currentBlock)
	headFastBlockGauge.Update(int64(currentBlock.NumberU64()))

	if head := rawdb.ReadHeadFastBlockHash(bc.db); head != (common.Hash{}) {
		if block := bc.GetBlockByHash(head); block != nil {
			bc.currentFastBlock.Store(block)
			headFastBlockGauge.Update(int64(block.NumberU64()))
		}
	}
	// Issue a status log for the user
	currentFastBlock := bc.CurrentFastBlock()

	headerTd := bc.GetTd(currentHeader.Hash(), currentHeader.Number.Uint64())
	blockTd := bc.GetTd(currentBlock.Hash(), currentBlock.NumberU64())
	fastTd := bc.GetTd(currentFastBlock.Hash(), currentFastBlock.NumberU64())

	log.Info("Loaded most recent local header", "number", currentHeader.Number, "hash", currentHeader.Hash(), "td", headerTd, "age", common.PrettyAge(time.Unix(int64(currentHeader.Time), 0)))
	log.Info("Loaded most recent local full block", "number", currentBlock.Number(), "hash", currentBlock.Hash(), "td", blockTd, "age", common.PrettyAge(time.Unix(int64(currentBlock.Time()), 0)))
	log.Info("Loaded most recent local fast block", "number", currentFastBlock.Number(), "hash", currentFastBlock.Hash(), "td", fastTd, "age", common.PrettyAge(time.Unix(int64(currentFastBlock.Time()), 0)))

	return nil
}

// SetHead rewinds the local chain to a new head. In the case of headers, everything
// above the new head will be deleted and the new one set. In the case of blocks
// though, the head may be further rewound if block bodies are missing (non-archive
// nodes after a fast sync).
func (bc *BlockChain) SetHead(head uint64) error {
	log.Warn("Rewinding blockchain", "target", head)

	bc.chainmu.Lock()
	defer bc.chainmu.Unlock()

	updateFn := func(db ethdb.KeyValueWriter, header *types.Header) {
		// Rewind the block chain, ensuring we don't end up with a stateless head block
		if currentBlock := bc.CurrentBlock(); currentBlock != nil && header.Number.Uint64() < currentBlock.NumberU64() {
			newHeadBlock := bc.GetBlock(header.Hash(), header.Number.Uint64())
			if newHeadBlock == nil {
				newHeadBlock = bc.genesisBlock
			} else {
				if _, err := state.New(newHeadBlock.Root(), bc.stateCache); err != nil {
					// Rewound state missing, rolled back to before pivot, reset to genesis
					newHeadBlock = bc.genesisBlock
				}
			}
			rawdb.WriteHeadBlockHash(db, newHeadBlock.Hash())
			bc.currentBlock.Store(newHeadBlock)
			headBlockGauge.Update(int64(newHeadBlock.NumberU64()))
		}

		// Rewind the fast block in a simpleton way to the target head
		if currentFastBlock := bc.CurrentFastBlock(); currentFastBlock != nil && header.Number.Uint64() < currentFastBlock.NumberU64() {
			newHeadFastBlock := bc.GetBlock(header.Hash(), header.Number.Uint64())
			// If either blocks reached nil, reset to the genesis state
			if newHeadFastBlock == nil {
				newHeadFastBlock = bc.genesisBlock
			}
			rawdb.WriteHeadFastBlockHash(db, newHeadFastBlock.Hash())
			bc.currentFastBlock.Store(newHeadFastBlock)
			headFastBlockGauge.Update(int64(newHeadFastBlock.NumberU64()))
		}
	}

	// Rewind the header chain, deleting all block bodies until then
	delFn := func(db ethdb.KeyValueWriter, hash common.Hash, num uint64) {
		// Ignore the error here since light client won't hit this path
		frozen, _ := bc.db.Ancients()
		if num+1 <= frozen {
			// Truncate all relative data(header, total difficulty, body, receipt
			// and canonical hash) from ancient store.
			if err := bc.db.TruncateAncients(num + 1); err != nil {
				log.Crit("Failed to truncate ancient data", "number", num, "err", err)
			}

			// Remove the hash <-> number mapping from the active store.
			rawdb.DeleteHeaderNumber(db, hash)
		} else {
			// Remove relative body and receipts from the active store.
			// The header, total difficulty and canonical hash will be
			// removed in the hc.SetHead function.
			rawdb.DeleteBody(db, hash, num)
			rawdb.DeleteReceipts(db, hash, num)
		}
		// Todo(rjl493456442) txlookup, bloombits, etc
	}
	bc.hc.SetHead(head, updateFn, delFn)

	// Clear out any stale content from the caches
	bc.bodyCache.Purge()
	bc.bodyRLPCache.Purge()
	bc.receiptsCache.Purge()
	bc.blockCache.Purge()
	bc.futureBlocks.Purge()

	return bc.loadLastState()
}

// FastSyncCommitHead sets the current head block to the one defined by the hash
// irrelevant what the chain contents were prior.
func (bc *BlockChain) FastSyncCommitHead(hash common.Hash) error {
	// Make sure that both the block as well at its state trie exists
	block := bc.GetBlockByHash(hash)
	if block == nil {
		return fmt.Errorf("non existent block [%x…]", hash[:4])
	}
	if _, err := trie.NewSecure(block.Root(), bc.stateCache.TrieDB()); err != nil {
		return err
	}
	// If all checks out, manually set the head block
	bc.chainmu.Lock()
	bc.currentBlock.Store(block)
	headBlockGauge.Update(int64(block.NumberU64()))
	bc.chainmu.Unlock()

	log.Info("Committed new head block", "number", block.Number(), "hash", hash)
	return nil
}

// GasLimit returns the gas limit of the current HEAD block.
func (bc *BlockChain) GasLimit() uint64 {
	bc.mu.RLock()
	defer bc.mu.RUnlock()

	if bc.Config().IsQuorum {
		return math.MaxBig256.Uint64() // HACK(joel) a very large number
	} else {
		return bc.CurrentBlock().GasLimit()
	}
}

// CurrentBlock retrieves the current head block of the canonical chain. The
// block is retrieved from the blockchain's internal cache.
func (bc *BlockChain) CurrentBlock() *types.Block {
	return bc.currentBlock.Load().(*types.Block)
}

// CurrentFastBlock retrieves the current fast-sync head block of the canonical
// chain. The block is retrieved from the blockchain's internal cache.
func (bc *BlockChain) CurrentFastBlock() *types.Block {
	return bc.currentFastBlock.Load().(*types.Block)
}

// Validator returns the current validator.
func (bc *BlockChain) Validator() Validator {
	return bc.validator
}

// Processor returns the current processor.
func (bc *BlockChain) Processor() Processor {
	return bc.processor
}

// State returns a new mutable state based on the current HEAD block.
func (bc *BlockChain) State() (*state.StateDB, *state.StateDB, error) {
	return bc.StateAt(bc.CurrentBlock().Root())
}

// StateAt returns a new mutable state based on a particular point in time.
func (bc *BlockChain) StateAt(root common.Hash) (*state.StateDB, *state.StateDB, error) {
	publicStateDb, publicStateDbErr := state.New(root, bc.stateCache)
	if publicStateDbErr != nil {
		return nil, nil, publicStateDbErr
	}
	privateStateDb, privateStateDbErr := state.New(GetPrivateStateRoot(bc.db, root), bc.privateStateCache)
	if privateStateDbErr != nil {
		return nil, nil, privateStateDbErr
	}

	return publicStateDb, privateStateDb, nil
}

// StateCache returns the caching database underpinning the blockchain instance.
func (bc *BlockChain) StateCache() state.Database {
	return bc.stateCache
}

// Reset purges the entire blockchain, restoring it to its genesis state.
func (bc *BlockChain) Reset() error {
	return bc.ResetWithGenesisBlock(bc.genesisBlock)
}

// ResetWithGenesisBlock purges the entire blockchain, restoring it to the
// specified genesis state.
func (bc *BlockChain) ResetWithGenesisBlock(genesis *types.Block) error {
	// Dump the entire block chain and purge the caches
	if err := bc.SetHead(0); err != nil {
		return err
	}
	bc.chainmu.Lock()
	defer bc.chainmu.Unlock()

	// Prepare the genesis block and reinitialise the chain
	if err := bc.hc.WriteTd(genesis.Hash(), genesis.NumberU64(), genesis.Difficulty()); err != nil {
		log.Crit("Failed to write genesis block TD", "err", err)
	}
	rawdb.WriteBlock(bc.db, genesis)

	bc.genesisBlock = genesis
	bc.insert(bc.genesisBlock)
	bc.currentBlock.Store(bc.genesisBlock)
	headBlockGauge.Update(int64(bc.genesisBlock.NumberU64()))

	bc.hc.SetGenesis(bc.genesisBlock.Header())
	bc.hc.SetCurrentHeader(bc.genesisBlock.Header())
	bc.currentFastBlock.Store(bc.genesisBlock)
	headFastBlockGauge.Update(int64(bc.genesisBlock.NumberU64()))

	return nil
}

// repair tries to repair the current blockchain by rolling back the current block
// until one with associated state is found. This is needed to fix incomplete db
// writes caused either by crashes/power outages, or simply non-committed tries.
//
// This method only rolls back the current block. The current header and current
// fast block are left intact.
func (bc *BlockChain) repair(head **types.Block) error {
	for {
		// Abort if we've rewound to a head block that does have associated state
		if _, err := state.New((*head).Root(), bc.stateCache); err == nil {
			log.Info("Rewound blockchain to past state", "number", (*head).Number(), "hash", (*head).Hash())
			return nil
		}
		// Otherwise rewind one block and recheck state availability there
		block := bc.GetBlock((*head).ParentHash(), (*head).NumberU64()-1)
		if block == nil {
			return fmt.Errorf("missing block %d [%x]", (*head).NumberU64()-1, (*head).ParentHash())
		}
		*head = block
	}
}

// Export writes the active chain to the given writer.
func (bc *BlockChain) Export(w io.Writer) error {
	return bc.ExportN(w, uint64(0), bc.CurrentBlock().NumberU64())
}

// ExportN writes a subset of the active chain to the given writer.
func (bc *BlockChain) ExportN(w io.Writer, first uint64, last uint64) error {
	bc.chainmu.RLock()
	defer bc.chainmu.RUnlock()

	if first > last {
		return fmt.Errorf("export failed: first (%d) is greater than last (%d)", first, last)
	}
	log.Info("Exporting batch of blocks", "count", last-first+1)

	start, reported := time.Now(), time.Now()
	for nr := first; nr <= last; nr++ {
		block := bc.GetBlockByNumber(nr)
		if block == nil {
			return fmt.Errorf("export failed on #%d: not found", nr)
		}
		if err := block.EncodeRLP(w); err != nil {
			return err
		}
		if time.Since(reported) >= statsReportLimit {
			log.Info("Exporting blocks", "exported", block.NumberU64()-first, "elapsed", common.PrettyDuration(time.Since(start)))
			reported = time.Now()
		}
	}
	return nil
}

// insert injects a new head block into the current block chain. This method
// assumes that the block is indeed a true head. It will also reset the head
// header and the head fast sync block to this very same block if they are older
// or if they are on a different side chain.
//
// Note, this function assumes that the `mu` mutex is held!
func (bc *BlockChain) insert(block *types.Block) {
	// If the block is on a side chain or an unknown one, force other heads onto it too
	updateHeads := rawdb.ReadCanonicalHash(bc.db, block.NumberU64()) != block.Hash()

	// Add the block to the canonical chain number scheme and mark as the head
	rawdb.WriteCanonicalHash(bc.db, block.Hash(), block.NumberU64())
	rawdb.WriteHeadBlockHash(bc.db, block.Hash())

	bc.currentBlock.Store(block)
	headBlockGauge.Update(int64(block.NumberU64()))

	// If the block is better than our head or is on a different chain, force update heads
	if updateHeads {
		bc.hc.SetCurrentHeader(block.Header())
		rawdb.WriteHeadFastBlockHash(bc.db, block.Hash())

		bc.currentFastBlock.Store(block)
		headFastBlockGauge.Update(int64(block.NumberU64()))
	}
}

// Genesis retrieves the chain's genesis block.
func (bc *BlockChain) Genesis() *types.Block {
	return bc.genesisBlock
}

// GetBody retrieves a block body (transactions and uncles) from the database by
// hash, caching it if found.
func (bc *BlockChain) GetBody(hash common.Hash) *types.Body {
	// Short circuit if the body's already in the cache, retrieve otherwise
	if cached, ok := bc.bodyCache.Get(hash); ok {
		body := cached.(*types.Body)
		return body
	}
	number := bc.hc.GetBlockNumber(hash)
	if number == nil {
		return nil
	}
	body := rawdb.ReadBody(bc.db, hash, *number)
	if body == nil {
		return nil
	}
	// Cache the found body for next time and return
	bc.bodyCache.Add(hash, body)
	return body
}

// GetBodyRLP retrieves a block body in RLP encoding from the database by hash,
// caching it if found.
func (bc *BlockChain) GetBodyRLP(hash common.Hash) rlp.RawValue {
	// Short circuit if the body's already in the cache, retrieve otherwise
	if cached, ok := bc.bodyRLPCache.Get(hash); ok {
		return cached.(rlp.RawValue)
	}
	number := bc.hc.GetBlockNumber(hash)
	if number == nil {
		return nil
	}
	body := rawdb.ReadBodyRLP(bc.db, hash, *number)
	if len(body) == 0 {
		return nil
	}
	// Cache the found body for next time and return
	bc.bodyRLPCache.Add(hash, body)
	return body
}

// HasBlock checks if a block is fully present in the database or not.
func (bc *BlockChain) HasBlock(hash common.Hash, number uint64) bool {
	if bc.blockCache.Contains(hash) {
		return true
	}
	return rawdb.HasBody(bc.db, hash, number)
}

// HasFastBlock checks if a fast block is fully present in the database or not.
func (bc *BlockChain) HasFastBlock(hash common.Hash, number uint64) bool {
	if !bc.HasBlock(hash, number) {
		return false
	}
	if bc.receiptsCache.Contains(hash) {
		return true
	}
	return rawdb.HasReceipts(bc.db, hash, number)
}

// HasState checks if state trie is fully present in the database or not.
func (bc *BlockChain) HasState(hash common.Hash) bool {
	_, err := bc.stateCache.OpenTrie(hash)
	return err == nil
}

// HasBlockAndState checks if a block and associated state trie is fully present
// in the database or not, caching it if present.
func (bc *BlockChain) HasBlockAndState(hash common.Hash, number uint64) bool {
	// Check first that the block itself is known
	block := bc.GetBlock(hash, number)
	if block == nil {
		return false
	}
	return bc.HasState(block.Root())
}

// GetBlock retrieves a block from the database by hash and number,
// caching it if found.
func (bc *BlockChain) GetBlock(hash common.Hash, number uint64) *types.Block {
	// Short circuit if the block's already in the cache, retrieve otherwise
	if block, ok := bc.blockCache.Get(hash); ok {
		return block.(*types.Block)
	}
	block := rawdb.ReadBlock(bc.db, hash, number)
	if block == nil {
		return nil
	}
	// Cache the found block for next time and return
	bc.blockCache.Add(block.Hash(), block)
	return block
}

// GetBlockByHash retrieves a block from the database by hash, caching it if found.
func (bc *BlockChain) GetBlockByHash(hash common.Hash) *types.Block {
	number := bc.hc.GetBlockNumber(hash)
	if number == nil {
		return nil
	}
	return bc.GetBlock(hash, *number)
}

// GetBlockByNumber retrieves a block from the database by number, caching it
// (associated with its hash) if found.
func (bc *BlockChain) GetBlockByNumber(number uint64) *types.Block {
	hash := rawdb.ReadCanonicalHash(bc.db, number)
	if hash == (common.Hash{}) {
		return nil
	}
	return bc.GetBlock(hash, number)
}

// GetReceiptsByHash retrieves the receipts for all transactions in a given block.
func (bc *BlockChain) GetReceiptsByHash(hash common.Hash) types.Receipts {
	if receipts, ok := bc.receiptsCache.Get(hash); ok {
		return receipts.(types.Receipts)
	}
	number := rawdb.ReadHeaderNumber(bc.db, hash)
	if number == nil {
		return nil
	}
	receipts := rawdb.ReadReceipts(bc.db, hash, *number, bc.chainConfig)
	if receipts == nil {
		return nil
	}
	bc.receiptsCache.Add(hash, receipts)
	return receipts
}

// GetBlocksFromHash returns the block corresponding to hash and up to n-1 ancestors.
// [deprecated by eth/62]
func (bc *BlockChain) GetBlocksFromHash(hash common.Hash, n int) (blocks []*types.Block) {
	number := bc.hc.GetBlockNumber(hash)
	if number == nil {
		return nil
	}
	for i := 0; i < n; i++ {
		block := bc.GetBlock(hash, *number)
		if block == nil {
			break
		}
		blocks = append(blocks, block)
		hash = block.ParentHash()
		*number--
	}
	return
}

// GetUnclesInChain retrieves all the uncles from a given block backwards until
// a specific distance is reached.
func (bc *BlockChain) GetUnclesInChain(block *types.Block, length int) []*types.Header {
	uncles := []*types.Header{}
	for i := 0; block != nil && i < length; i++ {
		uncles = append(uncles, block.Uncles()...)
		block = bc.GetBlock(block.ParentHash(), block.NumberU64()-1)
	}
	return uncles
}

// TrieNode retrieves a blob of data associated with a trie node (or code hash)
// either from ephemeral in-memory cache, or from persistent storage.
func (bc *BlockChain) TrieNode(hash common.Hash) ([]byte, error) {
	return bc.stateCache.TrieDB().Node(hash)
}

// Stop stops the blockchain service. If any imports are currently in progress
// it will abort them using the procInterrupt.
func (bc *BlockChain) Stop() {
	if !atomic.CompareAndSwapInt32(&bc.running, 0, 1) {
		return
	}
	// Unsubscribe all subscriptions registered from blockchain
	bc.scope.Close()
	close(bc.quit)
	atomic.StoreInt32(&bc.procInterrupt, 1)

	bc.wg.Wait()

	// Ensure the state of a recent block is also stored to disk before exiting.
	// We're writing three different states to catch different restart scenarios:
	//  - HEAD:     So we don't need to reprocess any blocks in the general case
	//  - HEAD-1:   So we don't do large reorgs if our HEAD becomes an uncle
	//  - HEAD-127: So we have a hard limit on the number of blocks reexecuted
	if !bc.cacheConfig.TrieDirtyDisabled {
		triedb := bc.stateCache.TrieDB()

		for _, offset := range []uint64{0, 1, TriesInMemory - 1} {
			if number := bc.CurrentBlock().NumberU64(); number > offset {
				recent := bc.GetBlockByNumber(number - offset)

				log.Info("Writing cached state to disk", "block", recent.Number(), "hash", recent.Hash(), "root", recent.Root())
				if err := triedb.Commit(recent.Root(), true); err != nil {
					log.Error("Failed to commit recent state trie", "err", err)
				}
			}
		}
		for !bc.triegc.Empty() {
			triedb.Dereference(bc.triegc.PopItem().(common.Hash))
		}
		if size, _ := triedb.Size(); size != 0 {
			log.Error("Dangling trie nodes after full cleanup")
		}
	}
	log.Info("Blockchain manager stopped")
}

func (bc *BlockChain) procFutureBlocks() {
	blocks := make([]*types.Block, 0, bc.futureBlocks.Len())
	for _, hash := range bc.futureBlocks.Keys() {
		if block, exist := bc.futureBlocks.Peek(hash); exist {
			blocks = append(blocks, block.(*types.Block))
		}
	}
	if len(blocks) > 0 {
		types.BlockBy(types.Number).Sort(blocks)

		// Insert one by one as chain insertion needs contiguous ancestry between blocks
		for i := range blocks {
			bc.InsertChain(blocks[i : i+1])
		}
	}
}

// WriteStatus status of write
type WriteStatus byte

const (
	NonStatTy WriteStatus = iota
	CanonStatTy
	SideStatTy
)

// Rollback is designed to remove a chain of links from the database that aren't
// certain enough to be valid.
func (bc *BlockChain) Rollback(chain []common.Hash) {
	bc.chainmu.Lock()
	defer bc.chainmu.Unlock()

	for i := len(chain) - 1; i >= 0; i-- {
		hash := chain[i]

		currentHeader := bc.hc.CurrentHeader()
		if currentHeader.Hash() == hash {
			bc.hc.SetCurrentHeader(bc.GetHeader(currentHeader.ParentHash, currentHeader.Number.Uint64()-1))
		}
		if currentFastBlock := bc.CurrentFastBlock(); currentFastBlock.Hash() == hash {
			newFastBlock := bc.GetBlock(currentFastBlock.ParentHash(), currentFastBlock.NumberU64()-1)
			rawdb.WriteHeadFastBlockHash(bc.db, newFastBlock.Hash())
			bc.currentFastBlock.Store(newFastBlock)
			headFastBlockGauge.Update(int64(newFastBlock.NumberU64()))
		}
		if currentBlock := bc.CurrentBlock(); currentBlock.Hash() == hash {
			newBlock := bc.GetBlock(currentBlock.ParentHash(), currentBlock.NumberU64()-1)
			rawdb.WriteHeadBlockHash(bc.db, newBlock.Hash())
			bc.currentBlock.Store(newBlock)
			headBlockGauge.Update(int64(newBlock.NumberU64()))
		}
	}
	// Truncate ancient data which exceeds the current header.
	//
	// Notably, it can happen that system crashes without truncating the ancient data
	// but the head indicator has been updated in the active store. Regarding this issue,
	// system will self recovery by truncating the extra data during the setup phase.
	if err := bc.truncateAncient(bc.hc.CurrentHeader().Number.Uint64()); err != nil {
		log.Crit("Truncate ancient store failed", "err", err)
	}
}

// truncateAncient rewinds the blockchain to the specified header and deletes all
// data in the ancient store that exceeds the specified header.
func (bc *BlockChain) truncateAncient(head uint64) error {
	frozen, err := bc.db.Ancients()
	if err != nil {
		return err
	}
	// Short circuit if there is no data to truncate in ancient store.
	if frozen <= head+1 {
		return nil
	}
	// Truncate all the data in the freezer beyond the specified head
	if err := bc.db.TruncateAncients(head + 1); err != nil {
		return err
	}
	// Clear out any stale content from the caches
	bc.hc.headerCache.Purge()
	bc.hc.tdCache.Purge()
	bc.hc.numberCache.Purge()

	// Clear out any stale content from the caches
	bc.bodyCache.Purge()
	bc.bodyRLPCache.Purge()
	bc.receiptsCache.Purge()
	bc.blockCache.Purge()
	bc.futureBlocks.Purge()

	log.Info("Rewind ancient data", "number", head)
	return nil
}

// numberHash is just a container for a number and a hash, to represent a block
type numberHash struct {
	number uint64
	hash   common.Hash
}

// InsertReceiptChain attempts to complete an already existing header chain with
// transaction and receipt data.
func (bc *BlockChain) InsertReceiptChain(blockChain types.Blocks, receiptChain []types.Receipts, ancientLimit uint64) (int, error) {
	// We don't require the chainMu here since we want to maximize the
	// concurrency of header insertion and receipt insertion.
	bc.wg.Add(1)
	defer bc.wg.Done()

	var (
		ancientBlocks, liveBlocks     types.Blocks
		ancientReceipts, liveReceipts []types.Receipts
	)
	// Do a sanity check that the provided chain is actually ordered and linked
	for i := 0; i < len(blockChain); i++ {
		if i != 0 {
			if blockChain[i].NumberU64() != blockChain[i-1].NumberU64()+1 || blockChain[i].ParentHash() != blockChain[i-1].Hash() {
				log.Error("Non contiguous receipt insert", "number", blockChain[i].Number(), "hash", blockChain[i].Hash(), "parent", blockChain[i].ParentHash(),
					"prevnumber", blockChain[i-1].Number(), "prevhash", blockChain[i-1].Hash())
				return 0, fmt.Errorf("non contiguous insert: item %d is #%d [%x…], item %d is #%d [%x…] (parent [%x…])", i-1, blockChain[i-1].NumberU64(),
					blockChain[i-1].Hash().Bytes()[:4], i, blockChain[i].NumberU64(), blockChain[i].Hash().Bytes()[:4], blockChain[i].ParentHash().Bytes()[:4])
			}
		}
		if blockChain[i].NumberU64() <= ancientLimit {
			ancientBlocks, ancientReceipts = append(ancientBlocks, blockChain[i]), append(ancientReceipts, receiptChain[i])
		} else {
			liveBlocks, liveReceipts = append(liveBlocks, blockChain[i]), append(liveReceipts, receiptChain[i])
		}
	}

	var (
		stats = struct{ processed, ignored int32 }{}
		start = time.Now()
		size  = 0
	)
	// updateHead updates the head fast sync block if the inserted blocks are better
	// and returns a indicator whether the inserted blocks are canonical.
	updateHead := func(head *types.Block) bool {
		bc.chainmu.Lock()

		// Rewind may have occurred, skip in that case.
		if bc.CurrentHeader().Number.Cmp(head.Number()) >= 0 {
			currentFastBlock, td := bc.CurrentFastBlock(), bc.GetTd(head.Hash(), head.NumberU64())
			if bc.GetTd(currentFastBlock.Hash(), currentFastBlock.NumberU64()).Cmp(td) < 0 {
				rawdb.WriteHeadFastBlockHash(bc.db, head.Hash())
				bc.currentFastBlock.Store(head)
				headFastBlockGauge.Update(int64(head.NumberU64()))
				bc.chainmu.Unlock()
				return true
			}
		}
		bc.chainmu.Unlock()
		return false
	}
	// writeAncient writes blockchain and corresponding receipt chain into ancient store.
	//
	// this function only accepts canonical chain data. All side chain will be reverted
	// eventually.
	writeAncient := func(blockChain types.Blocks, receiptChain []types.Receipts) (int, error) {
		var (
			previous = bc.CurrentFastBlock()
			batch    = bc.db.NewBatch()
		)
		// If any error occurs before updating the head or we are inserting a side chain,
		// all the data written this time wll be rolled back.
		defer func() {
			if previous != nil {
				if err := bc.truncateAncient(previous.NumberU64()); err != nil {
					log.Crit("Truncate ancient store failed", "err", err)
				}
			}
		}()
		var deleted []*numberHash
		for i, block := range blockChain {
			// Short circuit insertion if shutting down or processing failed
			if atomic.LoadInt32(&bc.procInterrupt) == 1 {
				return 0, errInsertionInterrupted
			}
			// Short circuit insertion if it is required(used in testing only)
			if bc.terminateInsert != nil && bc.terminateInsert(block.Hash(), block.NumberU64()) {
				return i, errors.New("insertion is terminated for testing purpose")
			}
			// Short circuit if the owner header is unknown
			if !bc.HasHeader(block.Hash(), block.NumberU64()) {
				return i, fmt.Errorf("containing header #%d [%x…] unknown", block.Number(), block.Hash().Bytes()[:4])
			}
			var (
				start  = time.Now()
				logged = time.Now()
				count  int
			)
			// Migrate all ancient blocks. This can happen if someone upgrades from Geth
			// 1.8.x to 1.9.x mid-fast-sync. Perhaps we can get rid of this path in the
			// long term.
			for {
				// We can ignore the error here since light client won't hit this code path.
				frozen, _ := bc.db.Ancients()
				if frozen >= block.NumberU64() {
					break
				}
				h := rawdb.ReadCanonicalHash(bc.db, frozen)
				b := rawdb.ReadBlock(bc.db, h, frozen)
				size += rawdb.WriteAncientBlock(bc.db, b, rawdb.ReadReceipts(bc.db, h, frozen, bc.chainConfig), rawdb.ReadTd(bc.db, h, frozen))
				count += 1

				// Always keep genesis block in active database.
				if b.NumberU64() != 0 {
					deleted = append(deleted, &numberHash{b.NumberU64(), b.Hash()})
				}
				if time.Since(logged) > 8*time.Second {
					log.Info("Migrating ancient blocks", "count", count, "elapsed", common.PrettyDuration(time.Since(start)))
					logged = time.Now()
				}
				// Don't collect too much in-memory, write it out every 100K blocks
				if len(deleted) > 100000 {

					// Sync the ancient store explicitly to ensure all data has been flushed to disk.
					if err := bc.db.Sync(); err != nil {
						return 0, err
					}
					// Wipe out canonical block data.
					for _, nh := range deleted {
						rawdb.DeleteBlockWithoutNumber(batch, nh.hash, nh.number)
						rawdb.DeleteCanonicalHash(batch, nh.number)
					}
					if err := batch.Write(); err != nil {
						return 0, err
					}
					batch.Reset()
					// Wipe out side chain too.
					for _, nh := range deleted {
						for _, hash := range rawdb.ReadAllHashes(bc.db, nh.number) {
							rawdb.DeleteBlock(batch, hash, nh.number)
						}
					}
					if err := batch.Write(); err != nil {
						return 0, err
					}
					batch.Reset()
					deleted = deleted[0:]
				}
			}
			if count > 0 {
				log.Info("Migrated ancient blocks", "count", count, "elapsed", common.PrettyDuration(time.Since(start)))
			}
			// Flush data into ancient database.
			size += rawdb.WriteAncientBlock(bc.db, block, receiptChain[i], bc.GetTd(block.Hash(), block.NumberU64()))
			rawdb.WriteTxLookupEntries(batch, block)

			stats.processed++
		}
		// Flush all tx-lookup index data.
		size += batch.ValueSize()
		if err := batch.Write(); err != nil {
			return 0, err
		}
		batch.Reset()

		// Sync the ancient store explicitly to ensure all data has been flushed to disk.
		if err := bc.db.Sync(); err != nil {
			return 0, err
		}
		if !updateHead(blockChain[len(blockChain)-1]) {
			return 0, errors.New("side blocks can't be accepted as the ancient chain data")
		}
		previous = nil // disable rollback explicitly

		// Wipe out canonical block data.
		for _, nh := range deleted {
			rawdb.DeleteBlockWithoutNumber(batch, nh.hash, nh.number)
			rawdb.DeleteCanonicalHash(batch, nh.number)
		}
		for _, block := range blockChain {
			// Always keep genesis block in active database.
			if block.NumberU64() != 0 {
				rawdb.DeleteBlockWithoutNumber(batch, block.Hash(), block.NumberU64())
				rawdb.DeleteCanonicalHash(batch, block.NumberU64())
			}
		}
		if err := batch.Write(); err != nil {
			return 0, err
		}
		batch.Reset()

		// Wipe out side chain too.
		for _, nh := range deleted {
			for _, hash := range rawdb.ReadAllHashes(bc.db, nh.number) {
				rawdb.DeleteBlock(batch, hash, nh.number)
			}
		}
		for _, block := range blockChain {
			// Always keep genesis block in active database.
			if block.NumberU64() != 0 {
				for _, hash := range rawdb.ReadAllHashes(bc.db, block.NumberU64()) {
					rawdb.DeleteBlock(batch, hash, block.NumberU64())
				}
			}
		}
		if err := batch.Write(); err != nil {
			return 0, err
		}
		return 0, nil
	}
	// writeLive writes blockchain and corresponding receipt chain into active store.
	writeLive := func(blockChain types.Blocks, receiptChain []types.Receipts) (int, error) {
		batch := bc.db.NewBatch()
		for i, block := range blockChain {
			// Short circuit insertion if shutting down or processing failed
			if atomic.LoadInt32(&bc.procInterrupt) == 1 {
				return 0, errInsertionInterrupted
			}
			// Short circuit if the owner header is unknown
			if !bc.HasHeader(block.Hash(), block.NumberU64()) {
				return i, fmt.Errorf("containing header #%d [%x…] unknown", block.Number(), block.Hash().Bytes()[:4])
			}
			if bc.HasBlock(block.Hash(), block.NumberU64()) {
				stats.ignored++
				continue
			}
			// Write all the data out into the database
			rawdb.WriteBody(batch, block.Hash(), block.NumberU64(), block.Body())
			rawdb.WriteReceipts(batch, block.Hash(), block.NumberU64(), receiptChain[i])
			rawdb.WriteTxLookupEntries(batch, block)

			stats.processed++
			if batch.ValueSize() >= ethdb.IdealBatchSize {
				if err := batch.Write(); err != nil {
					return 0, err
				}
				size += batch.ValueSize()
				batch.Reset()
			}
		}
		if batch.ValueSize() > 0 {
			size += batch.ValueSize()
			if err := batch.Write(); err != nil {
				return 0, err
			}
		}
		updateHead(blockChain[len(blockChain)-1])
		return 0, nil
	}
	// Write downloaded chain data and corresponding receipt chain data.
	if len(ancientBlocks) > 0 {
		if n, err := writeAncient(ancientBlocks, ancientReceipts); err != nil {
			if err == errInsertionInterrupted {
				return 0, nil
			}
			return n, err
		}
	}
	if len(liveBlocks) > 0 {
		if n, err := writeLive(liveBlocks, liveReceipts); err != nil {
			if err == errInsertionInterrupted {
				return 0, nil
			}
			return n, err
		}
	}

	head := blockChain[len(blockChain)-1]
	context := []interface{}{
		"count", stats.processed, "elapsed", common.PrettyDuration(time.Since(start)),
		"number", head.Number(), "hash", head.Hash(), "age", common.PrettyAge(time.Unix(int64(head.Time()), 0)),
<<<<<<< HEAD
		"size", common.StorageSize(bytes),
=======
		"size", common.StorageSize(size),
>>>>>>> 52f24617
	}
	if stats.ignored > 0 {
		context = append(context, []interface{}{"ignored", stats.ignored}...)
	}
	log.Info("Imported new block receipts", context...)

	return 0, nil
}

var lastWrite uint64

// writeBlockWithoutState writes only the block and its metadata to the database,
// but does not write any state. This is used to construct competing side forks
// up to the point where they exceed the canonical total difficulty.
func (bc *BlockChain) writeBlockWithoutState(block *types.Block, td *big.Int) (err error) {
	bc.wg.Add(1)
	defer bc.wg.Done()

	if err := bc.hc.WriteTd(block.Hash(), block.NumberU64(), td); err != nil {
		return err
	}
	rawdb.WriteBlock(bc.db, block)

	return nil
}

// writeKnownBlock updates the head block flag with a known block
// and introduces chain reorg if necessary.
func (bc *BlockChain) writeKnownBlock(block *types.Block) error {
	bc.wg.Add(1)
	defer bc.wg.Done()

	current := bc.CurrentBlock()
	if block.ParentHash() != current.Hash() {
		if err := bc.reorg(current, block); err != nil {
			return err
		}
	}
	// Write the positional metadata for transaction/receipt lookups.
	// Preimages here is empty, ignore it.
	rawdb.WriteTxLookupEntries(bc.db, block)

	bc.insert(block)
	return nil
}

// WriteBlockWithState writes the block and all associated state to the database.
<<<<<<< HEAD
func (bc *BlockChain) WriteBlockWithState(block *types.Block, receipts []*types.Receipt, state, privateState *state.StateDB) (status WriteStatus, err error) {
=======
func (bc *BlockChain) WriteBlockWithState(block *types.Block, receipts []*types.Receipt, state *state.StateDB) (status WriteStatus, err error) {
	bc.chainmu.Lock()
	defer bc.chainmu.Unlock()

	return bc.writeBlockWithState(block, receipts, state)
}

// writeBlockWithState writes the block and all associated state to the database,
// but is expects the chain mutex to be held.
func (bc *BlockChain) writeBlockWithState(block *types.Block, receipts []*types.Receipt, state *state.StateDB) (status WriteStatus, err error) {
>>>>>>> 52f24617
	bc.wg.Add(1)
	defer bc.wg.Done()

	// Calculate the total difficulty of the block
	ptd := bc.GetTd(block.ParentHash(), block.NumberU64()-1)
	if ptd == nil {
		return NonStatTy, consensus.ErrUnknownAncestor
	}
	// Make sure no inconsistent state is leaked during insertion
	currentBlock := bc.CurrentBlock()
	localTd := bc.GetTd(currentBlock.Hash(), currentBlock.NumberU64())
	externTd := new(big.Int).Add(block.Difficulty(), ptd)

	// Irrelevant of the canonical status, write the block itself to the database
	if err := bc.hc.WriteTd(block.Hash(), block.NumberU64(), externTd); err != nil {
		return NonStatTy, err
	}
	rawdb.WriteBlock(bc.db, block)

	root, err := state.Commit(bc.chainConfig.IsEIP158(block.Number()))

	if err != nil {
		return NonStatTy, err
	}
	triedb := bc.stateCache.TrieDB()

	// Explicit commit for privateStateTriedb to handle Raft db issues
	if privateState != nil {
		privateRoot, err := privateState.Commit(bc.chainConfig.IsEIP158(block.Number()))
		if err != nil {
			return NonStatTy, err
		}
		privateTriedb := bc.privateStateCache.TrieDB()
		if err := privateTriedb.Commit(privateRoot, false); err != nil {
			return NonStatTy, err
		}
	}

	// If we're running an archive node, always flush
	if bc.cacheConfig.TrieDirtyDisabled {
		if err := triedb.Commit(root, false); err != nil {
			return NonStatTy, err
		}

	} else {
		// Full but not archive node, do proper garbage collection
		triedb.Reference(root, common.Hash{}) // metadata reference to keep trie alive
		bc.triegc.Push(root, -int64(block.NumberU64()))

		if current := block.NumberU64(); current > TriesInMemory {
			// If we exceeded our memory allowance, flush matured singleton nodes to disk
			var (
				nodes, imgs = triedb.Size()
				limit       = common.StorageSize(bc.cacheConfig.TrieDirtyLimit) * 1024 * 1024
			)
			if nodes > limit || imgs > 4*1024*1024 {
				triedb.Cap(limit - ethdb.IdealBatchSize)
			}
			// Find the next state trie we need to commit
<<<<<<< HEAD
			chosen := current - triesInMemory
=======
			chosen := current - TriesInMemory
>>>>>>> 52f24617

			// If we exceeded out time allowance, flush an entire trie to disk
			if bc.gcproc > bc.cacheConfig.TrieTimeLimit {
				// If the header is missing (canonical chain behind), we're reorging a low
				// diff sidechain. Suspend committing until this operation is completed.
				header := bc.GetHeaderByNumber(chosen)
				if header == nil {
					log.Warn("Reorg in progress, trie commit postponed", "number", chosen)
				} else {
					// If we're exceeding limits but haven't reached a large enough memory gap,
					// warn the user that the system is becoming unstable.
<<<<<<< HEAD
					if chosen < lastWrite+triesInMemory && bc.gcproc >= 2*bc.cacheConfig.TrieTimeLimit {
						log.Info("State in memory for too long, committing", "time", bc.gcproc, "allowance", bc.cacheConfig.TrieTimeLimit, "optimum", float64(chosen-lastWrite)/triesInMemory)
=======
					if chosen < lastWrite+TriesInMemory && bc.gcproc >= 2*bc.cacheConfig.TrieTimeLimit {
						log.Info("State in memory for too long, committing", "time", bc.gcproc, "allowance", bc.cacheConfig.TrieTimeLimit, "optimum", float64(chosen-lastWrite)/TriesInMemory)
>>>>>>> 52f24617
					}
					// Flush an entire trie and restart the counters
					triedb.Commit(header.Root, true)
					lastWrite = chosen
					bc.gcproc = 0
				}
			}
			// Garbage collect anything below our required write retention
			for !bc.triegc.Empty() {
				root, number := bc.triegc.Pop()
				if uint64(-number) > chosen {
					bc.triegc.Push(root, number)
					break
				}
				triedb.Dereference(root.(common.Hash))
			}
		}
	}

	// Write other block data using a batch.
	batch := bc.db.NewBatch()
	rawdb.WriteReceipts(batch, block.Hash(), block.NumberU64(), receipts)

	// If the total difficulty is higher than our known, add it to the canonical chain
	// Second clause in the if statement reduces the vulnerability to selfish mining.
	// Please refer to http://www.cs.cornell.edu/~ie53/publications/btcProcFC.pdf
	reorg := externTd.Cmp(localTd) > 0
	currentBlock = bc.CurrentBlock()
	if !reorg && externTd.Cmp(localTd) == 0 {
		// Split same-difficulty blocks by number, then preferentially select
		// the block generated by the local miner as the canonical block.
		if block.NumberU64() < currentBlock.NumberU64() {
			reorg = true
		} else if block.NumberU64() == currentBlock.NumberU64() {
			var currentPreserve, blockPreserve bool
			if bc.shouldPreserve != nil {
				currentPreserve, blockPreserve = bc.shouldPreserve(currentBlock), bc.shouldPreserve(block)
			}
			reorg = !currentPreserve && (blockPreserve || mrand.Float64() < 0.5)
		}
	}
	if reorg {
		// Reorganise the chain if the parent is not the head block
		if block.ParentHash() != currentBlock.Hash() {
			if err := bc.reorg(currentBlock, block); err != nil {
				return NonStatTy, err
			}
		}
		// Write the positional metadata for transaction/receipt lookups and preimages
		rawdb.WriteTxLookupEntries(batch, block)
		rawdb.WritePreimages(batch, state.Preimages())

		status = CanonStatTy
	} else {
		status = SideStatTy
	}
	if err := batch.Write(); err != nil {
		return NonStatTy, err
	}

	// Set new head.
	if status == CanonStatTy {
		bc.insert(block)
	}
	bc.futureBlocks.Remove(block.Hash())
	return status, nil
}

// addFutureBlock checks if the block is within the max allowed window to get
// accepted for future processing, and returns an error if the block is too far
// ahead and was not added.
func (bc *BlockChain) addFutureBlock(block *types.Block) error {
	max := uint64(time.Now().Unix() + maxTimeFutureBlocks)
	if block.Time() > max {
		return fmt.Errorf("future block timestamp %v > allowed %v", block.Time(), max)
	}
	bc.futureBlocks.Add(block.Hash(), block)
	return nil
}

// InsertChain attempts to insert the given batch of blocks in to the canonical
// chain or, otherwise, create a fork. If an error is returned it will return
// the index number of the failing block as well an error describing what went
// wrong.
//
// After insertion is done, all accumulated events will be fired.
func (bc *BlockChain) InsertChain(chain types.Blocks) (int, error) {
	// Sanity check that we have something meaningful to import
	if len(chain) == 0 {
		return 0, nil
	}

	bc.blockProcFeed.Send(true)
	defer bc.blockProcFeed.Send(false)

	// Remove already known canon-blocks
	var (
		block, prev *types.Block
	)
	// Do a sanity check that the provided chain is actually ordered and linked
	for i := 1; i < len(chain); i++ {
		block = chain[i]
		prev = chain[i-1]
		if block.NumberU64() != prev.NumberU64()+1 || block.ParentHash() != prev.Hash() {
			// Chain broke ancestry, log a message (programming error) and skip insertion
			log.Error("Non contiguous block insert", "number", block.Number(), "hash", block.Hash(),
				"parent", block.ParentHash(), "prevnumber", prev.Number(), "prevhash", prev.Hash())

			return 0, fmt.Errorf("non contiguous insert: item %d is #%d [%x…], item %d is #%d [%x…] (parent [%x…])", i-1, prev.NumberU64(),
				prev.Hash().Bytes()[:4], i, block.NumberU64(), block.Hash().Bytes()[:4], block.ParentHash().Bytes()[:4])
		}
	}
	// Pre-checks passed, start the full block imports
	bc.wg.Add(1)
	bc.chainmu.Lock()
	n, events, logs, err := bc.insertChain(chain, true)
	bc.chainmu.Unlock()
	bc.wg.Done()

	bc.PostChainEvents(events, logs)
	return n, err
}

<<<<<<< HEAD
// Given a slice of public receipts and an overlapping (smaller) slice of
// private receipts, return a new slice where the default for each location is
// the public receipt but we take the private receipt in each place we have
// one.
func mergeReceipts(pub, priv types.Receipts) types.Receipts {
	m := make(map[common.Hash]*types.Receipt)
	for _, receipt := range pub {
		m[receipt.TxHash] = receipt
	}
	for _, receipt := range priv {
		m[receipt.TxHash] = receipt
	}

	ret := make(types.Receipts, 0, len(pub))
	for _, pubReceipt := range pub {
		ret = append(ret, m[pubReceipt.TxHash])
	}

	return ret
}

// insertChain is the internal implementation of insertChain, which assumes that
=======
// insertChain is the internal implementation of InsertChain, which assumes that
>>>>>>> 52f24617
// 1) chains are contiguous, and 2) The chain mutex is held.
//
// This method is split out so that import batches that require re-injecting
// historical blocks can do so without releasing the lock, which could lead to
// racey behaviour. If a sidechain import is in progress, and the historic state
// is imported, but then new canon-head is added before the actual sidechain
// completes, then the historic state could be pruned again
func (bc *BlockChain) insertChain(chain types.Blocks, verifySeals bool) (int, []interface{}, []*types.Log, error) {
	// If the chain is terminating, don't even bother starting up
	if atomic.LoadInt32(&bc.procInterrupt) == 1 {
		return 0, nil, nil, nil
	}
	// Start a parallel signature recovery (signer will fluke on fork transition, minimal perf loss)
	senderCacher.recoverFromBlocks(types.MakeSigner(bc.chainConfig, chain[0].Number()), chain)

	// A queued approach to delivering events. This is generally
	// faster than direct delivery and requires much less mutex
	// acquiring.
	var (
		stats         = insertStats{startTime: mclock.Now()}
		events        = make([]interface{}, 0, len(chain))
		lastCanon     *types.Block
		coalescedLogs []*types.Log
	)
	// Start the parallel header verifier
	headers := make([]*types.Header, len(chain))
	seals := make([]bool, len(chain))

	for i, block := range chain {
		headers[i] = block.Header()
		seals[i] = verifySeals
	}
	abort, results := bc.engine.VerifyHeaders(bc, headers, seals)
	defer close(abort)

	// Peek the error for the first block to decide the directing import logic
	it := newInsertIterator(chain, results, bc.validator)

	block, err := it.next()

	// Left-trim all the known blocks
	if err == ErrKnownBlock {
		// First block (and state) is known
		//   1. We did a roll-back, and should now do a re-import
		//   2. The block is stored as a sidechain, and is lying about it's stateroot, and passes a stateroot
		// 	    from the canonical chain, which has not been verified.
		// Skip all known blocks that are behind us
		var (
			current  = bc.CurrentBlock()
			localTd  = bc.GetTd(current.Hash(), current.NumberU64())
			externTd = bc.GetTd(block.ParentHash(), block.NumberU64()-1) // The first block can't be nil
		)
		for block != nil && err == ErrKnownBlock {
			externTd = new(big.Int).Add(externTd, block.Difficulty())
			if localTd.Cmp(externTd) < 0 {
				break
			}
			log.Debug("Ignoring already known block", "number", block.Number(), "hash", block.Hash())
			stats.ignored++

			block, err = it.next()
		}
		// The remaining blocks are still known blocks, the only scenario here is:
		// During the fast sync, the pivot point is already submitted but rollback
		// happens. Then node resets the head full block to a lower height via `rollback`
		// and leaves a few known blocks in the database.
		//
		// When node runs a fast sync again, it can re-import a batch of known blocks via
		// `insertChain` while a part of them have higher total difficulty than current
		// head full block(new pivot point).
		for block != nil && err == ErrKnownBlock {
			log.Debug("Writing previously known block", "number", block.Number(), "hash", block.Hash())
			if err := bc.writeKnownBlock(block); err != nil {
				return it.index, nil, nil, err
			}
			lastCanon = block

			block, err = it.next()
		}
		// Falls through to the block import
	}
	switch {
	// First block is pruned, insert as sidechain and reorg only if TD grows enough
	case err == consensus.ErrPrunedAncestor:
<<<<<<< HEAD
		return bc.insertSidechain(block, it)
=======
		log.Debug("Pruned ancestor, inserting as sidechain", "number", block.Number(), "hash", block.Hash())
		return bc.insertSideChain(block, it)
>>>>>>> 52f24617

	// First block is future, shove it (and all children) to the future queue (unknown ancestor)
	case err == consensus.ErrFutureBlock || (err == consensus.ErrUnknownAncestor && bc.futureBlocks.Contains(it.first().ParentHash())):
		for block != nil && (it.index == 0 || err == consensus.ErrUnknownAncestor) {
			log.Debug("Future block, postponing import", "number", block.Number(), "hash", block.Hash())
			if err := bc.addFutureBlock(block); err != nil {
				return it.index, events, coalescedLogs, err
			}
			block, err = it.next()
		}
		stats.queued += it.processed()
		stats.ignored += it.remaining()

		// If there are any still remaining, mark as ignored
		return it.index, events, coalescedLogs, err

	// Some other error occurred, abort
	case err != nil:
		stats.ignored += len(it.chain)
		bc.reportBlock(block, nil, err)
		return it.index, events, coalescedLogs, err
	}
	// No validation errors for the first block (or chain prefix skipped)
	for ; block != nil && err == nil || err == ErrKnownBlock; block, err = it.next() {
		// If the chain is terminating, stop processing blocks
		if atomic.LoadInt32(&bc.procInterrupt) == 1 {
			log.Debug("Premature abort during blocks processing")
			break
		}
		// If the header is a banned one, straight out abort
		if BadHashes[block.Hash()] {
			bc.reportBlock(block, nil, ErrBlacklistedHash)
			return it.index, events, coalescedLogs, ErrBlacklistedHash
		}
		// If the block is known (in the middle of the chain), it's a special case for
		// Clique blocks where they can share state among each other, so importing an
		// older block might complete the state of the subsequent one. In this case,
		// just skip the block (we already validated it once fully (and crashed), since
		// its header and body was already in the database).
		if err == ErrKnownBlock {
			logger := log.Debug
			if bc.chainConfig.Clique == nil {
				logger = log.Warn
			}
			logger("Inserted known block", "number", block.Number(), "hash", block.Hash(),
				"uncles", len(block.Uncles()), "txs", len(block.Transactions()), "gas", block.GasUsed(),
				"root", block.Root())

			if err := bc.writeKnownBlock(block); err != nil {
				return it.index, nil, nil, err
			}
			stats.processed++

			// We can assume that logs are empty here, since the only way for consecutive
			// Clique blocks to have the same state is if there are no transactions.
			events = append(events, ChainEvent{block, block.Hash(), nil})
			lastCanon = block

			continue
		}
		// Retrieve the parent block and it's state to execute on top
		start := time.Now()

		parent := it.previous()
		if parent == nil {
			parent = bc.GetHeader(block.ParentHash(), block.NumberU64()-1)
		}
<<<<<<< HEAD

		// alias state.New because we introduce a variable named state on the next line
		stateNew := state.New

		state, err := state.New(parent.Root(), bc.stateCache)
		if err != nil {
			return it.index, events, coalescedLogs, err
		}

		// Quorum
		privateStateRoot := GetPrivateStateRoot(bc.db, parent.Root())
		privateState, err := stateNew(privateStateRoot, bc.privateStateCache)
		if err != nil {
			return it.index, events, coalescedLogs, err
		}
		// /Quorum

		// Process block using the parent state as reference point.
		t0 := time.Now()
		receipts, privateReceipts, logs, usedGas, err := bc.processor.Process(block, state, privateState, bc.vmConfig)
		t1 := time.Now()
=======
		statedb, err := state.New(parent.Root, bc.stateCache)
		if err != nil {
			return it.index, events, coalescedLogs, err
		}
		// If we have a followup block, run that against the current state to pre-cache
		// transactions and probabilistically some of the account/storage trie nodes.
		var followupInterrupt uint32

		if !bc.cacheConfig.TrieCleanNoPrefetch {
			if followup, err := it.peek(); followup != nil && err == nil {
				go func(start time.Time) {
					throwaway, _ := state.New(parent.Root, bc.stateCache)
					bc.prefetcher.Prefetch(followup, throwaway, bc.vmConfig, &followupInterrupt)

					blockPrefetchExecuteTimer.Update(time.Since(start))
					if atomic.LoadUint32(&followupInterrupt) == 1 {
						blockPrefetchInterruptMeter.Mark(1)
					}
				}(time.Now())
			}
		}
		// Process block using the parent state as reference point
		substart := time.Now()
		receipts, logs, usedGas, err := bc.processor.Process(block, statedb, bc.vmConfig)
>>>>>>> 52f24617
		if err != nil {
			bc.reportBlock(block, receipts, err)
			atomic.StoreUint32(&followupInterrupt, 1)
			return it.index, events, coalescedLogs, err
		}
		// Update the metrics touched during block processing
		accountReadTimer.Update(statedb.AccountReads)     // Account reads are complete, we can mark them
		storageReadTimer.Update(statedb.StorageReads)     // Storage reads are complete, we can mark them
		accountUpdateTimer.Update(statedb.AccountUpdates) // Account updates are complete, we can mark them
		storageUpdateTimer.Update(statedb.StorageUpdates) // Storage updates are complete, we can mark them

		triehash := statedb.AccountHashes + statedb.StorageHashes // Save to not double count in validation
		trieproc := statedb.AccountReads + statedb.AccountUpdates
		trieproc += statedb.StorageReads + statedb.StorageUpdates

		blockExecutionTimer.Update(time.Since(substart) - trieproc - triehash)

		// Validate the state using the default validator
		substart = time.Now()
		if err := bc.validator.ValidateState(block, statedb, receipts, usedGas); err != nil {
			bc.reportBlock(block, receipts, err)
			atomic.StoreUint32(&followupInterrupt, 1)
			return it.index, events, coalescedLogs, err
		}
<<<<<<< HEAD
		// Quorum
		// Write private state changes to database
		if privateStateRoot, err = privateState.Commit(bc.Config().IsEIP158(block.Number())); err != nil {
			return it.index, events, coalescedLogs, err
		}
		if err := WritePrivateStateRoot(bc.db, block.Root(), privateStateRoot); err != nil {
			return it.index, events, coalescedLogs, err
		}
		// /Quorum

		allReceipts := mergeReceipts(receipts, privateReceipts)

		t2 := time.Now()
=======
>>>>>>> 52f24617
		proctime := time.Since(start)

		// Update the metrics touched during block validation
		accountHashTimer.Update(statedb.AccountHashes) // Account hashes are complete, we can mark them
		storageHashTimer.Update(statedb.StorageHashes) // Storage hashes are complete, we can mark them

		blockValidationTimer.Update(time.Since(substart) - (statedb.AccountHashes + statedb.StorageHashes - triehash))

		// Write the block to the chain and get the status.
<<<<<<< HEAD
		status, err := bc.WriteBlockWithState(block, allReceipts, state, privateState)
		t3 := time.Now()
=======
		substart = time.Now()
		status, err := bc.writeBlockWithState(block, receipts, statedb)
>>>>>>> 52f24617
		if err != nil {
			atomic.StoreUint32(&followupInterrupt, 1)
			return it.index, events, coalescedLogs, err
		}
<<<<<<< HEAD
		if err := WritePrivateBlockBloom(bc.db, block.NumberU64(), privateReceipts); err != nil {
			return it.index, events, coalescedLogs, err
		}

		blockInsertTimer.UpdateSince(start)
		blockExecutionTimer.Update(t1.Sub(t0))
		blockValidationTimer.Update(t2.Sub(t1))
		blockWriteTimer.Update(t3.Sub(t2))
=======
		atomic.StoreUint32(&followupInterrupt, 1)

		// Update the metrics touched during block commit
		accountCommitTimer.Update(statedb.AccountCommits) // Account commits are complete, we can mark them
		storageCommitTimer.Update(statedb.StorageCommits) // Storage commits are complete, we can mark them

		blockWriteTimer.Update(time.Since(substart) - statedb.AccountCommits - statedb.StorageCommits)
		blockInsertTimer.UpdateSince(start)
>>>>>>> 52f24617

		switch status {
		case CanonStatTy:
			log.Debug("Inserted new block", "number", block.Number(), "hash", block.Hash(),
				"uncles", len(block.Uncles()), "txs", len(block.Transactions()), "gas", block.GasUsed(),
				"elapsed", common.PrettyDuration(time.Since(start)),
				"root", block.Root())

			coalescedLogs = append(coalescedLogs, logs...)
			events = append(events, ChainEvent{block, block.Hash(), logs})
			lastCanon = block

			// Only count canonical blocks for GC processing time
			bc.gcproc += proctime

		case SideStatTy:
			log.Debug("Inserted forked block", "number", block.Number(), "hash", block.Hash(),
				"diff", block.Difficulty(), "elapsed", common.PrettyDuration(time.Since(start)),
				"txs", len(block.Transactions()), "gas", block.GasUsed(), "uncles", len(block.Uncles()),
				"root", block.Root())
			events = append(events, ChainSideEvent{block})

		default:
			// This in theory is impossible, but lets be nice to our future selves and leave
			// a log, instead of trying to track down blocks imports that don't emit logs.
			log.Warn("Inserted block with unknown status", "number", block.Number(), "hash", block.Hash(),
				"diff", block.Difficulty(), "elapsed", common.PrettyDuration(time.Since(start)),
				"txs", len(block.Transactions()), "gas", block.GasUsed(), "uncles", len(block.Uncles()),
				"root", block.Root())
		}
		stats.processed++
		stats.usedGas += usedGas

		dirty, _ := bc.stateCache.TrieDB().Size()
		stats.report(chain, it.index, dirty)
	}
	// Any blocks remaining here? The only ones we care about are the future ones
	if block != nil && err == consensus.ErrFutureBlock {
		if err := bc.addFutureBlock(block); err != nil {
			return it.index, events, coalescedLogs, err
		}
		block, err = it.next()

		for ; block != nil && err == consensus.ErrUnknownAncestor; block, err = it.next() {
			if err := bc.addFutureBlock(block); err != nil {
				return it.index, events, coalescedLogs, err
			}
			stats.queued++
		}
	}
	stats.ignored += it.remaining()

	// Append a single chain head event if we've progressed the chain
	if lastCanon != nil && bc.CurrentBlock().Hash() == lastCanon.Hash() {
		events = append(events, ChainHeadEvent{lastCanon})
	}
	return it.index, events, coalescedLogs, err
}

// insertSideChain is called when an import batch hits upon a pruned ancestor
// error, which happens when a sidechain with a sufficiently old fork-block is
// found.
//
// The method writes all (header-and-body-valid) blocks to disk, then tries to
// switch over to the new chain if the TD exceeded the current chain.
<<<<<<< HEAD
func (bc *BlockChain) insertSidechain(block *types.Block, it *insertIterator) (int, []interface{}, []*types.Log, error) {
=======
func (bc *BlockChain) insertSideChain(block *types.Block, it *insertIterator) (int, []interface{}, []*types.Log, error) {
>>>>>>> 52f24617
	var (
		externTd *big.Int
		current  = bc.CurrentBlock()
	)
	// The first sidechain block error is already verified to be ErrPrunedAncestor.
	// Since we don't import them here, we expect ErrUnknownAncestor for the remaining
	// ones. Any other errors means that the block is invalid, and should not be written
	// to disk.
	err := consensus.ErrPrunedAncestor
	for ; block != nil && (err == consensus.ErrPrunedAncestor); block, err = it.next() {
		// Check the canonical state root for that number
		if number := block.NumberU64(); current.NumberU64() >= number {
			canonical := bc.GetBlockByNumber(number)
			if canonical != nil && canonical.Hash() == block.Hash() {
				// Not a sidechain block, this is a re-import of a canon block which has it's state pruned
				continue
			}
			if canonical != nil && canonical.Root() == block.Root() {
				// This is most likely a shadow-state attack. When a fork is imported into the
				// database, and it eventually reaches a block height which is not pruned, we
				// just found that the state already exist! This means that the sidechain block
				// refers to a state which already exists in our canon chain.
				//
				// If left unchecked, we would now proceed importing the blocks, without actually
				// having verified the state of the previous blocks.
				log.Warn("Sidechain ghost-state attack detected", "number", block.NumberU64(), "sideroot", block.Root(), "canonroot", canonical.Root())

				// If someone legitimately side-mines blocks, they would still be imported as usual. However,
				// we cannot risk writing unverified blocks to disk when they obviously target the pruning
				// mechanism.
				return it.index, nil, nil, errors.New("sidechain ghost-state attack")
			}
		}
		if externTd == nil {
			externTd = bc.GetTd(block.ParentHash(), block.NumberU64()-1)
		}
		externTd = new(big.Int).Add(externTd, block.Difficulty())

		if !bc.HasBlock(block.Hash(), block.NumberU64()) {
			start := time.Now()
			if err := bc.writeBlockWithoutState(block, externTd); err != nil {
				return it.index, nil, nil, err
			}
			log.Debug("Injected sidechain block", "number", block.Number(), "hash", block.Hash(),
				"diff", block.Difficulty(), "elapsed", common.PrettyDuration(time.Since(start)),
				"txs", len(block.Transactions()), "gas", block.GasUsed(), "uncles", len(block.Uncles()),
				"root", block.Root())
		}
	}
	// At this point, we've written all sidechain blocks to database. Loop ended
	// either on some other error or all were processed. If there was some other
	// error, we can ignore the rest of those blocks.
	//
	// If the externTd was larger than our local TD, we now need to reimport the previous
	// blocks to regenerate the required state
	localTd := bc.GetTd(current.Hash(), current.NumberU64())
	if localTd.Cmp(externTd) > 0 {
		log.Info("Sidechain written to disk", "start", it.first().NumberU64(), "end", it.previous().Number, "sidetd", externTd, "localtd", localTd)
		return it.index, nil, nil, err
	}
	// Gather all the sidechain hashes (full blocks may be memory heavy)
	var (
		hashes  []common.Hash
		numbers []uint64
	)
	parent := it.previous()
	for parent != nil && !bc.HasState(parent.Root) {
		hashes = append(hashes, parent.Hash())
		numbers = append(numbers, parent.Number.Uint64())

		parent = bc.GetHeader(parent.ParentHash, parent.Number.Uint64()-1)
	}
	if parent == nil {
		return it.index, nil, nil, errors.New("missing parent")
	}
	// Import all the pruned blocks to make the state available
	var (
		blocks []*types.Block
		memory common.StorageSize
	)
	for i := len(hashes) - 1; i >= 0; i-- {
		// Append the next block to our batch
		block := bc.GetBlock(hashes[i], numbers[i])

		blocks = append(blocks, block)
		memory += block.Size()

		// If memory use grew too large, import and continue. Sadly we need to discard
		// all raised events and logs from notifications since we're too heavy on the
		// memory here.
		if len(blocks) >= 2048 || memory > 64*1024*1024 {
			log.Info("Importing heavy sidechain segment", "blocks", len(blocks), "start", blocks[0].NumberU64(), "end", block.NumberU64())
			if _, _, _, err := bc.insertChain(blocks, false); err != nil {
				return 0, nil, nil, err
			}
			blocks, memory = blocks[:0], 0

			// If the chain is terminating, stop processing blocks
			if atomic.LoadInt32(&bc.procInterrupt) == 1 {
				log.Debug("Premature abort during blocks processing")
				return 0, nil, nil, nil
			}
		}
	}
	if len(blocks) > 0 {
		log.Info("Importing sidechain segment", "start", blocks[0].NumberU64(), "end", blocks[len(blocks)-1].NumberU64())
		return bc.insertChain(blocks, false)
	}
	return 0, nil, nil, nil
}

// reorg takes two blocks, an old chain and a new chain and will reconstruct the
// blocks and inserts them to be part of the new canonical chain and accumulates
// potential missing transactions and post an event about them.
func (bc *BlockChain) reorg(oldBlock, newBlock *types.Block) error {
	var (
		newChain    types.Blocks
		oldChain    types.Blocks
		commonBlock *types.Block

		deletedTxs types.Transactions
		addedTxs   types.Transactions

		deletedLogs []*types.Log
		rebirthLogs []*types.Log

		// collectLogs collects the logs that were generated during the
		// processing of the block that corresponds with the given hash.
		// These logs are later announced as deleted or reborn
		collectLogs = func(hash common.Hash, removed bool) {
			number := bc.hc.GetBlockNumber(hash)
			if number == nil {
				return
			}
			receipts := rawdb.ReadReceipts(bc.db, hash, *number, bc.chainConfig)
			for _, receipt := range receipts {
				for _, log := range receipt.Logs {
					l := *log
					if removed {
						l.Removed = true
						deletedLogs = append(deletedLogs, &l)
					} else {
						rebirthLogs = append(rebirthLogs, &l)
					}
				}
			}
		}
	)
	// Reduce the longer chain to the same number as the shorter one
	if oldBlock.NumberU64() > newBlock.NumberU64() {
		// Old chain is longer, gather all transactions and logs as deleted ones
		for ; oldBlock != nil && oldBlock.NumberU64() != newBlock.NumberU64(); oldBlock = bc.GetBlock(oldBlock.ParentHash(), oldBlock.NumberU64()-1) {
			oldChain = append(oldChain, oldBlock)
			deletedTxs = append(deletedTxs, oldBlock.Transactions()...)
			collectLogs(oldBlock.Hash(), true)
		}
	} else {
		// New chain is longer, stash all blocks away for subsequent insertion
		for ; newBlock != nil && newBlock.NumberU64() != oldBlock.NumberU64(); newBlock = bc.GetBlock(newBlock.ParentHash(), newBlock.NumberU64()-1) {
			newChain = append(newChain, newBlock)
		}
	}
	if oldBlock == nil {
		return fmt.Errorf("invalid old chain")
	}
	if newBlock == nil {
		return fmt.Errorf("invalid new chain")
	}
	// Both sides of the reorg are at the same number, reduce both until the common
	// ancestor is found
	for {
		// If the common ancestor was found, bail out
		if oldBlock.Hash() == newBlock.Hash() {
			commonBlock = oldBlock
			break
		}
		// Remove an old block as well as stash away a new block
		oldChain = append(oldChain, oldBlock)
		deletedTxs = append(deletedTxs, oldBlock.Transactions()...)
		collectLogs(oldBlock.Hash(), true)

		newChain = append(newChain, newBlock)

		// Step back with both chains
		oldBlock = bc.GetBlock(oldBlock.ParentHash(), oldBlock.NumberU64()-1)
		if oldBlock == nil {
			return fmt.Errorf("invalid old chain")
		}
		newBlock = bc.GetBlock(newBlock.ParentHash(), newBlock.NumberU64()-1)
		if newBlock == nil {
			return fmt.Errorf("invalid new chain")
		}
	}
	// Ensure the user sees large reorgs
	if len(oldChain) > 0 && len(newChain) > 0 {
		logFn := log.Debug
		if len(oldChain) > 63 {
			logFn = log.Warn
		}
		logFn("Chain split detected", "number", commonBlock.Number(), "hash", commonBlock.Hash(),
			"drop", len(oldChain), "dropfrom", oldChain[0].Hash(), "add", len(newChain), "addfrom", newChain[0].Hash())
	} else {
		log.Error("Impossible reorg, please file an issue", "oldnum", oldBlock.Number(), "oldhash", oldBlock.Hash(), "newnum", newBlock.Number(), "newhash", newBlock.Hash())
	}
<<<<<<< HEAD
	// Insert the new chain, taking care of the proper incremental order
	for i := len(newChain) - 1; i >= 0; i-- {
		// Insert the block in the canonical way, re-writing history
		bc.insert(newChain[i])

		// Collect reborn logs due to chain reorg (except head block (reverse order))
		if i != 0 {
			collectLogs(newChain[i].Hash(), false)
		}
=======
	// Insert the new chain(except the head block(reverse order)),
	// taking care of the proper incremental order.
	for i := len(newChain) - 1; i >= 1; i-- {
		// Insert the block in the canonical way, re-writing history
		bc.insert(newChain[i])

		// Collect reborn logs due to chain reorg
		collectLogs(newChain[i].Hash(), false)

>>>>>>> 52f24617
		// Write lookup entries for hash based transaction/receipt searches
		rawdb.WriteTxLookupEntries(bc.db, newChain[i])
		addedTxs = append(addedTxs, newChain[i].Transactions()...)
	}
	// When transactions get deleted from the database, the receipts that were
	// created in the fork must also be deleted
	batch := bc.db.NewBatch()
	for _, tx := range types.TxDifference(deletedTxs, addedTxs) {
		rawdb.DeleteTxLookupEntry(batch, tx.Hash())
	}
<<<<<<< HEAD
	batch.Write()

=======
	// Delete any canonical number assignments above the new head
	number := bc.CurrentBlock().NumberU64()
	for i := number + 1; ; i++ {
		hash := rawdb.ReadCanonicalHash(bc.db, i)
		if hash == (common.Hash{}) {
			break
		}
		rawdb.DeleteCanonicalHash(batch, i)
	}
	batch.Write()
>>>>>>> 52f24617
	// If any logs need to be fired, do it now. In theory we could avoid creating
	// this goroutine if there are no events to fire, but realistcally that only
	// ever happens if we're reorging empty blocks, which will only happen on idle
	// networks where performance is not an issue either way.
	//
	// TODO(karalabe): Can we get rid of the goroutine somehow to guarantee correct
	// event ordering?
	go func() {
		if len(deletedLogs) > 0 {
			bc.rmLogsFeed.Send(RemovedLogsEvent{deletedLogs})
		}
		if len(rebirthLogs) > 0 {
			bc.logsFeed.Send(rebirthLogs)
		}
		if len(oldChain) > 0 {
			for _, block := range oldChain {
				bc.chainSideFeed.Send(ChainSideEvent{Block: block})
			}
		}
	}()
	return nil
}

// PostChainEvents iterates over the events generated by a chain insertion and
// posts them into the event feed.
// TODO: Should not expose PostChainEvents. The chain events should be posted in WriteBlock.
func (bc *BlockChain) PostChainEvents(events []interface{}, logs []*types.Log) {
	// post event logs for further processing
	if logs != nil {
		bc.logsFeed.Send(logs)
	}
	for _, event := range events {
		switch ev := event.(type) {
		case ChainEvent:
			bc.chainFeed.Send(ev)

		case ChainHeadEvent:
			bc.chainHeadFeed.Send(ev)

		case ChainSideEvent:
			bc.chainSideFeed.Send(ev)
		}
	}
}

func (bc *BlockChain) update() {
	futureTimer := time.NewTicker(5 * time.Second)
	defer futureTimer.Stop()
	for {
		select {
		case <-futureTimer.C:
			bc.procFutureBlocks()
		case <-bc.quit:
			return
		}
	}
}

// BadBlocks returns a list of the last 'bad blocks' that the client has seen on the network
func (bc *BlockChain) BadBlocks() []*types.Block {
	blocks := make([]*types.Block, 0, bc.badBlocks.Len())
	for _, hash := range bc.badBlocks.Keys() {
		if blk, exist := bc.badBlocks.Peek(hash); exist {
			block := blk.(*types.Block)
			blocks = append(blocks, block)
		}
	}
	return blocks
}

// HasBadBlock returns whether the block with the hash is a bad block. dep: Istanbul
func (bc *BlockChain) HasBadBlock(hash common.Hash) bool {
	return bc.badBlocks.Contains(hash)
}

// addBadBlock adds a bad block to the bad-block LRU cache
func (bc *BlockChain) addBadBlock(block *types.Block) {
	bc.badBlocks.Add(block.Hash(), block)
}

// reportBlock logs a bad block error.
func (bc *BlockChain) reportBlock(block *types.Block, receipts types.Receipts, err error) {
	bc.addBadBlock(block)

	var receiptString string
	for i, receipt := range receipts {
		receiptString += fmt.Sprintf("\t %d: cumulative: %v gas: %v contract: %v status: %v tx: %v logs: %v bloom: %x state: %x\n",
			i, receipt.CumulativeGasUsed, receipt.GasUsed, receipt.ContractAddress.Hex(),
			receipt.Status, receipt.TxHash.Hex(), receipt.Logs, receipt.Bloom, receipt.PostState)
	}
	log.Error(fmt.Sprintf(`
########## BAD BLOCK #########
Chain config: %v

Number: %v
Hash: 0x%x
%v

Error: %v
##############################
`, bc.chainConfig, block.Number(), block.Hash(), receiptString, err))
}

// InsertHeaderChain attempts to insert the given header chain in to the local
// chain, possibly creating a reorg. If an error is returned, it will return the
// index number of the failing header as well an error describing what went wrong.
//
// The verify parameter can be used to fine tune whether nonce verification
// should be done or not. The reason behind the optional check is because some
// of the header retrieval mechanisms already need to verify nonces, as well as
// because nonces can be verified sparsely, not needing to check each.
func (bc *BlockChain) InsertHeaderChain(chain []*types.Header, checkFreq int) (int, error) {
	start := time.Now()
	if i, err := bc.hc.ValidateHeaderChain(chain, checkFreq); err != nil {
		return i, err
	}

	// Make sure only one thread manipulates the chain at once
	bc.chainmu.Lock()
	defer bc.chainmu.Unlock()

	bc.wg.Add(1)
	defer bc.wg.Done()

	whFunc := func(header *types.Header) error {
		_, err := bc.hc.WriteHeader(header)
		return err
	}
	return bc.hc.InsertHeaderChain(chain, whFunc, start)
}

// CurrentHeader retrieves the current head header of the canonical chain. The
// header is retrieved from the HeaderChain's internal cache.
func (bc *BlockChain) CurrentHeader() *types.Header {
	return bc.hc.CurrentHeader()
}

// GetTd retrieves a block's total difficulty in the canonical chain from the
// database by hash and number, caching it if found.
func (bc *BlockChain) GetTd(hash common.Hash, number uint64) *big.Int {
	return bc.hc.GetTd(hash, number)
}

// GetTdByHash retrieves a block's total difficulty in the canonical chain from the
// database by hash, caching it if found.
func (bc *BlockChain) GetTdByHash(hash common.Hash) *big.Int {
	return bc.hc.GetTdByHash(hash)
}

// GetHeader retrieves a block header from the database by hash and number,
// caching it if found.
func (bc *BlockChain) GetHeader(hash common.Hash, number uint64) *types.Header {
	return bc.hc.GetHeader(hash, number)
}

// GetHeaderByHash retrieves a block header from the database by hash, caching it if
// found.
func (bc *BlockChain) GetHeaderByHash(hash common.Hash) *types.Header {
	return bc.hc.GetHeaderByHash(hash)
}

// HasHeader checks if a block header is present in the database or not, caching
// it if present.
func (bc *BlockChain) HasHeader(hash common.Hash, number uint64) bool {
	return bc.hc.HasHeader(hash, number)
}

// GetBlockHashesFromHash retrieves a number of block hashes starting at a given
// hash, fetching towards the genesis block.
func (bc *BlockChain) GetBlockHashesFromHash(hash common.Hash, max uint64) []common.Hash {
	return bc.hc.GetBlockHashesFromHash(hash, max)
}

// GetAncestor retrieves the Nth ancestor of a given block. It assumes that either the given block or
// a close ancestor of it is canonical. maxNonCanonical points to a downwards counter limiting the
// number of blocks to be individually checked before we reach the canonical chain.
//
// Note: ancestor == 0 returns the same block, 1 returns its parent and so on.
func (bc *BlockChain) GetAncestor(hash common.Hash, number, ancestor uint64, maxNonCanonical *uint64) (common.Hash, uint64) {
	bc.chainmu.RLock()
	defer bc.chainmu.RUnlock()

	return bc.hc.GetAncestor(hash, number, ancestor, maxNonCanonical)
}

// GetHeaderByNumber retrieves a block header from the database by number,
// caching it (associated with its hash) if found.
func (bc *BlockChain) GetHeaderByNumber(number uint64) *types.Header {
	return bc.hc.GetHeaderByNumber(number)
}

// Config retrieves the chain's fork configuration.
func (bc *BlockChain) Config() *params.ChainConfig { return bc.chainConfig }

// Engine retrieves the blockchain's consensus engine.
func (bc *BlockChain) Engine() consensus.Engine { return bc.engine }

// SubscribeRemovedLogsEvent registers a subscription of RemovedLogsEvent.
func (bc *BlockChain) SubscribeRemovedLogsEvent(ch chan<- RemovedLogsEvent) event.Subscription {
	return bc.scope.Track(bc.rmLogsFeed.Subscribe(ch))
}

// SubscribeChainEvent registers a subscription of ChainEvent.
func (bc *BlockChain) SubscribeChainEvent(ch chan<- ChainEvent) event.Subscription {
	return bc.scope.Track(bc.chainFeed.Subscribe(ch))
}

// SubscribeChainHeadEvent registers a subscription of ChainHeadEvent.
func (bc *BlockChain) SubscribeChainHeadEvent(ch chan<- ChainHeadEvent) event.Subscription {
	return bc.scope.Track(bc.chainHeadFeed.Subscribe(ch))
}

// SubscribeChainSideEvent registers a subscription of ChainSideEvent.
func (bc *BlockChain) SubscribeChainSideEvent(ch chan<- ChainSideEvent) event.Subscription {
	return bc.scope.Track(bc.chainSideFeed.Subscribe(ch))
}

// SubscribeLogsEvent registers a subscription of []*types.Log.
func (bc *BlockChain) SubscribeLogsEvent(ch chan<- []*types.Log) event.Subscription {
	return bc.scope.Track(bc.logsFeed.Subscribe(ch))
}

// SubscribeBlockProcessingEvent registers a subscription of bool where true means
// block processing has started while false means it has stopped.
func (bc *BlockChain) SubscribeBlockProcessingEvent(ch chan<- bool) event.Subscription {
	return bc.scope.Track(bc.blockProcFeed.Subscribe(ch))
}<|MERGE_RESOLUTION|>--- conflicted
+++ resolved
@@ -170,16 +170,11 @@
 	processor  Processor  // Block transaction processor interface
 	vmConfig   vm.Config
 
-<<<<<<< HEAD
-	badBlocks      *lru.Cache              // Bad block cache
-	shouldPreserve func(*types.Block) bool // Function used to determine whether should preserve the given block.
-
-	privateStateCache state.Database // Private state database to reuse between imports (contains state cache)
-=======
 	badBlocks       *lru.Cache                     // Bad block cache
 	shouldPreserve  func(*types.Block) bool        // Function used to determine whether should preserve the given block.
 	terminateInsert func(common.Hash, uint64) bool // Testing hook used to terminate ancient receipt chain insertion.
->>>>>>> 52f24617
+
+	privateStateCache state.Database // Private state database to reuse between imports (contains state cache)
 }
 
 // NewBlockChain returns a fully initialised block chain using information
@@ -1229,11 +1224,7 @@
 	context := []interface{}{
 		"count", stats.processed, "elapsed", common.PrettyDuration(time.Since(start)),
 		"number", head.Number(), "hash", head.Hash(), "age", common.PrettyAge(time.Unix(int64(head.Time()), 0)),
-<<<<<<< HEAD
-		"size", common.StorageSize(bytes),
-=======
 		"size", common.StorageSize(size),
->>>>>>> 52f24617
 	}
 	if stats.ignored > 0 {
 		context = append(context, []interface{}{"ignored", stats.ignored}...)
@@ -1281,20 +1272,16 @@
 }
 
 // WriteBlockWithState writes the block and all associated state to the database.
-<<<<<<< HEAD
 func (bc *BlockChain) WriteBlockWithState(block *types.Block, receipts []*types.Receipt, state, privateState *state.StateDB) (status WriteStatus, err error) {
-=======
-func (bc *BlockChain) WriteBlockWithState(block *types.Block, receipts []*types.Receipt, state *state.StateDB) (status WriteStatus, err error) {
 	bc.chainmu.Lock()
 	defer bc.chainmu.Unlock()
 
-	return bc.writeBlockWithState(block, receipts, state)
+	return bc.writeBlockWithState(block, receipts, state, privateState)
 }
 
 // writeBlockWithState writes the block and all associated state to the database,
 // but is expects the chain mutex to be held.
-func (bc *BlockChain) writeBlockWithState(block *types.Block, receipts []*types.Receipt, state *state.StateDB) (status WriteStatus, err error) {
->>>>>>> 52f24617
+func (bc *BlockChain) writeBlockWithState(block *types.Block, receipts []*types.Receipt, state, privateState *state.StateDB) (status WriteStatus, err error) {
 	bc.wg.Add(1)
 	defer bc.wg.Done()
 
@@ -1354,11 +1341,7 @@
 				triedb.Cap(limit - ethdb.IdealBatchSize)
 			}
 			// Find the next state trie we need to commit
-<<<<<<< HEAD
-			chosen := current - triesInMemory
-=======
 			chosen := current - TriesInMemory
->>>>>>> 52f24617
 
 			// If we exceeded out time allowance, flush an entire trie to disk
 			if bc.gcproc > bc.cacheConfig.TrieTimeLimit {
@@ -1370,13 +1353,8 @@
 				} else {
 					// If we're exceeding limits but haven't reached a large enough memory gap,
 					// warn the user that the system is becoming unstable.
-<<<<<<< HEAD
-					if chosen < lastWrite+triesInMemory && bc.gcproc >= 2*bc.cacheConfig.TrieTimeLimit {
-						log.Info("State in memory for too long, committing", "time", bc.gcproc, "allowance", bc.cacheConfig.TrieTimeLimit, "optimum", float64(chosen-lastWrite)/triesInMemory)
-=======
 					if chosen < lastWrite+TriesInMemory && bc.gcproc >= 2*bc.cacheConfig.TrieTimeLimit {
 						log.Info("State in memory for too long, committing", "time", bc.gcproc, "allowance", bc.cacheConfig.TrieTimeLimit, "optimum", float64(chosen-lastWrite)/TriesInMemory)
->>>>>>> 52f24617
 					}
 					// Flush an entire trie and restart the counters
 					triedb.Commit(header.Root, true)
@@ -1500,7 +1478,6 @@
 	return n, err
 }
 
-<<<<<<< HEAD
 // Given a slice of public receipts and an overlapping (smaller) slice of
 // private receipts, return a new slice where the default for each location is
 // the public receipt but we take the private receipt in each place we have
@@ -1522,10 +1499,7 @@
 	return ret
 }
 
-// insertChain is the internal implementation of insertChain, which assumes that
-=======
 // insertChain is the internal implementation of InsertChain, which assumes that
->>>>>>> 52f24617
 // 1) chains are contiguous, and 2) The chain mutex is held.
 //
 // This method is split out so that import batches that require re-injecting
@@ -1610,12 +1584,8 @@
 	switch {
 	// First block is pruned, insert as sidechain and reorg only if TD grows enough
 	case err == consensus.ErrPrunedAncestor:
-<<<<<<< HEAD
-		return bc.insertSidechain(block, it)
-=======
 		log.Debug("Pruned ancestor, inserting as sidechain", "number", block.Number(), "hash", block.Hash())
 		return bc.insertSideChain(block, it)
->>>>>>> 52f24617
 
 	// First block is future, shove it (and all children) to the future queue (unknown ancestor)
 	case err == consensus.ErrFutureBlock || (err == consensus.ErrUnknownAncestor && bc.futureBlocks.Contains(it.first().ParentHash())):
@@ -1683,16 +1653,13 @@
 		if parent == nil {
 			parent = bc.GetHeader(block.ParentHash(), block.NumberU64()-1)
 		}
-<<<<<<< HEAD
-
 		// alias state.New because we introduce a variable named state on the next line
 		stateNew := state.New
 
-		state, err := state.New(parent.Root(), bc.stateCache)
+		state, err := state.New(parent.Root, bc.stateCache)
 		if err != nil {
 			return it.index, events, coalescedLogs, err
 		}
-
 		// Quorum
 		privateStateRoot := GetPrivateStateRoot(bc.db, parent.Root())
 		privateState, err := stateNew(privateStateRoot, bc.privateStateCache)
@@ -1701,15 +1668,6 @@
 		}
 		// /Quorum
 
-		// Process block using the parent state as reference point.
-		t0 := time.Now()
-		receipts, privateReceipts, logs, usedGas, err := bc.processor.Process(block, state, privateState, bc.vmConfig)
-		t1 := time.Now()
-=======
-		statedb, err := state.New(parent.Root, bc.stateCache)
-		if err != nil {
-			return it.index, events, coalescedLogs, err
-		}
 		// If we have a followup block, run that against the current state to pre-cache
 		// transactions and probabilistically some of the account/storage trie nodes.
 		var followupInterrupt uint32
@@ -1729,33 +1687,31 @@
 		}
 		// Process block using the parent state as reference point
 		substart := time.Now()
-		receipts, logs, usedGas, err := bc.processor.Process(block, statedb, bc.vmConfig)
->>>>>>> 52f24617
+		receipts, privateReceipts, logs, usedGas, err := bc.processor.Process(block, state, privateState, bc.vmConfig)
 		if err != nil {
 			bc.reportBlock(block, receipts, err)
 			atomic.StoreUint32(&followupInterrupt, 1)
 			return it.index, events, coalescedLogs, err
 		}
 		// Update the metrics touched during block processing
-		accountReadTimer.Update(statedb.AccountReads)     // Account reads are complete, we can mark them
-		storageReadTimer.Update(statedb.StorageReads)     // Storage reads are complete, we can mark them
-		accountUpdateTimer.Update(statedb.AccountUpdates) // Account updates are complete, we can mark them
-		storageUpdateTimer.Update(statedb.StorageUpdates) // Storage updates are complete, we can mark them
-
-		triehash := statedb.AccountHashes + statedb.StorageHashes // Save to not double count in validation
-		trieproc := statedb.AccountReads + statedb.AccountUpdates
-		trieproc += statedb.StorageReads + statedb.StorageUpdates
+		accountReadTimer.Update(state.AccountReads)     // Account reads are complete, we can mark them
+		storageReadTimer.Update(state.StorageReads)     // Storage reads are complete, we can mark them
+		accountUpdateTimer.Update(state.AccountUpdates) // Account updates are complete, we can mark them
+		storageUpdateTimer.Update(state.StorageUpdates) // Storage updates are complete, we can mark them
+
+		triehash := state.AccountHashes + state.StorageHashes // Save to not double count in validation
+		trieproc := state.AccountReads + state.AccountUpdates
+		trieproc += state.StorageReads + state.StorageUpdates
 
 		blockExecutionTimer.Update(time.Since(substart) - trieproc - triehash)
 
 		// Validate the state using the default validator
 		substart = time.Now()
-		if err := bc.validator.ValidateState(block, statedb, receipts, usedGas); err != nil {
+		if err := bc.validator.ValidateState(block, state, receipts, usedGas); err != nil {
 			bc.reportBlock(block, receipts, err)
 			atomic.StoreUint32(&followupInterrupt, 1)
 			return it.index, events, coalescedLogs, err
 		}
-<<<<<<< HEAD
 		// Quorum
 		// Write private state changes to database
 		if privateStateRoot, err = privateState.Commit(bc.Config().IsEIP158(block.Number())); err != nil {
@@ -1769,47 +1725,31 @@
 		allReceipts := mergeReceipts(receipts, privateReceipts)
 
 		t2 := time.Now()
-=======
->>>>>>> 52f24617
 		proctime := time.Since(start)
 
 		// Update the metrics touched during block validation
-		accountHashTimer.Update(statedb.AccountHashes) // Account hashes are complete, we can mark them
-		storageHashTimer.Update(statedb.StorageHashes) // Storage hashes are complete, we can mark them
-
-		blockValidationTimer.Update(time.Since(substart) - (statedb.AccountHashes + statedb.StorageHashes - triehash))
+		accountHashTimer.Update(state.AccountHashes) // Account hashes are complete, we can mark them
+		storageHashTimer.Update(state.StorageHashes) // Storage hashes are complete, we can mark them
+
+		blockValidationTimer.Update(time.Since(substart) - (state.AccountHashes + state.StorageHashes - triehash))
 
 		// Write the block to the chain and get the status.
-<<<<<<< HEAD
-		status, err := bc.WriteBlockWithState(block, allReceipts, state, privateState)
-		t3 := time.Now()
-=======
 		substart = time.Now()
-		status, err := bc.writeBlockWithState(block, receipts, statedb)
->>>>>>> 52f24617
+		status, err := bc.writeBlockWithState(block, allReceipts, state, privateState)
 		if err != nil {
 			atomic.StoreUint32(&followupInterrupt, 1)
 			return it.index, events, coalescedLogs, err
 		}
-<<<<<<< HEAD
+		atomic.StoreUint32(&followupInterrupt, 1)
 		if err := WritePrivateBlockBloom(bc.db, block.NumberU64(), privateReceipts); err != nil {
 			return it.index, events, coalescedLogs, err
 		}
-
+		// Update the metrics touched during block commit
+		accountCommitTimer.Update(state.AccountCommits) // Account commits are complete, we can mark them
+		storageCommitTimer.Update(state.StorageCommits) // Storage commits are complete, we can mark them
+
+		blockWriteTimer.Update(time.Since(substart) - state.AccountCommits - state.StorageCommits)
 		blockInsertTimer.UpdateSince(start)
-		blockExecutionTimer.Update(t1.Sub(t0))
-		blockValidationTimer.Update(t2.Sub(t1))
-		blockWriteTimer.Update(t3.Sub(t2))
-=======
-		atomic.StoreUint32(&followupInterrupt, 1)
-
-		// Update the metrics touched during block commit
-		accountCommitTimer.Update(statedb.AccountCommits) // Account commits are complete, we can mark them
-		storageCommitTimer.Update(statedb.StorageCommits) // Storage commits are complete, we can mark them
-
-		blockWriteTimer.Update(time.Since(substart) - statedb.AccountCommits - statedb.StorageCommits)
-		blockInsertTimer.UpdateSince(start)
->>>>>>> 52f24617
 
 		switch status {
 		case CanonStatTy:
@@ -1875,11 +1815,7 @@
 //
 // The method writes all (header-and-body-valid) blocks to disk, then tries to
 // switch over to the new chain if the TD exceeded the current chain.
-<<<<<<< HEAD
-func (bc *BlockChain) insertSidechain(block *types.Block, it *insertIterator) (int, []interface{}, []*types.Log, error) {
-=======
 func (bc *BlockChain) insertSideChain(block *types.Block, it *insertIterator) (int, []interface{}, []*types.Log, error) {
->>>>>>> 52f24617
 	var (
 		externTd *big.Int
 		current  = bc.CurrentBlock()
@@ -2084,17 +2020,6 @@
 	} else {
 		log.Error("Impossible reorg, please file an issue", "oldnum", oldBlock.Number(), "oldhash", oldBlock.Hash(), "newnum", newBlock.Number(), "newhash", newBlock.Hash())
 	}
-<<<<<<< HEAD
-	// Insert the new chain, taking care of the proper incremental order
-	for i := len(newChain) - 1; i >= 0; i-- {
-		// Insert the block in the canonical way, re-writing history
-		bc.insert(newChain[i])
-
-		// Collect reborn logs due to chain reorg (except head block (reverse order))
-		if i != 0 {
-			collectLogs(newChain[i].Hash(), false)
-		}
-=======
 	// Insert the new chain(except the head block(reverse order)),
 	// taking care of the proper incremental order.
 	for i := len(newChain) - 1; i >= 1; i-- {
@@ -2104,7 +2029,6 @@
 		// Collect reborn logs due to chain reorg
 		collectLogs(newChain[i].Hash(), false)
 
->>>>>>> 52f24617
 		// Write lookup entries for hash based transaction/receipt searches
 		rawdb.WriteTxLookupEntries(bc.db, newChain[i])
 		addedTxs = append(addedTxs, newChain[i].Transactions()...)
@@ -2115,10 +2039,6 @@
 	for _, tx := range types.TxDifference(deletedTxs, addedTxs) {
 		rawdb.DeleteTxLookupEntry(batch, tx.Hash())
 	}
-<<<<<<< HEAD
-	batch.Write()
-
-=======
 	// Delete any canonical number assignments above the new head
 	number := bc.CurrentBlock().NumberU64()
 	for i := number + 1; ; i++ {
@@ -2129,7 +2049,7 @@
 		rawdb.DeleteCanonicalHash(batch, i)
 	}
 	batch.Write()
->>>>>>> 52f24617
+
 	// If any logs need to be fired, do it now. In theory we could avoid creating
 	// this goroutine if there are no events to fire, but realistcally that only
 	// ever happens if we're reorging empty blocks, which will only happen on idle
