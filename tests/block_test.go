--- conflicted
+++ resolved
@@ -47,8 +47,6 @@
 	// test takes a lot for time and goes easily OOM because of sha3 calculation on a huge range,
 	// using 4.6 TGas
 	bt.skipLoad(`.*randomStatetest94.json.*`)
-<<<<<<< HEAD
-=======
 
 	//Quorum - uncles are not in scope for quorum
 	bt.skipLoad(`.*bcUncleSpecialTests/futureUncleTimestampDifficultyDrop4\.json`)
@@ -56,7 +54,6 @@
 	bt.skipLoad(`.*bcUncleSpecialTests/futureUncleTimestampDifficultyDrop2\.json`)
 	bt.skipLoad(`.*bcUncleSpecialTests/futureUncleTimestampDifficultyDrop\.json`)
 
->>>>>>> 155bcdb4
 	bt.walk(t, blockTestDir, func(t *testing.T, name string, test *BlockTest) {
 		if err := bt.checkFailure(t, name+"/trie", test.Run(false)); err != nil {
 			t.Errorf("test without snapshotter failed: %v", err)
