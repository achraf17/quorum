// Copyright 2017 The go-ethereum Authors
// This file is part of the go-ethereum library.
//
// The go-ethereum library is free software: you can redistribute it and/or modify
// it under the terms of the GNU Lesser General Public License as published by
// the Free Software Foundation, either version 3 of the License, or
// (at your option) any later version.
//
// The go-ethereum library is distributed in the hope that it will be useful,
// but WITHOUT ANY WARRANTY; without even the implied warranty of
// MERCHANTABILITY or FITNESS FOR A PARTICULAR PURPOSE. See the
// GNU Lesser General Public License for more details.
//
// You should have received a copy of the GNU Lesser General Public License
// along with the go-ethereum library. If not, see <http://www.gnu.org/licenses/>.

package backend

import (
	"bytes"
	"errors"
	"math/big"
	"math/rand"
	"time"

	"github.com/ethereum/go-ethereum/common"
	"github.com/ethereum/go-ethereum/common/hexutil"
	"github.com/ethereum/go-ethereum/consensus"
	"github.com/ethereum/go-ethereum/consensus/istanbul"
	istanbulCore "github.com/ethereum/go-ethereum/consensus/istanbul/core"
	"github.com/ethereum/go-ethereum/consensus/istanbul/validator"
	qibftCore "github.com/ethereum/go-ethereum/consensus/qibft/core"
	"github.com/ethereum/go-ethereum/core/state"
	"github.com/ethereum/go-ethereum/core/types"
	"github.com/ethereum/go-ethereum/log"
	"github.com/ethereum/go-ethereum/rlp"
	"github.com/ethereum/go-ethereum/rpc"
	lru "github.com/hashicorp/golang-lru"
	"golang.org/x/crypto/sha3"
)

const (
	checkpointInterval = 1024 // Number of blocks after which to save the vote snapshot to the database
	inmemorySnapshots  = 128  // Number of recent vote snapshots to keep in memory
	inmemoryPeers      = 40
	inmemoryMessages   = 1024
)

var (
	// errInvalidProposal is returned when a prposal is malformed.
	errInvalidProposal = errors.New("invalid proposal")
	// errInvalidSignature is returned when given signature is not signed by given
	// address.
	errInvalidSignature = errors.New("invalid signature")
	// errUnknownBlock is returned when the list of validators is requested for a block
	// that is not part of the local blockchain.
	errUnknownBlock = errors.New("unknown block")
	// errUnauthorized is returned if a header is signed by a non authorized entity.
	errUnauthorized = errors.New("unauthorized")
	// errInvalidDifficulty is returned if the difficulty of a block is not 1
	errInvalidDifficulty = errors.New("invalid difficulty")
	// errInvalidExtraDataFormat is returned when the extra data format is incorrect
	errInvalidExtraDataFormat = errors.New("invalid extra data format")
	// errInvalidMixDigest is returned if a block's mix digest is not Istanbul digest.
	errInvalidMixDigest = errors.New("invalid Istanbul mix digest")
	// errInvalidNonce is returned if a block's nonce is invalid
	errInvalidNonce = errors.New("invalid nonce")
	// errInvalidUncleHash is returned if a block contains an non-empty uncle list.
	errInvalidUncleHash = errors.New("non empty uncle hash")
	// errInconsistentValidatorSet is returned if the validator set is inconsistent
	// errInconsistentValidatorSet = errors.New("non empty uncle hash")
	// errInvalidTimestamp is returned if the timestamp of a block is lower than the previous block's timestamp + the minimum block period.
	errInvalidTimestamp = errors.New("invalid timestamp")
	// errInvalidVotingChain is returned if an authorization list is attempted to
	// be modified via out-of-range or non-contiguous headers.
	errInvalidVotingChain = errors.New("invalid voting chain")
	// errInvalidVote is returned if a nonce value is something else that the two
	// allowed constants of 0x00..0 or 0xff..f.
	errInvalidVote = errors.New("vote nonce not 0x00..0 or 0xff..f")
	// errInvalidCommittedSeals is returned if the committed seal is not signed by any of parent validators.
	errInvalidCommittedSeals = errors.New("invalid committed seals")
	// errEmptyCommittedSeals is returned if the field of committed seals is zero.
	errEmptyCommittedSeals = errors.New("zero committed seals")
	// errMismatchTxhashes is returned if the TxHash in header is mismatch.
	errMismatchTxhashes = errors.New("mismatch transactions hashes")
)
var (
	defaultDifficulty = big.NewInt(1)
	nilUncleHash      = types.CalcUncleHash(nil) // Always Keccak256(RLP([])) as uncles are meaningless outside of PoW.
	emptyNonce        = types.BlockNonce{}
	now               = time.Now

	nonceAuthVote = hexutil.MustDecode("0xffffffffffffffff") // Magic nonce number to vote on adding a new validator
	nonceDropVote = hexutil.MustDecode("0x0000000000000000") // Magic nonce number to vote on removing a validator.

	inmemoryAddresses  = 20 // Number of recent addresses from ecrecover
	recentAddresses, _ = lru.NewARC(inmemoryAddresses)
)

// Author retrieves the Ethereum address of the account that minted the given
// block, which may be different from the header's coinbase if a consensus
// engine is based on signatures.
func (sb *backend) Author(header *types.Header) (common.Address, error) {
	if sb.IsQIBFTConsensus() {
		return ecrecoverFromCoinbase(header)
	}
	return ecrecoverFromSignedHeader(header)
}

// Signers extracts all the addresses who have signed the given header
// It will extract for each seal who signed it, regardless of if the seal is
// repeated
func (sb *backend) Signers(header *types.Header, isQbft bool) ([]common.Address, error) {
	var committedSeal [][]byte
	var proposalSeal []byte
	if isQbft {
		extra, err := types.ExtractQbftExtra(header)
		if err != nil {
			return []common.Address{}, err
		}
		committedSeal = extra.CommittedSeal
		proposalSeal = qibftCore.PrepareCommittedSeal(header, extra.Round)
	} else {
		extra, err := types.ExtractIstanbulExtra(header)
		if err != nil {
			return []common.Address{}, err
		}
		committedSeal = extra.CommittedSeal
		proposalSeal = istanbulCore.PrepareCommittedSeal(header.Hash())
	}

	var addrs []common.Address
	// 1. Get committed seals from current header
	for _, seal := range committedSeal {
		// 2. Get the original address by seal and parent block hash
		var addr common.Address
		var err error
		if isQbft {
			addr, err = istanbul.GetSignatureAddressNoHashing(proposalSeal, seal)
			if err != nil {
				sb.logger.Error("not a valid address", "err", err)
				return nil, errInvalidSignature
			}
		} else {
			addr, err = istanbul.GetSignatureAddress(proposalSeal, seal)
			if err != nil {
				sb.logger.Error("not a valid address", "err", err)
				return nil, errInvalidSignature
			}
		}

		addrs = append(addrs, addr)
	}
	return addrs, nil
}

// VerifyHeader checks whether a header conforms to the consensus rules of a
// given engine. Verifying the seal may be done optionally here, or explicitly
// via the VerifySeal method.
func (sb *backend) VerifyHeader(chain consensus.ChainHeaderReader, header *types.Header, seal bool) error {
	return sb.verifyHeader(chain, header, nil)
}

// verifyHeader checks whether a header conforms to the consensus rules.The
// caller may optionally pass in a batch of parents (ascending order) to avoid
// looking those up from the database. This is useful for concurrently verifying
// a batch of new headers.
func (sb *backend) verifyHeader(chain consensus.ChainHeaderReader, header *types.Header, parents []*types.Header) error {
	if header.Number == nil {
		return errUnknownBlock
	}

	// Don't waste time checking blocks from the future (adjusting for allowed threshold)
	adjustedTimeNow := now().Add(time.Duration(sb.config.AllowedFutureBlockTime) * time.Second).Unix()
	if header.Time > uint64(adjustedTimeNow) {
		return consensus.ErrFutureBlock
	}

	// Ensure that the extra data format is satisfied
	if sb.IsQIBFTConsensus() {
		if _, err := types.ExtractQbftExtra(header); err != nil {
			return errInvalidExtraDataFormat
		}
	} else {
		if _, err := types.ExtractIstanbulExtra(header); err != nil {
			return errInvalidExtraDataFormat
		}
		if header.Nonce != (emptyNonce) && !bytes.Equal(header.Nonce[:], nonceAuthVote) && !bytes.Equal(header.Nonce[:], nonceDropVote) {
			return errInvalidNonce
		}
	}

	// Ensure that the mix digest is zero as we don't have fork protection currently
	if header.MixDigest != types.IstanbulDigest {
		return errInvalidMixDigest
	}
	// Ensure that the block doesn't contain any uncles which are meaningless in Istanbul
	if header.UncleHash != nilUncleHash {
		return errInvalidUncleHash
	}
	// Ensure that the block's difficulty is meaningful (may not be correct at this point)
	if header.Difficulty == nil || header.Difficulty.Cmp(defaultDifficulty) != 0 {
		return errInvalidDifficulty
	}

	return sb.verifyCascadingFields(chain, header, parents)
}

// verifyCascadingFields verifies all the header fields that are not standalone,
// rather depend on a batch of previous headers. The caller may optionally pass
// in a batch of parents (ascending order) to avoid looking those up from the
// database. This is useful for concurrently verifying a batch of new headers.
func (sb *backend) verifyCascadingFields(chain consensus.ChainHeaderReader, header *types.Header, parents []*types.Header) error {
	// The genesis block is the always valid dead-end
	number := header.Number.Uint64()
	if number == 0 {
		return nil
	}
	// Ensure that the block's timestamp isn't too close to it's parent
	var parent *types.Header
	if len(parents) > 0 {
		parent = parents[len(parents)-1]
	} else {
		parent = chain.GetHeader(header.ParentHash, number-1)
	}
	if parent == nil || parent.Number.Uint64() != number-1 || parent.Hash() != header.ParentHash {
		return consensus.ErrUnknownAncestor
	}
	if parent.Time+sb.config.BlockPeriod > header.Time {
		return errInvalidTimestamp
	}
	// Verify validators in extraData. Validators in snapshot and extraData should be the same.
	snap, err := sb.snapshot(chain, number-1, header.ParentHash, parents)
	if err != nil {
		return err
	}
	validators := make([]byte, len(snap.validators())*common.AddressLength)
	for i, validator := range snap.validators() {
		copy(validators[i*common.AddressLength:], validator[:])
	}
	if err := sb.verifySigner(chain, header, parents); err != nil {
		return err
	}

	return sb.verifyCommittedSeals(chain, header, parents)
}

// VerifyHeaders is similar to VerifyHeader, but verifies a batch of headers
// concurrently. The method returns a quit channel to abort the operations and
// a results channel to retrieve the async verifications (the order is that of
// the input slice).
func (sb *backend) VerifyHeaders(chain consensus.ChainHeaderReader, headers []*types.Header, seals []bool) (chan<- struct{}, <-chan error) {
	abort := make(chan struct{})
	results := make(chan error, len(headers))
	go func() {
		errored := false
		for i, header := range headers {
			var err error
			if errored {
				err = consensus.ErrUnknownAncestor
			} else {
				err = sb.verifyHeader(chain, header, headers[:i])
			}

			if err != nil {
				errored = true
			}

			select {
			case <-abort:
				return
			case results <- err:
			}
		}
	}()
	return abort, results
}

// VerifyUncles verifies that the given block's uncles conform to the consensus
// rules of a given engine.
func (sb *backend) VerifyUncles(chain consensus.ChainReader, block *types.Block) error {
	if len(block.Uncles()) > 0 {
		return errInvalidUncleHash
	}
	return nil
}

// verifySigner checks whether the signer is in parent's validator set
func (sb *backend) verifySigner(chain consensus.ChainHeaderReader, header *types.Header, parents []*types.Header) error {
	// Verifying the genesis block is not supported
	number := header.Number.Uint64()
	if number == 0 {
		return errUnknownBlock
	}

	// Retrieve the snapshot needed to verify this header and cache it
	snap, err := sb.snapshot(chain, number-1, header.ParentHash, parents)
	if err != nil {
		return err
	}

	// resolve the authorization key and check against signers
	signer, err := sb.Author(header)
	if err != nil {
		return err
	}

	// Signer should be in the validator set of previous block's extraData.
	if _, v := snap.ValSet.GetByAddress(signer); v == nil {
		return errUnauthorized
	}
	return nil
}

// verifyCommittedSeals checks whether every committed seal is signed by one of the parent's validators
func (sb *backend) verifyCommittedSeals(chain consensus.ChainHeaderReader, header *types.Header, parents []*types.Header) error {
	number := header.Number.Uint64()
	// We don't need to verify committed seals in the genesis block
	if number == 0 {
		return nil
	}

	// Retrieve the snapshot needed to verify this header and cache it
	snap, err := sb.snapshot(chain, number-1, header.ParentHash, parents)
	if err != nil {
		return err
	}

	var committedSeal [][]byte
	if sb.IsQIBFTConsensus() {
		extra, err := types.ExtractQbftExtra(header)
		if err != nil {
			return err
		}
		committedSeal = extra.CommittedSeal
	} else {
		extra, err := types.ExtractIstanbulExtra(header)
		if err != nil {
			return err
		}
		committedSeal = extra.CommittedSeal
	}

	// The length of Committed seals should be larger than 0
	if len(committedSeal) == 0 {
		return errEmptyCommittedSeals
	}

	validators := snap.ValSet.Copy()
	// Check whether the committed seals are generated by parent's validators
	validSeal := 0
	committers, err := sb.Signers(header, sb.IsQIBFTConsensus())
	if err != nil {
		return err
	}
	for _, addr := range committers {
		if validators.RemoveValidator(addr) {
			validSeal++
			continue
		}
		return errInvalidCommittedSeals
	}

	// The length of validSeal should be larger than number of faulty node + 1
	if validSeal <= snap.ValSet.F() {
		return errInvalidCommittedSeals
	}

	return nil
}

// VerifySeal checks whether the crypto seal on a header is valid according to
// the consensus rules of the given engine.
func (sb *backend) VerifySeal(chain consensus.ChainHeaderReader, header *types.Header) error {
	// get parent header and ensure the signer is in parent's validator set
	number := header.Number.Uint64()
	if number == 0 {
		return errUnknownBlock
	}

	// ensure that the difficulty equals to defaultDifficulty
	if header.Difficulty.Cmp(defaultDifficulty) != 0 {
		return errInvalidDifficulty
	}
	return sb.verifySigner(chain, header, nil)
}

// Prepare initializes the consensus fields of a block header according to the
// rules of a particular engine. The changes are executed inline.
<<<<<<< HEAD
func (sb *backend) Prepare(chain consensus.ChainReader, header *types.Header) error {
	// Check if QiBFT Consensus is used, call the QbftPrepare() is that is the case
	if sb.IsQIBFTConsensus() {
		return sb.QbftPrepare(chain, header)
	}
=======
func (sb *backend) Prepare(chain consensus.ChainHeaderReader, header *types.Header) error {
>>>>>>> b8117c6c
	// unused fields, force to set to empty
	header.Coinbase = common.Address{}
	header.Nonce = emptyNonce
	header.MixDigest = types.IstanbulDigest

	// copy the parent extra data as the header extra data
	number := header.Number.Uint64()
	parent := chain.GetHeader(header.ParentHash, number-1)
	if parent == nil {
		return consensus.ErrUnknownAncestor
	}
	// use the same difficulty for all blocks
	header.Difficulty = defaultDifficulty

	// Assemble the voting snapshot
	snap, err := sb.snapshot(chain, number-1, header.ParentHash, nil)
	if err != nil {
		return err
	}

	// get valid candidate list
	sb.candidatesLock.RLock()
	var addresses []common.Address
	var authorizes []bool
	for address, authorize := range sb.candidates {
		if snap.checkVote(address, authorize) {
			addresses = append(addresses, address)
			authorizes = append(authorizes, authorize)
		}
	}
	sb.candidatesLock.RUnlock()

	// pick one of the candidates randomly
	if len(addresses) > 0 {
		index := rand.Intn(len(addresses))
		// add validator voting in coinbase
		header.Coinbase = addresses[index]
		if authorizes[index] {
			copy(header.Nonce[:], nonceAuthVote)
		} else {
			copy(header.Nonce[:], nonceDropVote)
		}
	}

	// add validators in snapshot to extraData's validators section
	extra, err := prepareExtra(header, snap.validators())
	if err != nil {
		return err
	}
	header.Extra = extra

	// set header's timestamp
	header.Time = parent.Time + sb.config.BlockPeriod
	if header.Time < uint64(time.Now().Unix()) {
		header.Time = uint64(time.Now().Unix())
	}
	return nil
}

// Prepare initializes the consensus fields of a block header according to the
// rules of a particular engine. The changes are executed inline.
func (sb *backend) QbftPrepare(chain consensus.ChainReader, header *types.Header) error {
	// unused fields, force to set to empty
	header.Coinbase = common.Address{}
	header.Nonce = emptyNonce
	header.MixDigest = types.IstanbulDigest

	// copy the parent extra data as the header extra data
	number := header.Number.Uint64()
	parent := chain.GetHeader(header.ParentHash, number-1)
	if parent == nil {
		return consensus.ErrUnknownAncestor
	}
	// use the same difficulty for all blocks
	header.Difficulty = defaultDifficulty
	// Assemble the voting snapshot
	snap, err := sb.snapshot(chain, number-1, header.ParentHash, nil)
	if err != nil {
		return err
	}

	// get valid candidate list
	sb.candidatesLock.RLock()
	var addresses []common.Address
	var authorizes []bool
	for address, authorize := range sb.candidates {
		if snap.checkVote(address, authorize) {
			addresses = append(addresses, address)
			authorizes = append(authorizes, authorize)
		}
	}
	sb.candidatesLock.RUnlock()

	// pick one of the candidates randomly
	if len(addresses) > 0 {
		index := rand.Intn(len(addresses))

		voteType := types.QbftDropVote
		if authorizes[index] {
			voteType = types.QbftAuthVote
		}
		if err := writeValidatorVote(header, addresses[index], voteType); err != nil {
			log.Error("Error writing validator vote", "err", err)
			return err
		}
	}

	// add validators in snapshot to extraData's validators section
	extra, err := qbftPrepareExtra(header, snap.validators())
	if err != nil {
		return err
	}
	header.Extra = extra

	// set header's timestamp
	header.Time = parent.Time + sb.config.BlockPeriod
	if header.Time < uint64(time.Now().Unix()) {
		header.Time = uint64(time.Now().Unix())
	}
	return nil
}

// Finalize runs any post-transaction state modifications (e.g. block rewards)
// and assembles the final block.
//
// Note, the block header and state database might be updated to reflect any
// consensus rules that happen at finalization (e.g. block rewards).
func (sb *backend) Finalize(chain consensus.ChainHeaderReader, header *types.Header, state *state.StateDB, txs []*types.Transaction,
	uncles []*types.Header) {
	// No block rewards in Istanbul, so the state remains as is and uncles are dropped
	header.Root = state.IntermediateRoot(chain.Config().IsEIP158(header.Number))
	header.UncleHash = nilUncleHash
}

// FinalizeAndAssemble implements consensus.Engine, ensuring no uncles are set,
// nor block rewards given, and returns the final block.
func (sb *backend) FinalizeAndAssemble(chain consensus.ChainHeaderReader, header *types.Header, state *state.StateDB, txs []*types.Transaction, uncles []*types.Header, receipts []*types.Receipt) (*types.Block, error) {
	/// No block rewards in Istanbul, so the state remains as is and uncles are dropped
	header.Root = state.IntermediateRoot(chain.Config().IsEIP158(header.Number))
	header.UncleHash = nilUncleHash

	// Assemble and return the final block for sealing
	return types.NewBlock(header, txs, nil, receipts), nil
}

// Seal generates a new block for the given input block with the local miner's
// seal place on top.
<<<<<<< HEAD
func (sb *backend) Seal(chain consensus.ChainReader, block *types.Block, results chan<- *types.Block, stop <-chan struct{}) error {
=======
func (sb *backend) Seal(chain consensus.ChainHeaderReader, block *types.Block, results chan<- *types.Block, stop <-chan struct{}) error {

>>>>>>> b8117c6c
	// update the block header timestamp and signature and propose the block to core engine
	header := block.Header()
	number := header.Number.Uint64()
	// Bail out if we're unauthorized to sign a block
	snap, err := sb.snapshot(chain, number-1, header.ParentHash, nil)
	if err != nil {
		return err
	}
	if _, v := snap.ValSet.GetByAddress(sb.address); v == nil {
		return errUnauthorized
	}

	parent := chain.GetHeader(header.ParentHash, number-1)
	if parent == nil {
		return consensus.ErrUnknownAncestor
	}
	block, err = sb.updateBlock(parent, block)
	if err != nil {
		return err
	}

	delay := time.Unix(int64(block.Header().Time), 0).Sub(now())

	go func() {
		// wait for the timestamp of header, use this to adjust the block period
		select {
		case <-time.After(delay):
		case <-stop:
			results <- nil
			return
		}

		// get the proposed block hash and clear it if the seal() is completed.
		sb.sealMu.Lock()
		sb.proposedBlockHash = block.Hash()

		defer func() {
			sb.proposedBlockHash = common.Hash{}
			sb.sealMu.Unlock()
		}()
		// post block into Istanbul engine
		go sb.EventMux().Post(istanbul.RequestEvent{
			Proposal: block,
		})
		for {
			select {
			case result := <-sb.commitCh:
				// if the block hash and the hash from channel are the same,
				// return the result. Otherwise, keep waiting the next hash.
				if result != nil && block.Hash() == result.Hash() {
					results <- result
					return
				}
			case <-stop:
				results <- nil
				return
			}
		}
	}()
	return nil
}

// update timestamp and signature of the block based on its number of transactions
func (sb *backend) updateBlock(parent *types.Header, block *types.Block) (*types.Block, error) {
	header := block.Header()
	if sb.IsQIBFTConsensus() {
		header.Coinbase = sb.address
	} else {
		// sign the hash
		seal, err := sb.Sign(sigHash(header, false).Bytes())
		if err != nil {
			return nil, err
		}

		err = writeSeal(header, seal)
		if err != nil {
			return nil, err
		}
	}

	return block.WithSeal(header), nil
}

// APIs returns the RPC APIs this consensus engine provides.
func (sb *backend) APIs(chain consensus.ChainHeaderReader) []rpc.API {
	return []rpc.API{{
		Namespace: "istanbul",
		Version:   "1.0",
		Service:   &API{chain: chain, istanbul: sb},
		Public:    true,
	}}
}

// Start implements consensus.Istanbul.Start
func (sb *backend) Start(chain consensus.ChainHeaderReader, currentBlock func() *types.Block, hasBadBlock func(hash common.Hash) bool) error {
	sb.coreMu.Lock()
	defer sb.coreMu.Unlock()
	if sb.coreStarted {
		return istanbul.ErrStartedEngine
	}

	// clear previous data
	sb.proposedBlockHash = common.Hash{}
	if sb.commitCh != nil {
		close(sb.commitCh)
	}
	sb.commitCh = make(chan *types.Block, 1)

	sb.chain = chain
	sb.currentBlock = currentBlock
	sb.hasBadBlock = hasBadBlock

	// Check if qibft Consensus needs to be used after chain is set
	if sb.IsQIBFTConsensus() {
		sb.core = qibftCore.New(sb, sb.config)
	} else {
		sb.core = istanbulCore.New(sb, sb.config)
	}

	if err := sb.core.Start(); err != nil {
		return err
	}

	sb.coreStarted = true

	if sb.IsQIBFTConsensus() {
		sb.logger.Trace("Started qibft consensus")
		sb.qibftConsensusEnabled = true
	}

	return nil
}

// Stop implements consensus.Istanbul.Stop
func (sb *backend) Stop() error {
	sb.coreMu.Lock()
	defer sb.coreMu.Unlock()
	if !sb.coreStarted {
		return istanbul.ErrStoppedEngine
	}
	if err := sb.core.Stop(); err != nil {
		return err
	}
	sb.coreStarted = false

	if sb.IsQIBFTConsensus() {
		sb.qibftConsensusEnabled = false
	}

	return nil
}

// snapshot retrieves the authorization snapshot at a given point in time.
func (sb *backend) snapshot(chain consensus.ChainHeaderReader, number uint64, hash common.Hash, parents []*types.Header) (*Snapshot, error) {
	// Search for a snapshot in memory or on disk for checkpoints
	var (
		headers []*types.Header
		snap    *Snapshot
	)
	for snap == nil {
		// If an in-memory snapshot was found, use that
		if s, ok := sb.recents.Get(hash); ok {
			snap = s.(*Snapshot)
			break
		}
		// If an on-disk checkpoint snapshot can be found, use that
		if number%checkpointInterval == 0 {
			if s, err := loadSnapshot(sb.config.Epoch, sb.db, hash); err == nil {
				log.Trace("Loaded voting snapshot form disk", "number", number, "hash", hash)
				snap = s
				break
			}
		}
		// If we're at block zero, make a snapshot
		if number == 0 {
			genesis := chain.GetHeaderByNumber(0)
			if err := sb.VerifyHeader(chain, genesis, false); err != nil {
				return nil, err
			}
			// Get the validators from genesis to create a snapshot
			var validators []common.Address
			if sb.IsQIBFTConsensus() {
				qbftExtra, err := types.ExtractQbftExtra(genesis)
				if err != nil {
					return nil, err
				}
				validators = qbftExtra.Validators
			} else {
				istanbulExtra, err := types.ExtractIstanbulExtra(genesis)
				if err != nil {
					return nil, err
				}
				validators = istanbulExtra.Validators
			}

			snap = newSnapshot(sb.config.Epoch, 0, genesis.Hash(), validator.NewSet(validators, sb.config.ProposerPolicy))
			if err := snap.store(sb.db); err != nil {
				return nil, err
			}
			log.Trace("Stored genesis voting snapshot to disk")
			break
		}
		// No snapshot for this header, gather the header and move backward
		var header *types.Header
		if len(parents) > 0 {
			// If we have explicit parents, pick from there (enforced)
			header = parents[len(parents)-1]
			if header.Hash() != hash || header.Number.Uint64() != number {
				return nil, consensus.ErrUnknownAncestor
			}
			parents = parents[:len(parents)-1]
		} else {
			// No explicit parents (or no more left), reach out to the database
			header = chain.GetHeader(hash, number)
			if header == nil {
				return nil, consensus.ErrUnknownAncestor
			}
		}
		headers = append(headers, header)
		number, hash = number-1, header.ParentHash
	}
	// Previous snapshot found, apply any pending headers on top of it
	for i := 0; i < len(headers)/2; i++ {
		headers[i], headers[len(headers)-1-i] = headers[len(headers)-1-i], headers[i]
	}
	snap, err := snap.apply(headers, sb.IsQIBFTConsensusCrossed(), sb.qbftBlockNumber())
	if err != nil {
		return nil, err
	}
	sb.recents.Add(snap.Hash, snap)

	// If we've generated a new checkpoint snapshot, save to disk
	if snap.Number%checkpointInterval == 0 && len(headers) > 0 {
		if err = snap.store(sb.db); err != nil {
			return nil, err
		}
		log.Trace("Stored voting snapshot to disk", "number", snap.Number, "hash", snap.Hash)
	}
	return snap, err
}

// FIXME: Need to update this for Istanbul
// sigHash returns the hash which is used as input for the Istanbul
// signing. It is the hash of the entire header apart from the 65 byte signature
// contained at the end of the extra data.
//
// Note, the method requires the extra data to be at least 65 bytes, otherwise it
// panics. This is done to avoid accidentally using both forms (signature present
// or not), which could be abused to produce different hashes for the same header.
func sigHash(header *types.Header, isQbftConsensus bool) (hash common.Hash) {
	hasher := sha3.NewLegacyKeccak256()

	// Clean seal is required for calculating proposer seal.
	if isQbftConsensus {
		rlp.Encode(hasher, types.QbftFilteredHeader(header))
	} else {
		rlp.Encode(hasher, types.IstanbulFilteredHeader(header, false))
	}

	hasher.Sum(hash[:0])
	return hash
}

// SealHash returns the hash of a block prior to it being sealed.
func (sb *backend) SealHash(header *types.Header) common.Hash {
	return sigHash(header, sb.IsQIBFTConsensus())
}

// ecrecoverFromCoinbase extracts the Ethereum account address from coinbase.
func ecrecoverFromCoinbase(header *types.Header) (common.Address, error) {
	hash := header.Hash()
	if addr, ok := recentAddresses.Get(hash); ok {
		return addr.(common.Address), nil
	}

	addr := header.Coinbase

	recentAddresses.Add(hash, addr)
	return addr, nil
}

// ecrecoverFromSignedHeader extracts the Ethereum account address from a signed header.
func ecrecoverFromSignedHeader(header *types.Header) (common.Address, error) {
	hash := header.Hash()
	if addr, ok := recentAddresses.Get(hash); ok {
		return addr.(common.Address), nil
	}

	// Retrieve the signature from the header extra-data
	istanbulExtra, err := types.ExtractIstanbulExtra(header)
	if err != nil {
		return common.Address{}, err
	}

	addr, err := istanbul.GetSignatureAddress(sigHash(header, false).Bytes(), istanbulExtra.Seal)
	if err != nil {
		return addr, err
	}
	recentAddresses.Add(hash, addr)
	return addr, nil
}

// prepareExtra returns a extra-data of the given header and validators
func prepareExtra(header *types.Header, vals []common.Address) ([]byte, error) {
	var buf bytes.Buffer

	// compensate the lack bytes if header.Extra is not enough IstanbulExtraVanity bytes.
	if len(header.Extra) < types.IstanbulExtraVanity {
		header.Extra = append(header.Extra, bytes.Repeat([]byte{0x00}, types.IstanbulExtraVanity-len(header.Extra))...)
	}
	buf.Write(header.Extra[:types.IstanbulExtraVanity])

	ist := &types.IstanbulExtra{
		Validators:    vals,
		Seal:          []byte{},
		CommittedSeal: [][]byte{},
	}

	payload, err := rlp.EncodeToBytes(&ist)
	if err != nil {
		return nil, err
	}

	return append(buf.Bytes(), payload...), nil
}

// qbftPrepareExtra returns a extra-data of the validators and vanity
func qbftPrepareExtra(header *types.Header, vals []common.Address) ([]byte, error) {
	var qbftExtra *types.QbftExtra

	var vanity []byte
	if len(header.Extra) < types.IstanbulExtraVanity {
		// In this scenario, the header extradata only contains client specific information, hence create a new qbftExtra and set both vanity and validators
		vanity = append(header.Extra, bytes.Repeat([]byte{0x00}, types.IstanbulExtraVanity-len(header.Extra))...)

		qbftExtra = &types.QbftExtra{
			VanityData:    vanity,
			Validators:    vals,
			CommittedSeal: [][]byte{},
			Round:         0,
			Vote:          nil,
		}
	} else {
		// This is the case when validator voting has happened, just update the validators
		var err error
		qbftExtra, err = types.ExtractQbftExtra(header)
		if err != nil {
			log.Error("Error extracting qbftExtra", "err", err)
			return nil, err
		}
		qbftExtra.Validators = vals
	}

	return rlp.EncodeToBytes(&qbftExtra)
}

// writeSeal writes the extra-data field of the given header with the given seals.
// suggest to rename to writeSeal.
func writeSeal(h *types.Header, seal []byte) error {
	if len(seal)%types.IstanbulExtraSeal != 0 {
		return errInvalidSignature
	}

	istanbulExtra, err := types.ExtractIstanbulExtra(h)
	if err != nil {
		return err
	}

	istanbulExtra.Seal = seal
	payload, err := rlp.EncodeToBytes(&istanbulExtra)
	if err != nil {
		return err
	}

	h.Extra = append(h.Extra[:types.IstanbulExtraVanity], payload...)
	return nil
}

// writeCommittedSeals writes the extra-data field of a block header with given committed seals.
func writeCommittedSeals(h *types.Header, committedSeals [][]byte) error {
	if len(committedSeals) == 0 {
		return errInvalidCommittedSeals
	}

	for _, seal := range committedSeals {
		if len(seal) != types.IstanbulExtraSeal {
			return errInvalidCommittedSeals
		}
	}

	istanbulExtra, err := types.ExtractIstanbulExtra(h)
	if err != nil {
		return err
	}

	istanbulExtra.CommittedSeal = make([][]byte, len(committedSeals))
	copy(istanbulExtra.CommittedSeal, committedSeals)

	payload, err := rlp.EncodeToBytes(&istanbulExtra)
	if err != nil {
		return err
	}

	h.Extra = append(h.Extra[:types.IstanbulExtraVanity], payload...)
	return nil
}

// writeQBFTCommittedSeals writes the extra-data field of a block header with given committed seals.
func writeQBFTCommittedSeals(h *types.Header, committedSeals [][]byte) error {
	if len(committedSeals) == 0 {
		return errInvalidCommittedSeals
	}

	for _, seal := range committedSeals {
		if len(seal) != types.IstanbulExtraSeal {
			return errInvalidCommittedSeals
		}
	}

	qbftExtra, err := types.ExtractQbftExtra(h)
	if err != nil {
		return err
	}

	qbftExtra.CommittedSeal = make([][]byte, len(committedSeals))
	copy(qbftExtra.CommittedSeal, committedSeals)

	payload, err := rlp.EncodeToBytes(&qbftExtra)
	if err != nil {
		return err
	}

	h.Extra = payload
	return nil
}

// writeRoundNumber writes the extra-data field of a block header with given round.
func writeRoundNumber(h *types.Header, round *big.Int) error {
	qbftExtra, err := types.ExtractQbftExtra(h)
	if err != nil {
		return err
	}
	qbftExtra.Round = uint32(round.Uint64())

	payload, err := rlp.EncodeToBytes(&qbftExtra)
	if err != nil {
		return err
	}

	h.Extra = payload
	return nil

}

// writeValidatorVote writes the extra-data field of a block header with given validator vote information.
func writeValidatorVote(h *types.Header, address common.Address, voteType byte) error {
	// Add empty bytes to match the vanity
	vanity := h.Extra
	if len(h.Extra) < types.IstanbulExtraVanity {
		vanity = append(h.Extra, bytes.Repeat([]byte{0x00}, types.IstanbulExtraVanity-len(h.Extra))...)
	}
	vote := &types.ValidatorVote{RecipientAddress: address, VoteType: voteType}
	ist := &types.QbftExtra{
		VanityData:    vanity,
		Validators:    []common.Address{},
		CommittedSeal: [][]byte{},
		Round:         0,
		Vote:          vote,
	}

	payload, err := rlp.EncodeToBytes(&ist)
	if err != nil {
		return err
	}

	h.Extra = payload
	return nil
}<|MERGE_RESOLUTION|>--- conflicted
+++ resolved
@@ -387,15 +387,11 @@
 
 // Prepare initializes the consensus fields of a block header according to the
 // rules of a particular engine. The changes are executed inline.
-<<<<<<< HEAD
-func (sb *backend) Prepare(chain consensus.ChainReader, header *types.Header) error {
+func (sb *backend) Prepare(chain consensus.ChainHeaderReader, header *types.Header) error {
 	// Check if QiBFT Consensus is used, call the QbftPrepare() is that is the case
 	if sb.IsQIBFTConsensus() {
 		return sb.QbftPrepare(chain, header)
 	}
-=======
-func (sb *backend) Prepare(chain consensus.ChainHeaderReader, header *types.Header) error {
->>>>>>> b8117c6c
 	// unused fields, force to set to empty
 	header.Coinbase = common.Address{}
 	header.Nonce = emptyNonce
@@ -457,7 +453,7 @@
 
 // Prepare initializes the consensus fields of a block header according to the
 // rules of a particular engine. The changes are executed inline.
-func (sb *backend) QbftPrepare(chain consensus.ChainReader, header *types.Header) error {
+func (sb *backend) QbftPrepare(chain consensus.ChainHeaderReader, header *types.Header) error {
 	// unused fields, force to set to empty
 	header.Coinbase = common.Address{}
 	header.Nonce = emptyNonce
@@ -543,12 +539,7 @@
 
 // Seal generates a new block for the given input block with the local miner's
 // seal place on top.
-<<<<<<< HEAD
-func (sb *backend) Seal(chain consensus.ChainReader, block *types.Block, results chan<- *types.Block, stop <-chan struct{}) error {
-=======
 func (sb *backend) Seal(chain consensus.ChainHeaderReader, block *types.Block, results chan<- *types.Block, stop <-chan struct{}) error {
-
->>>>>>> b8117c6c
 	// update the block header timestamp and signature and propose the block to core engine
 	header := block.Header()
 	number := header.Number.Uint64()
