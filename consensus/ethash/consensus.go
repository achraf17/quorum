--- conflicted
+++ resolved
@@ -242,15 +242,11 @@
 // verifyHeader checks whether a header conforms to the consensus rules of the
 // stock Ethereum ethash engine.
 // See YP section 4.3.4. "Block Header Validity"
-<<<<<<< HEAD
 func (ethash *Ethash) verifyHeader(chain consensus.ChainHeaderReader, header, parent *types.Header, uncle bool, seal bool, unixNow int64) error {
-=======
-func (ethash *Ethash) verifyHeader(chain consensus.ChainHeaderReader, header, parent *types.Header, uncle bool, seal bool) error {
 	// Quorum: ethash consensus is only used in raft for Quorum, skip verifyHeader
 	if chain != nil && chain.Config().IsQuorum {
 		return nil
 	}
->>>>>>> 155bcdb4
 	// Ensure that the header's extra-data section is of a reasonable size
 	if uint64(len(header.Extra)) > params.MaximumExtraDataSize {
 		return fmt.Errorf("extra-data too long: %d > %d", len(header.Extra), params.MaximumExtraDataSize)
