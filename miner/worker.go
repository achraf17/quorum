// Copyright 2015 The go-ethereum Authors
// This file is part of the go-ethereum library.
//
// The go-ethereum library is free software: you can redistribute it and/or modify
// it under the terms of the GNU Lesser General Public License as published by
// the Free Software Foundation, either version 3 of the License, or
// (at your option) any later version.
//
// The go-ethereum library is distributed in the hope that it will be useful,
// but WITHOUT ANY WARRANTY; without even the implied warranty of
// MERCHANTABILITY or FITNESS FOR A PARTICULAR PURPOSE. See the
// GNU Lesser General Public License for more details.
//
// You should have received a copy of the GNU Lesser General Public License
// along with the go-ethereum library. If not, see <http://www.gnu.org/licenses/>.

package miner

import (
	"bytes"
	"errors"
	"math/big"
	"sync"
	"sync/atomic"
	"time"

	mapset "github.com/deckarep/golang-set"
	"github.com/ethereum/go-ethereum/common"
	"github.com/ethereum/go-ethereum/consensus"
	"github.com/ethereum/go-ethereum/consensus/misc"
	"github.com/ethereum/go-ethereum/core"
	"github.com/ethereum/go-ethereum/core/state"
	"github.com/ethereum/go-ethereum/core/types"
	"github.com/ethereum/go-ethereum/event"
	"github.com/ethereum/go-ethereum/log"
	"github.com/ethereum/go-ethereum/params"
)

const (
	// resultQueueSize is the size of channel listening to sealing result.
	resultQueueSize = 10

	// txChanSize is the size of channel listening to NewTxsEvent.
	// The number is referenced from the size of tx pool.
	txChanSize = 4096

	// chainHeadChanSize is the size of channel listening to ChainHeadEvent.
	chainHeadChanSize = 10

	// chainSideChanSize is the size of channel listening to ChainSideEvent.
	chainSideChanSize = 10

	// resubmitAdjustChanSize is the size of resubmitting interval adjustment channel.
	resubmitAdjustChanSize = 10

	// miningLogAtDepth is the number of confirmations before logging successful mining.
	miningLogAtDepth = 7

	// minRecommitInterval is the minimal time interval to recreate the mining block with
	// any newly arrived transactions.
	minRecommitInterval = 1 * time.Second

	// maxRecommitInterval is the maximum time interval to recreate the mining block with
	// any newly arrived transactions.
	maxRecommitInterval = 15 * time.Second

	// intervalAdjustRatio is the impact a single interval adjustment has on sealing work
	// resubmitting interval.
	intervalAdjustRatio = 0.1

	// intervalAdjustBias is applied during the new resubmit interval calculation in favor of
	// increasing upper limit or decreasing lower limit so that the limit can be reachable.
	intervalAdjustBias = 200 * 1000.0 * 1000.0

	// staleThreshold is the maximum depth of the acceptable stale block.
	staleThreshold = 7
)

// environment is the worker's current environment and holds all of the current state information.
type environment struct {
	signer types.Signer

	state     *state.StateDB // apply state changes here
	ancestors mapset.Set     // ancestor set (used for checking uncle parent validity)
	family    mapset.Set     // family set (used for checking uncle invalidity)
	uncles    mapset.Set     // uncle set
	tcount    int            // tx count in cycle
	gasPool   *core.GasPool  // available gas used to pack transactions

	header   *types.Header
	txs      []*types.Transaction
	receipts []*types.Receipt

	privateReceipts []*types.Receipt
	// Leave this publicState named state, add privateState which most code paths can just ignore
	privateState *state.StateDB
}

// task contains all information for consensus engine sealing and result submitting.
type task struct {
	receipts  []*types.Receipt
	state     *state.StateDB
	block     *types.Block
	createdAt time.Time

	privateReceipts []*types.Receipt
	// Leave this publicState named state, add privateState which most code paths can just ignore
	privateState *state.StateDB
}

const (
	commitInterruptNone int32 = iota
	commitInterruptNewHead
	commitInterruptResubmit
)

// newWorkReq represents a request for new sealing work submitting with relative interrupt notifier.
type newWorkReq struct {
	interrupt *int32
	noempty   bool
	timestamp int64
}

// intervalAdjust represents a resubmitting interval adjustment.
type intervalAdjust struct {
	ratio float64
	inc   bool
}

// worker is the main object which takes care of submitting new work to consensus engine
// and gathering the sealing result.
type worker struct {
	config      *Config
	chainConfig *params.ChainConfig
	engine      consensus.Engine
	eth         Backend
	chain       *core.BlockChain

	// Subscriptions
	mux          *event.TypeMux
	txsCh        chan core.NewTxsEvent
	txsSub       event.Subscription
	chainHeadCh  chan core.ChainHeadEvent
	chainHeadSub event.Subscription
	chainSideCh  chan core.ChainSideEvent
	chainSideSub event.Subscription

	// Channels
	newWorkCh          chan *newWorkReq
	taskCh             chan *task
	resultCh           chan *types.Block
	startCh            chan struct{}
	exitCh             chan struct{}
	resubmitIntervalCh chan time.Duration
	resubmitAdjustCh   chan *intervalAdjust

	current      *environment                 // An environment for current running cycle.
	localUncles  map[common.Hash]*types.Block // A set of side blocks generated locally as the possible uncle blocks.
	remoteUncles map[common.Hash]*types.Block // A set of side blocks as the possible uncle blocks.
	unconfirmed  *unconfirmedBlocks           // A set of locally mined blocks pending canonicalness confirmations.

	mu       sync.RWMutex // The lock used to protect the coinbase and extra fields
	coinbase common.Address
	extra    []byte

	pendingMu    sync.RWMutex
	pendingTasks map[common.Hash]*task

	snapshotMu    sync.RWMutex // The lock used to protect the block snapshot and state snapshot
	snapshotBlock *types.Block
	snapshotState *state.StateDB

	// atomic status counters
	running int32 // The indicator whether the consensus engine is running or not.
	newTxs  int32 // New arrival transaction count since last sealing work submitting.

	// External functions
	isLocalBlock func(block *types.Block) bool // Function used to determine whether the specified block is mined by local miner.

	// Test hooks
	newTaskHook  func(*task)                        // Method to call upon receiving a new sealing task.
	skipSealHook func(*task) bool                   // Method to decide whether skipping the sealing.
	fullTaskHook func()                             // Method to call before pushing the full sealing task.
	resubmitHook func(time.Duration, time.Duration) // Method to call upon updating resubmitting interval.
}

func newWorker(config *Config, chainConfig *params.ChainConfig, engine consensus.Engine, eth Backend, mux *event.TypeMux, isLocalBlock func(*types.Block) bool) *worker {
	worker := &worker{
		config:             config,
		chainConfig:        chainConfig,
		engine:             engine,
		eth:                eth,
		mux:                mux,
		chain:              eth.BlockChain(),
		isLocalBlock:       isLocalBlock,
		localUncles:        make(map[common.Hash]*types.Block),
		remoteUncles:       make(map[common.Hash]*types.Block),
		unconfirmed:        newUnconfirmedBlocks(eth.BlockChain(), miningLogAtDepth),
		pendingTasks:       make(map[common.Hash]*task),
		txsCh:              make(chan core.NewTxsEvent, txChanSize),
		chainHeadCh:        make(chan core.ChainHeadEvent, chainHeadChanSize),
		chainSideCh:        make(chan core.ChainSideEvent, chainSideChanSize),
		newWorkCh:          make(chan *newWorkReq),
		taskCh:             make(chan *task),
		resultCh:           make(chan *types.Block, resultQueueSize),
		exitCh:             make(chan struct{}),
		startCh:            make(chan struct{}, 1),
		resubmitIntervalCh: make(chan time.Duration),
		resubmitAdjustCh:   make(chan *intervalAdjust, resubmitAdjustChanSize),
	}
<<<<<<< HEAD
	if _, ok := engine.(consensus.Istanbul); ok || !config.IsQuorum || config.Clique != nil {
		// Subscribe NewTxsEvent for tx pool
		worker.txsSub = eth.TxPool().SubscribeNewTxsEvent(worker.txsCh)
		// Subscribe events for blockchain
		worker.chainHeadSub = eth.BlockChain().SubscribeChainHeadEvent(worker.chainHeadCh)
		worker.chainSideSub = eth.BlockChain().SubscribeChainSideEvent(worker.chainSideCh)

		// Sanitize recommit interval if the user-specified one is too short.
		if recommit < minRecommitInterval {
			log.Warn("Sanitizing miner recommit interval", "provided", recommit, "updated", minRecommitInterval)
			recommit = minRecommitInterval
		}
=======
	// Subscribe NewTxsEvent for tx pool
	worker.txsSub = eth.TxPool().SubscribeNewTxsEvent(worker.txsCh)
	// Subscribe events for blockchain
	worker.chainHeadSub = eth.BlockChain().SubscribeChainHeadEvent(worker.chainHeadCh)
	worker.chainSideSub = eth.BlockChain().SubscribeChainSideEvent(worker.chainSideCh)

	// Sanitize recommit interval if the user-specified one is too short.
	recommit := worker.config.Recommit
	if recommit < minRecommitInterval {
		log.Warn("Sanitizing miner recommit interval", "provided", recommit, "updated", minRecommitInterval)
		recommit = minRecommitInterval
	}
>>>>>>> 52f24617

		go worker.mainLoop()
		go worker.newWorkLoop(recommit)
		go worker.resultLoop()
		go worker.taskLoop()

		// Submit first work to initialize pending state.
		worker.startCh <- struct{}{}
	}

	return worker
}

// setEtherbase sets the etherbase used to initialize the block coinbase field.
func (w *worker) setEtherbase(addr common.Address) {
	w.mu.Lock()
	defer w.mu.Unlock()
	w.coinbase = addr
}

// setExtra sets the content used to initialize the block extra field.
func (w *worker) setExtra(extra []byte) {
	w.mu.Lock()
	defer w.mu.Unlock()
	w.extra = extra
}

// setRecommitInterval updates the interval for miner sealing work recommitting.
func (w *worker) setRecommitInterval(interval time.Duration) {
	w.resubmitIntervalCh <- interval
}

// pending returns the pending state and corresponding block.
func (w *worker) pending() (*types.Block, *state.StateDB, *state.StateDB) {
	// return a snapshot to avoid contention on currentMu mutex
	w.snapshotMu.RLock()
	defer w.snapshotMu.RUnlock()
	if w.snapshotState == nil {
		return nil, nil, nil
	}
	return w.snapshotBlock, w.snapshotState.Copy(), w.current.privateState.Copy()
}

// pendingBlock returns pending block.
func (w *worker) pendingBlock() *types.Block {
	// return a snapshot to avoid contention on currentMu mutex
	w.snapshotMu.RLock()
	defer w.snapshotMu.RUnlock()
	return w.snapshotBlock
}

// start sets the running status as 1 and triggers new work submitting.
func (w *worker) start() {
	atomic.StoreInt32(&w.running, 1)
	if istanbul, ok := w.engine.(consensus.Istanbul); ok {
		istanbul.Start(w.chain, w.chain.CurrentBlock, w.chain.HasBadBlock)
	}
	w.startCh <- struct{}{}
}

// stop sets the running status as 0.
func (w *worker) stop() {
	if istanbul, ok := w.engine.(consensus.Istanbul); ok {
		istanbul.Stop()
	}
	atomic.StoreInt32(&w.running, 0)
}

// isRunning returns an indicator whether worker is running or not.
func (w *worker) isRunning() bool {
	return atomic.LoadInt32(&w.running) == 1
}

// close terminates all background threads maintained by the worker.
// Note the worker does not support being closed multiple times.
func (w *worker) close() {
	close(w.exitCh)
}

// newWorkLoop is a standalone goroutine to submit new mining work upon received events.
func (w *worker) newWorkLoop(recommit time.Duration) {
	var (
		interrupt   *int32
		minRecommit = recommit // minimal resubmit interval specified by user.
		timestamp   int64      // timestamp for each round of mining.
	)

	timer := time.NewTimer(0)
	<-timer.C // discard the initial tick

	// commit aborts in-flight transaction execution with given signal and resubmits a new one.
	commit := func(noempty bool, s int32) {
		if interrupt != nil {
			atomic.StoreInt32(interrupt, s)
		}
		interrupt = new(int32)
		w.newWorkCh <- &newWorkReq{interrupt: interrupt, noempty: noempty, timestamp: timestamp}
		timer.Reset(recommit)
		atomic.StoreInt32(&w.newTxs, 0)
	}
	// recalcRecommit recalculates the resubmitting interval upon feedback.
	recalcRecommit := func(target float64, inc bool) {
		var (
			prev = float64(recommit.Nanoseconds())
			next float64
		)
		if inc {
			next = prev*(1-intervalAdjustRatio) + intervalAdjustRatio*(target+intervalAdjustBias)
			// Recap if interval is larger than the maximum time interval
			if next > float64(maxRecommitInterval.Nanoseconds()) {
				next = float64(maxRecommitInterval.Nanoseconds())
			}
		} else {
			next = prev*(1-intervalAdjustRatio) + intervalAdjustRatio*(target-intervalAdjustBias)
			// Recap if interval is less than the user specified minimum
			if next < float64(minRecommit.Nanoseconds()) {
				next = float64(minRecommit.Nanoseconds())
			}
		}
		recommit = time.Duration(int64(next))
	}
	// clearPending cleans the stale pending tasks.
	clearPending := func(number uint64) {
		w.pendingMu.Lock()
		for h, t := range w.pendingTasks {
			if t.block.NumberU64()+staleThreshold <= number {
				delete(w.pendingTasks, h)
			}
		}
		w.pendingMu.Unlock()
	}

	for {
		select {
		case <-w.startCh:
			clearPending(w.chain.CurrentBlock().NumberU64())
			timestamp = time.Now().Unix()
			commit(false, commitInterruptNewHead)

		case head := <-w.chainHeadCh:
			if h, ok := w.engine.(consensus.Handler); ok {
				h.NewChainHead()
			}
			clearPending(head.Block.NumberU64())
			timestamp = time.Now().Unix()
			commit(false, commitInterruptNewHead)

		case <-timer.C:
			// If mining is running resubmit a new work cycle periodically to pull in
			// higher priced transactions. Disable this overhead for pending blocks.
			if w.isRunning() && (w.chainConfig.Clique == nil || w.chainConfig.Clique.Period > 0) {
				// Short circuit if no new transaction arrives.
				if atomic.LoadInt32(&w.newTxs) == 0 {
					timer.Reset(recommit)
					continue
				}
				commit(true, commitInterruptResubmit)
			}

		case interval := <-w.resubmitIntervalCh:
			// Adjust resubmit interval explicitly by user.
			if interval < minRecommitInterval {
				log.Warn("Sanitizing miner recommit interval", "provided", interval, "updated", minRecommitInterval)
				interval = minRecommitInterval
			}
			log.Info("Miner recommit interval update", "from", minRecommit, "to", interval)
			minRecommit, recommit = interval, interval

			if w.resubmitHook != nil {
				w.resubmitHook(minRecommit, recommit)
			}

		case adjust := <-w.resubmitAdjustCh:
			// Adjust resubmit interval by feedback.
			if adjust.inc {
				before := recommit
				recalcRecommit(float64(recommit.Nanoseconds())/adjust.ratio, true)
				log.Trace("Increase miner recommit interval", "from", before, "to", recommit)
			} else {
				before := recommit
				recalcRecommit(float64(minRecommit.Nanoseconds()), false)
				log.Trace("Decrease miner recommit interval", "from", before, "to", recommit)
			}

			if w.resubmitHook != nil {
				w.resubmitHook(minRecommit, recommit)
			}

		case <-w.exitCh:
			return
		}
	}
}

// mainLoop is a standalone goroutine to regenerate the sealing task based on the received event.
func (w *worker) mainLoop() {
	defer w.txsSub.Unsubscribe()
	defer w.chainHeadSub.Unsubscribe()
	defer w.chainSideSub.Unsubscribe()

	for {
		select {
		case req := <-w.newWorkCh:
			w.commitNewWork(req.interrupt, req.noempty, req.timestamp)

		case ev := <-w.chainSideCh:
			// Short circuit for duplicate side blocks
			if _, exist := w.localUncles[ev.Block.Hash()]; exist {
				continue
			}
			if _, exist := w.remoteUncles[ev.Block.Hash()]; exist {
				continue
			}
			// Add side block to possible uncle block set depending on the author.
			if w.isLocalBlock != nil && w.isLocalBlock(ev.Block) {
				w.localUncles[ev.Block.Hash()] = ev.Block
			} else {
				w.remoteUncles[ev.Block.Hash()] = ev.Block
			}
			// If our mining block contains less than 2 uncle blocks,
			// add the new uncle block if valid and regenerate a mining block.
			if w.isRunning() && w.current != nil && w.current.uncles.Cardinality() < 2 {
				start := time.Now()
				if err := w.commitUncle(w.current, ev.Block.Header()); err == nil {
					var uncles []*types.Header
					w.current.uncles.Each(func(item interface{}) bool {
						hash, ok := item.(common.Hash)
						if !ok {
							return false
						}
						uncle, exist := w.localUncles[hash]
						if !exist {
							uncle, exist = w.remoteUncles[hash]
						}
						if !exist {
							return false
						}
						uncles = append(uncles, uncle.Header())
						return false
					})
					w.commit(uncles, nil, true, start)
				}
			}

		case ev := <-w.txsCh:
			// Apply transactions to the pending state if we're not mining.
			//
			// Note all transactions received may not be continuous with transactions
			// already included in the current mining block. These transactions will
			// be automatically eliminated.
			if !w.isRunning() && w.current != nil {
				// If block is already full, abort
				if gp := w.current.gasPool; gp != nil && gp.Gas() < params.TxGas {
					continue
				}
				w.mu.RLock()
				coinbase := w.coinbase
				w.mu.RUnlock()

				txs := make(map[common.Address]types.Transactions)
				for _, tx := range ev.Txs {
					acc, _ := types.Sender(w.current.signer, tx)
					txs[acc] = append(txs[acc], tx)
				}
				txset := types.NewTransactionsByPriceAndNonce(w.current.signer, txs)
				tcount := w.current.tcount
				w.commitTransactions(txset, coinbase, nil)
				// Only update the snapshot if any new transactons were added
				// to the pending block
				if tcount != w.current.tcount {
					w.updateSnapshot()
				}
			} else {
				// If clique is running in dev mode(period is 0), disable
				// advance sealing here.
				if w.chainConfig.Clique != nil && w.chainConfig.Clique.Period == 0 {
					w.commitNewWork(nil, true, time.Now().Unix())
				}
			}
			atomic.AddInt32(&w.newTxs, int32(len(ev.Txs)))

		// System stopped
		case <-w.exitCh:
			return
		case <-w.txsSub.Err():
			return
		case <-w.chainHeadSub.Err():
			return
		case <-w.chainSideSub.Err():
			return
		}
	}
}

// taskLoop is a standalone goroutine to fetch sealing task from the generator and
// push them to consensus engine.
func (w *worker) taskLoop() {
	var (
		stopCh chan struct{}
		prev   common.Hash
	)

	// interrupt aborts the in-flight sealing task.
	interrupt := func() {
		if stopCh != nil {
			close(stopCh)
			stopCh = nil
		}
	}
	for {
		select {
		case task := <-w.taskCh:
			if w.newTaskHook != nil {
				w.newTaskHook(task)
			}
			// Reject duplicate sealing work due to resubmitting.
			sealHash := w.engine.SealHash(task.block.Header())
			if sealHash == prev {
				continue
			}
			// Interrupt previous sealing operation
			interrupt()
			stopCh, prev = make(chan struct{}), sealHash

			if w.skipSealHook != nil && w.skipSealHook(task) {
				continue
			}
			w.pendingMu.Lock()
			w.pendingTasks[w.engine.SealHash(task.block.Header())] = task
			w.pendingMu.Unlock()
			go w.seal(task.block, stopCh)
		case <-w.exitCh:
			interrupt()
			return
		}
	}
}

func (w *worker) seal(b *types.Block, stop <-chan struct{}) {
	if err := w.engine.Seal(w.chain, b, w.resultCh, stop); err != nil {
		log.Warn("Block sealing failed", "err", err)
	}
}

// resultLoop is a standalone goroutine to handle sealing result submitting
// and flush relative data to the database.
func (w *worker) resultLoop() {
	for {
		select {
		case block := <-w.resultCh:
			// Short circuit when receiving empty result.
			if block == nil {
				continue
			}
			// Short circuit when receiving duplicate result caused by resubmitting.
			if w.chain.HasBlock(block.Hash(), block.NumberU64()) {
				continue
			}
			var (
				sealhash = w.engine.SealHash(block.Header())
				hash     = block.Hash()
			)
			w.pendingMu.RLock()
			task, exist := w.pendingTasks[sealhash]
			w.pendingMu.RUnlock()
			if !exist {
				log.Error("Block found but no relative pending task", "number", block.Number(), "sealhash", sealhash, "hash", hash)
				continue
			}
			// Different block could share same sealhash, deep copy here to prevent write-write conflict.
<<<<<<< HEAD
			var logs []*types.Log
			work := w.current

			for _, receipt := range append(work.receipts, work.privateReceipts...) {
=======
			var (
				receipts = make([]*types.Receipt, len(task.receipts))
				logs     []*types.Log
			)
			for i, receipt := range task.receipts {
				// add block location fields
				receipt.BlockHash = hash
				receipt.BlockNumber = block.Number()
				receipt.TransactionIndex = uint(i)

				receipts[i] = new(types.Receipt)
				*receipts[i] = *receipt
>>>>>>> 52f24617
				// Update the block hash in all logs since it is now available and not when the
				// receipt/log of individual transactions were created.
				for _, log := range receipt.Logs {
					log.BlockHash = hash
				}
			}

			for _, log := range append(work.state.Logs(), work.privateState.Logs()...) {
				log.BlockHash = hash
			}

			// write private transacions
			privateStateRoot, _ := work.privateState.Commit(w.config.IsEIP158(block.Number()))
			core.WritePrivateStateRoot(w.eth.ChainDb(), block.Root(), privateStateRoot)
			allReceipts := mergeReceipts(work.receipts, work.privateReceipts)

			// Commit block and state to database.
			stat, err := w.chain.WriteBlockWithState(block, allReceipts, work.state, nil)
			if err != nil {
				log.Error("Failed writWriteBlockAndStating block to chain", "err", err)
				continue
			}

			if err := core.WritePrivateBlockBloom(w.eth.ChainDb(), block.NumberU64(), work.privateReceipts); err != nil {
				log.Error("Failed writing private block bloom", "err", err)
				continue
			}

			log.Info("Successfully sealed new block", "number", block.Number(), "sealhash", sealhash, "hash", hash,
				"elapsed", common.PrettyDuration(time.Since(task.createdAt)))

			// Broadcast the block and announce chain insertion event
			w.mux.Post(core.NewMinedBlockEvent{Block: block})

			var events []interface{}
			logs = append(work.state.Logs(), work.privateState.Logs()...)

			switch stat {
			case core.CanonStatTy:
				events = append(events, core.ChainEvent{Block: block, Hash: block.Hash(), Logs: logs})
				events = append(events, core.ChainHeadEvent{Block: block})
			case core.SideStatTy:
				events = append(events, core.ChainSideEvent{Block: block})
			}
			w.chain.PostChainEvents(events, logs)

			// Insert the block into the set of pending ones to resultLoop for confirmations
			w.unconfirmed.Insert(block.NumberU64(), block.Hash())

		case <-w.exitCh:
			return
		}
	}
}

// Given a slice of public receipts and an overlapping (smaller) slice of
// private receipts, return a new slice where the default for each location is
// the public receipt but we take the private receipt in each place we have
// one.
func mergeReceipts(pub, priv types.Receipts) types.Receipts {
	m := make(map[common.Hash]*types.Receipt)
	for _, receipt := range pub {
		m[receipt.TxHash] = receipt
	}
	for _, receipt := range priv {
		m[receipt.TxHash] = receipt
	}

	ret := make(types.Receipts, 0, len(pub))
	for _, pubReceipt := range pub {
		ret = append(ret, m[pubReceipt.TxHash])
	}

	return ret
}

// makeCurrent creates a new environment for the current cycle.
func (w *worker) makeCurrent(parent *types.Block, header *types.Header) error {
	publicState, privateState, err := w.chain.StateAt(parent.Root())
	if err != nil {
		return err
	}
	env := &environment{
<<<<<<< HEAD
		signer:       types.MakeSigner(w.config, header.Number),
		state:        publicState,
		ancestors:    mapset.NewSet(),
		family:       mapset.NewSet(),
		uncles:       mapset.NewSet(),
		header:       header,
		privateState: privateState,
=======
		signer:    types.NewEIP155Signer(w.chainConfig.ChainID),
		state:     state,
		ancestors: mapset.NewSet(),
		family:    mapset.NewSet(),
		uncles:    mapset.NewSet(),
		header:    header,
>>>>>>> 52f24617
	}

	// when 08 is processed ancestors contain 07 (quick block)
	for _, ancestor := range w.chain.GetBlocksFromHash(parent.Hash(), 7) {
		for _, uncle := range ancestor.Uncles() {
			env.family.Add(uncle.Hash())
		}
		env.family.Add(ancestor.Hash())
		env.ancestors.Add(ancestor.Hash())
	}

	// Keep track of transactions which return errors so they can be removed
	env.tcount = 0
	w.current = env
	return nil
}

// commitUncle adds the given block to uncle block set, returns error if failed to add.
func (w *worker) commitUncle(env *environment, uncle *types.Header) error {
	hash := uncle.Hash()
	if env.uncles.Contains(hash) {
		return errors.New("uncle not unique")
	}
	if env.header.ParentHash == uncle.ParentHash {
		return errors.New("uncle is sibling")
	}
	if !env.ancestors.Contains(uncle.ParentHash) {
		return errors.New("uncle's parent unknown")
	}
	if env.family.Contains(hash) {
		return errors.New("uncle already included")
	}
	env.uncles.Add(uncle.Hash())
	return nil
}

// updateSnapshot updates pending snapshot block and state.
// Note this function assumes the current variable is thread safe.
func (w *worker) updateSnapshot() {
	w.snapshotMu.Lock()
	defer w.snapshotMu.Unlock()

	var uncles []*types.Header
	w.current.uncles.Each(func(item interface{}) bool {
		hash, ok := item.(common.Hash)
		if !ok {
			return false
		}
		uncle, exist := w.localUncles[hash]
		if !exist {
			uncle, exist = w.remoteUncles[hash]
		}
		if !exist {
			return false
		}
		uncles = append(uncles, uncle.Header())
		return false
	})

	w.snapshotBlock = types.NewBlock(
		w.current.header,
		w.current.txs,
		uncles,
		w.current.receipts,
	)

	w.snapshotState = w.current.state.Copy()
}

func (w *worker) commitTransaction(tx *types.Transaction, coinbase common.Address) ([]*types.Log, error) {
	snap := w.current.state.Snapshot()
	privateSnap := w.current.privateState.Snapshot()

<<<<<<< HEAD
	receipt, privateReceipt, _, err := core.ApplyTransaction(w.config, w.chain, &coinbase, w.current.gasPool, w.current.state, w.current.privateState, w.current.header, tx, &w.current.header.GasUsed, *w.chain.GetVMConfig())
=======
	receipt, _, err := core.ApplyTransaction(w.chainConfig, w.chain, &coinbase, w.current.gasPool, w.current.state, w.current.header, tx, &w.current.header.GasUsed, *w.chain.GetVMConfig())
>>>>>>> 52f24617
	if err != nil {
		w.current.state.RevertToSnapshot(snap)
		w.current.privateState.RevertToSnapshot(privateSnap)
		return nil, err
	}
	w.current.txs = append(w.current.txs, tx)
	w.current.receipts = append(w.current.receipts, receipt)

	logs := receipt.Logs
	if privateReceipt != nil {
		logs = append(receipt.Logs, privateReceipt.Logs...)
		w.current.privateReceipts = append(w.current.privateReceipts, privateReceipt)
	}
	return logs, nil
}

func (w *worker) commitTransactions(txs *types.TransactionsByPriceAndNonce, coinbase common.Address, interrupt *int32) bool {
	// Short circuit if current is nil
	if w.current == nil {
		return true
	}

	if w.current.gasPool == nil {
		w.current.gasPool = new(core.GasPool).AddGas(w.current.header.GasLimit)
	}

	var coalescedLogs []*types.Log

	for {
		// In the following three cases, we will interrupt the execution of the transaction.
		// (1) new head block event arrival, the interrupt signal is 1
		// (2) worker start or restart, the interrupt signal is 1
		// (3) worker recreate the mining block with any newly arrived transactions, the interrupt signal is 2.
		// For the first two cases, the semi-finished work will be discarded.
		// For the third case, the semi-finished work will be submitted to the consensus engine.
		if interrupt != nil && atomic.LoadInt32(interrupt) != commitInterruptNone {
			// Notify resubmit loop to increase resubmitting interval due to too frequent commits.
			if atomic.LoadInt32(interrupt) == commitInterruptResubmit {
				ratio := float64(w.current.header.GasLimit-w.current.gasPool.Gas()) / float64(w.current.header.GasLimit)
				if ratio < 0.1 {
					ratio = 0.1
				}
				w.resubmitAdjustCh <- &intervalAdjust{
					ratio: ratio,
					inc:   true,
				}
			}
			return atomic.LoadInt32(interrupt) == commitInterruptNewHead
		}
		// If we don't have enough gas for any further transactions then we're done
		if w.current.gasPool.Gas() < params.TxGas {
			log.Trace("Not enough gas for further transactions", "have", w.current.gasPool, "want", params.TxGas)
			break
		}
		// Retrieve the next transaction and abort if all done
		tx := txs.Peek()
		if tx == nil {
			break
		}
		// Error may be ignored here. The error has already been checked
		// during transaction acceptance is the transaction pool.
		//
		// We use the eip155 signer regardless of the current hf.
		from, _ := types.Sender(w.current.signer, tx)
		// Check whether the tx is replay protected. If we're not in the EIP155 hf
		// phase, start ignoring the sender until we do.
<<<<<<< HEAD
		if tx.Protected() && !w.config.IsEIP155(w.current.header.Number) && !tx.IsPrivate() {
			log.Trace("Ignoring reply protected transaction", "hash", tx.Hash(), "eip155", w.config.EIP155Block)
=======
		if tx.Protected() && !w.chainConfig.IsEIP155(w.current.header.Number) {
			log.Trace("Ignoring reply protected transaction", "hash", tx.Hash(), "eip155", w.chainConfig.EIP155Block)
>>>>>>> 52f24617

			txs.Pop()
			continue
		}
		// Start executing the transaction
		w.current.state.Prepare(tx.Hash(), common.Hash{}, w.current.tcount)
		w.current.privateState.Prepare(tx.Hash(), common.Hash{}, w.current.tcount)

		logs, err := w.commitTransaction(tx, coinbase)
		switch err {
		case core.ErrGasLimitReached:
			// Pop the current out-of-gas transaction without shifting in the next from the account
			log.Trace("Gas limit exceeded for current block", "sender", from)
			txs.Pop()

		case core.ErrNonceTooLow:
			// New head notification data race between the transaction pool and miner, shift
			log.Trace("Skipping transaction with low nonce", "sender", from, "nonce", tx.Nonce())
			txs.Shift()

		case core.ErrNonceTooHigh:
			// Reorg notification data race between the transaction pool and miner, skip account =
			log.Trace("Skipping account with hight nonce", "sender", from, "nonce", tx.Nonce())
			txs.Pop()

		case nil:
			// Everything ok, collect the logs and shift in the next transaction from the same account
			coalescedLogs = append(coalescedLogs, logs...)
			w.current.tcount++
			txs.Shift()

		default:
			// Strange error, discard the transaction and get the next in line (note, the
			// nonce-too-high clause will prevent us from executing in vain).
			log.Debug("Transaction failed, account skipped", "hash", tx.Hash(), "err", err)
			txs.Shift()
		}
	}

	if !w.isRunning() && len(coalescedLogs) > 0 {
		// We don't push the pendingLogsEvent while we are mining. The reason is that
		// when we are mining, the worker will regenerate a mining block every 3 seconds.
		// In order to avoid pushing the repeated pendingLog, we disable the pending log pushing.

		// make a copy, the state caches the logs and these logs get "upgraded" from pending to mined
		// logs by filling in the block hash when the block was mined by the local miner. This can
		// cause a race condition if a log was "upgraded" before the PendingLogsEvent is processed.
		cpy := make([]*types.Log, len(coalescedLogs))
		for i, l := range coalescedLogs {
			cpy[i] = new(types.Log)
			*cpy[i] = *l
		}
		go w.mux.Post(core.PendingLogsEvent{Logs: cpy})
	}
	// Notify resubmit loop to decrease resubmitting interval if current interval is larger
	// than the user-specified one.
	if interrupt != nil {
		w.resubmitAdjustCh <- &intervalAdjust{inc: false}
	}
	return false
}

// commitNewWork generates several new sealing tasks based on the parent block.
func (w *worker) commitNewWork(interrupt *int32, noempty bool, timestamp int64) {
	w.mu.RLock()
	defer w.mu.RUnlock()

	tstart := time.Now()
	parent := w.chain.CurrentBlock()

	if parent.Time() >= uint64(timestamp) {
		timestamp = int64(parent.Time() + 1)
	}
	// this will ensure we're not going off too far in the future
	if now := time.Now().Unix(); timestamp > now+1 {
		wait := time.Duration(timestamp-now) * time.Second
		log.Info("Mining too far in the future", "wait", common.PrettyDuration(wait))
		time.Sleep(wait)
	}

	num := parent.Number()
	header := &types.Header{
		ParentHash: parent.Hash(),
		Number:     num.Add(num, common.Big1),
		GasLimit:   core.CalcGasLimit(parent, w.config.GasFloor, w.config.GasCeil),
		Extra:      w.extra,
		Time:       uint64(timestamp),
	}
	// Only set the coinbase if our consensus engine is running (avoid spurious block rewards)
	if w.isRunning() {
		if w.coinbase == (common.Address{}) {
			log.Error("Refusing to mine without etherbase")
			return
		}
		header.Coinbase = w.coinbase
	}
	if err := w.engine.Prepare(w.chain, header); err != nil {
		log.Error("Failed to prepare header for mining", "err", err)
		return
	}
	// If we are care about TheDAO hard-fork check whether to override the extra-data or not
	if daoBlock := w.chainConfig.DAOForkBlock; daoBlock != nil {
		// Check whether the block is among the fork extra-override range
		limit := new(big.Int).Add(daoBlock, params.DAOForkExtraRange)
		if header.Number.Cmp(daoBlock) >= 0 && header.Number.Cmp(limit) < 0 {
			// Depending whether we support or oppose the fork, override differently
			if w.chainConfig.DAOForkSupport {
				header.Extra = common.CopyBytes(params.DAOForkBlockExtra)
			} else if bytes.Equal(header.Extra, params.DAOForkBlockExtra) {
				header.Extra = []byte{} // If miner opposes, don't let it use the reserved extra-data
			}
		}
	}
	// Could potentially happen if starting to mine in an odd state.
	err := w.makeCurrent(parent, header)
	if err != nil {
		log.Error("Failed to create mining context", "err", err)
		return
	}
	// Create the current work task and check any fork transitions needed
	env := w.current
	if w.chainConfig.DAOForkSupport && w.chainConfig.DAOForkBlock != nil && w.chainConfig.DAOForkBlock.Cmp(header.Number) == 0 {
		misc.ApplyDAOHardFork(env.state)
	}
	// Accumulate the uncles for the current block
	uncles := make([]*types.Header, 0, 2)
	commitUncles := func(blocks map[common.Hash]*types.Block) {
		// Clean up stale uncle blocks first
		for hash, uncle := range blocks {
			if uncle.NumberU64()+staleThreshold <= header.Number.Uint64() {
				delete(blocks, hash)
			}
		}
		for hash, uncle := range blocks {
			if len(uncles) == 2 {
				break
			}
			if err := w.commitUncle(env, uncle.Header()); err != nil {
				log.Trace("Possible uncle rejected", "hash", hash, "reason", err)
			} else {
				log.Debug("Committing new uncle to block", "hash", hash)
				uncles = append(uncles, uncle.Header())
			}
		}
	}
	// Prefer to locally generated uncle
	commitUncles(w.localUncles)
	commitUncles(w.remoteUncles)

	if !noempty {
		// Create an empty block based on temporary copied state for sealing in advance without waiting block
		// execution finished.
		w.commit(uncles, nil, false, tstart)
	}

	// Fill the block with all available pending transactions.
	pending, err := w.eth.TxPool().Pending()
	if err != nil {
		log.Error("Failed to fetch pending transactions", "err", err)
		return
	}
	// Short circuit if there is no available pending transactions
	if len(pending) == 0 {
		w.updateSnapshot()
		return
	}
	// Split the pending transactions into locals and remotes
	localTxs, remoteTxs := make(map[common.Address]types.Transactions), pending
	for _, account := range w.eth.TxPool().Locals() {
		if txs := remoteTxs[account]; len(txs) > 0 {
			delete(remoteTxs, account)
			localTxs[account] = txs
		}
	}
	if len(localTxs) > 0 {
		txs := types.NewTransactionsByPriceAndNonce(w.current.signer, localTxs)
		if w.commitTransactions(txs, w.coinbase, interrupt) {
			return
		}
	}
	if len(remoteTxs) > 0 {
		txs := types.NewTransactionsByPriceAndNonce(w.current.signer, remoteTxs)
		if w.commitTransactions(txs, w.coinbase, interrupt) {
			return
		}
	}
	w.commit(uncles, w.fullTaskHook, true, tstart)
}

// commit runs any post-transaction state modifications, assembles the final block
// and commits new work if consensus engine is running.
func (w *worker) commit(uncles []*types.Header, interval func(), update bool, start time.Time) error {
	// Deep copy receipts here to avoid interaction between different tasks.
	receipts := make([]*types.Receipt, len(w.current.receipts))
	for i, l := range w.current.receipts {
		receipts[i] = new(types.Receipt)
		*receipts[i] = *l
	}

	privateReceipts := make([]*types.Receipt, len(w.current.privateReceipts))
	for i, l := range w.current.privateReceipts {
		receipts[i] = new(types.Receipt)
		*receipts[i] = *l
	}

	s := w.current.state.Copy()
<<<<<<< HEAD
	ps := w.current.privateState.Copy()
	block, err := w.engine.Finalize(w.chain, w.current.header, s, w.current.txs, uncles, w.current.receipts)
=======
	block, err := w.engine.FinalizeAndAssemble(w.chain, w.current.header, s, w.current.txs, uncles, w.current.receipts)
>>>>>>> 52f24617
	if err != nil {
		return err
	}
	if w.isRunning() {
		if interval != nil {
			interval()
		}
		select {
		case w.taskCh <- &task{receipts: receipts, privateReceipts: privateReceipts, state: s, privateState: ps, block: block, createdAt: time.Now()}:
			w.unconfirmed.Shift(block.NumberU64() - 1)

			feesWei := new(big.Int)
			for i, tx := range block.Transactions() {
				feesWei.Add(feesWei, new(big.Int).Mul(new(big.Int).SetUint64(receipts[i].GasUsed), tx.GasPrice()))
			}
			feesEth := new(big.Float).Quo(new(big.Float).SetInt(feesWei), new(big.Float).SetInt(big.NewInt(params.Ether)))

			log.Info("Commit new mining work", "number", block.Number(), "sealhash", w.engine.SealHash(block.Header()),
				"uncles", len(uncles), "txs", w.current.tcount, "gas", block.GasUsed(), "fees", feesEth, "elapsed", common.PrettyDuration(time.Since(start)))

		case <-w.exitCh:
			log.Info("Worker has exited")
		}
	}
	if update {
		w.updateSnapshot()
	}
	return nil
}<|MERGE_RESOLUTION|>--- conflicted
+++ resolved
@@ -208,33 +208,19 @@
 		resubmitIntervalCh: make(chan time.Duration),
 		resubmitAdjustCh:   make(chan *intervalAdjust, resubmitAdjustChanSize),
 	}
-<<<<<<< HEAD
-	if _, ok := engine.(consensus.Istanbul); ok || !config.IsQuorum || config.Clique != nil {
+	if _, ok := engine.(consensus.Istanbul); ok || !chainConfig.IsQuorum || config.Clique != nil {
 		// Subscribe NewTxsEvent for tx pool
 		worker.txsSub = eth.TxPool().SubscribeNewTxsEvent(worker.txsCh)
 		// Subscribe events for blockchain
 		worker.chainHeadSub = eth.BlockChain().SubscribeChainHeadEvent(worker.chainHeadCh)
 		worker.chainSideSub = eth.BlockChain().SubscribeChainSideEvent(worker.chainSideCh)
 
-		// Sanitize recommit interval if the user-specified one is too short.
-		if recommit < minRecommitInterval {
-			log.Warn("Sanitizing miner recommit interval", "provided", recommit, "updated", minRecommitInterval)
-			recommit = minRecommitInterval
-		}
-=======
-	// Subscribe NewTxsEvent for tx pool
-	worker.txsSub = eth.TxPool().SubscribeNewTxsEvent(worker.txsCh)
-	// Subscribe events for blockchain
-	worker.chainHeadSub = eth.BlockChain().SubscribeChainHeadEvent(worker.chainHeadCh)
-	worker.chainSideSub = eth.BlockChain().SubscribeChainSideEvent(worker.chainSideCh)
-
 	// Sanitize recommit interval if the user-specified one is too short.
 	recommit := worker.config.Recommit
 	if recommit < minRecommitInterval {
 		log.Warn("Sanitizing miner recommit interval", "provided", recommit, "updated", minRecommitInterval)
 		recommit = minRecommitInterval
 	}
->>>>>>> 52f24617
 
 		go worker.mainLoop()
 		go worker.newWorkLoop(recommit)
@@ -605,17 +591,12 @@
 				continue
 			}
 			// Different block could share same sealhash, deep copy here to prevent write-write conflict.
-<<<<<<< HEAD
-			var logs []*types.Log
-			work := w.current
-
-			for _, receipt := range append(work.receipts, work.privateReceipts...) {
-=======
 			var (
 				receipts = make([]*types.Receipt, len(task.receipts))
 				logs     []*types.Log
+				work  = w.current
 			)
-			for i, receipt := range task.receipts {
+			for i, receipt := range append(work.receipts, work.privateReceipts...) {
 				// add block location fields
 				receipt.BlockHash = hash
 				receipt.BlockNumber = block.Number()
@@ -623,7 +604,6 @@
 
 				receipts[i] = new(types.Receipt)
 				*receipts[i] = *receipt
->>>>>>> 52f24617
 				// Update the block hash in all logs since it is now available and not when the
 				// receipt/log of individual transactions were created.
 				for _, log := range receipt.Logs {
@@ -636,7 +616,7 @@
 			}
 
 			// write private transacions
-			privateStateRoot, _ := work.privateState.Commit(w.config.IsEIP158(block.Number()))
+			privateStateRoot, _ := work.privateState.Commit(w.chainConfig.IsEIP158(block.Number()))
 			core.WritePrivateStateRoot(w.eth.ChainDb(), block.Root(), privateStateRoot)
 			allReceipts := mergeReceipts(work.receipts, work.privateReceipts)
 
@@ -707,22 +687,13 @@
 		return err
 	}
 	env := &environment{
-<<<<<<< HEAD
-		signer:       types.MakeSigner(w.config, header.Number),
-		state:        publicState,
-		ancestors:    mapset.NewSet(),
-		family:       mapset.NewSet(),
-		uncles:       mapset.NewSet(),
-		header:       header,
-		privateState: privateState,
-=======
-		signer:    types.NewEIP155Signer(w.chainConfig.ChainID),
-		state:     state,
+		signer:    types.MakeSigner(w.chainConfig, header.Number),
+		state:     publicState,
 		ancestors: mapset.NewSet(),
 		family:    mapset.NewSet(),
 		uncles:    mapset.NewSet(),
 		header:    header,
->>>>>>> 52f24617
+		privateState: privateState,
 	}
 
 	// when 08 is processed ancestors contain 07 (quick block)
@@ -796,11 +767,7 @@
 	snap := w.current.state.Snapshot()
 	privateSnap := w.current.privateState.Snapshot()
 
-<<<<<<< HEAD
-	receipt, privateReceipt, _, err := core.ApplyTransaction(w.config, w.chain, &coinbase, w.current.gasPool, w.current.state, w.current.privateState, w.current.header, tx, &w.current.header.GasUsed, *w.chain.GetVMConfig())
-=======
-	receipt, _, err := core.ApplyTransaction(w.chainConfig, w.chain, &coinbase, w.current.gasPool, w.current.state, w.current.header, tx, &w.current.header.GasUsed, *w.chain.GetVMConfig())
->>>>>>> 52f24617
+	receipt, privateReceipt, _, err := core.ApplyTransaction(w.chainConfig, w.chain, &coinbase, w.current.gasPool, w.current.state, w.current.privateState, w.current.header, tx, &w.current.header.GasUsed, *w.chain.GetVMConfig())
 	if err != nil {
 		w.current.state.RevertToSnapshot(snap)
 		w.current.privateState.RevertToSnapshot(privateSnap)
@@ -867,13 +834,8 @@
 		from, _ := types.Sender(w.current.signer, tx)
 		// Check whether the tx is replay protected. If we're not in the EIP155 hf
 		// phase, start ignoring the sender until we do.
-<<<<<<< HEAD
-		if tx.Protected() && !w.config.IsEIP155(w.current.header.Number) && !tx.IsPrivate() {
-			log.Trace("Ignoring reply protected transaction", "hash", tx.Hash(), "eip155", w.config.EIP155Block)
-=======
-		if tx.Protected() && !w.chainConfig.IsEIP155(w.current.header.Number) {
+		if tx.Protected() && !w.chainConfig.IsEIP155(w.current.header.Number) && !tx.IsPrivate() {
 			log.Trace("Ignoring reply protected transaction", "hash", tx.Hash(), "eip155", w.chainConfig.EIP155Block)
->>>>>>> 52f24617
 
 			txs.Pop()
 			continue
@@ -1080,12 +1042,8 @@
 	}
 
 	s := w.current.state.Copy()
-<<<<<<< HEAD
 	ps := w.current.privateState.Copy()
-	block, err := w.engine.Finalize(w.chain, w.current.header, s, w.current.txs, uncles, w.current.receipts)
-=======
 	block, err := w.engine.FinalizeAndAssemble(w.chain, w.current.header, s, w.current.txs, uncles, w.current.receipts)
->>>>>>> 52f24617
 	if err != nil {
 		return err
 	}
