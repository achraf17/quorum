--- conflicted
+++ resolved
@@ -1,9 +1,5 @@
 # Build Geth in a stock Go builder container
-<<<<<<< HEAD
 FROM golang:1.16-alpine as builder
-=======
-FROM golang:1.15.6-alpine as builder
->>>>>>> 155bcdb4
 
 RUN apk add --no-cache make gcc musl-dev linux-headers git
 
