// Copyright 2016 The go-ethereum Authors
// This file is part of the go-ethereum library.
//
// The go-ethereum library is free software: you can redistribute it and/or modify
// it under the terms of the GNU Lesser General Public License as published by
// the Free Software Foundation, either version 3 of the License, or
// (at your option) any later version.
//
// The go-ethereum library is distributed in the hope that it will be useful,
// but WITHOUT ANY WARRANTY; without even the implied warranty of
// MERCHANTABILITY or FITNESS FOR A PARTICULAR PURPOSE. See the
// GNU Lesser General Public License for more details.
//
// You should have received a copy of the GNU Lesser General Public License
// along with the go-ethereum library. If not, see <http://www.gnu.org/licenses/>.

package console

import (
	"context"
	"fmt"
	"io"
	"io/ioutil"
	"os"
	"os/signal"
	"path/filepath"
	"regexp"
	"sort"
	"strings"
	"syscall"

	"github.com/dop251/goja"
	"github.com/ethereum/go-ethereum/internal/jsre"
	"github.com/ethereum/go-ethereum/internal/jsre/deps"
	"github.com/ethereum/go-ethereum/internal/web3ext"
	"github.com/ethereum/go-ethereum/rpc"
	"github.com/mattn/go-colorable"
	"github.com/peterh/liner"
)

var (
	// u: unlock, s: signXX, sendXX, n: newAccount, i: importXX
	passwordRegexp = regexp.MustCompile(`personal.[nusi]`)
	onlyWhitespace = regexp.MustCompile(`^\s*$`)
	exit           = regexp.MustCompile(`^\s*exit\s*;*\s*$`)
)

// HistoryFile is the file within the data directory to store input scrollback.
const HistoryFile = "history"

// DefaultPrompt is the default prompt line prefix to use for user input querying.
const DefaultPrompt = "> "

// Config is the collection of configurations to fine tune the behavior of the
// JavaScript console.
type Config struct {
	DataDir  string       // Data directory to store the console history at
	DocRoot  string       // Filesystem path from where to load JavaScript files from
	Client   *rpc.Client  // RPC client to execute Ethereum requests through
	Prompt   string       // Input prompt prefix string (defaults to DefaultPrompt)
	Prompter UserPrompter // Input prompter to allow interactive user feedback (defaults to TerminalPrompter)
	Printer  io.Writer    // Output writer to serialize any display strings to (defaults to os.Stdout)
	Preload  []string     // Absolute paths to JavaScript files to preload
}

// Console is a JavaScript interpreted runtime environment. It is a fully fledged
// JavaScript console attached to a running node via an external or in-process RPC
// client.
type Console struct {
	client   *rpc.Client  // RPC client to execute Ethereum requests through
	jsre     *jsre.JSRE   // JavaScript runtime environment running the interpreter
	prompt   string       // Input prompt prefix string
	prompter UserPrompter // Input prompter to allow interactive user feedback
	histPath string       // Absolute path to the console scrollback history
	history  []string     // Scroll history maintained by the console
	printer  io.Writer    // Output writer to serialize any display strings to
}

// New initializes a JavaScript interpreted runtime environment and sets defaults
// with the config struct.
func New(config Config) (*Console, error) {
	// Handle unset config values gracefully
	if config.Prompter == nil {
		config.Prompter = Stdin
	}
	if config.Prompt == "" {
		config.Prompt = DefaultPrompt
	}
	if config.Printer == nil {
		config.Printer = colorable.NewColorableStdout()
	}

	// Initialize the console and return
	console := &Console{
		client:   config.Client,
		jsre:     jsre.New(config.DocRoot, config.Printer),
		prompt:   config.Prompt,
		prompter: config.Prompter,
		printer:  config.Printer,
		histPath: filepath.Join(config.DataDir, HistoryFile),
	}
	if err := os.MkdirAll(config.DataDir, 0700); err != nil {
		return nil, err
	}
	if err := console.init(config.Preload); err != nil {
		return nil, err
	}
	return console, nil
}

// init retrieves the available APIs from the remote RPC provider and initializes
// the console's JavaScript namespaces based on the exposed modules.
func (c *Console) init(preload []string) error {
	c.initConsoleObject()

	// Initialize the JavaScript <-> Go RPC bridge.
	bridge := newBridge(c.client, c.prompter, c.printer)
	if err := c.initWeb3(bridge); err != nil {
		return err
	}
	if err := c.initExtensions(); err != nil {
		return err
	}

	// Add bridge overrides for web3.js functionality.
	c.jsre.Do(func(vm *goja.Runtime) {
		c.initAdmin(vm, bridge)
		c.initPersonal(vm, bridge)
	})

	// Preload JavaScript files.
	for _, path := range preload {
		if err := c.jsre.Exec(path); err != nil {
			failure := err.Error()
			if gojaErr, ok := err.(*goja.Exception); ok {
				failure = gojaErr.String()
			}
			return fmt.Errorf("%s: %v", path, failure)
		}
	}

	// Configure the input prompter for history and tab completion.
	if c.prompter != nil {
		if content, err := ioutil.ReadFile(c.histPath); err != nil {
			c.prompter.SetHistory(nil)
		} else {
			c.history = strings.Split(string(content), "\n")
			c.prompter.SetHistory(c.history)
		}
		c.prompter.SetWordCompleter(c.AutoCompleteInput)
	}
	return nil
}

func (c *Console) initConsoleObject() {
	c.jsre.Do(func(vm *goja.Runtime) {
		console := vm.NewObject()
		console.Set("log", c.consoleOutput)
		console.Set("error", c.consoleOutput)
		vm.Set("console", console)
	})
}

func (c *Console) initWeb3(bridge *bridge) error {
	bnJS := string(deps.MustAsset("bignumber.js"))
	web3JS := string(deps.MustAsset("web3.js"))
	if err := c.jsre.Compile("bignumber.js", bnJS); err != nil {
		return fmt.Errorf("bignumber.js: %v", err)
	}
	if err := c.jsre.Compile("web3.js", web3JS); err != nil {
		return fmt.Errorf("web3.js: %v", err)
	}
	if _, err := c.jsre.Run("var Web3 = require('web3');"); err != nil {
		return fmt.Errorf("web3 require: %v", err)
	}
	var err error
	c.jsre.Do(func(vm *goja.Runtime) {
		transport := vm.NewObject()
		transport.Set("send", jsre.MakeCallback(vm, bridge.Send))
		transport.Set("sendAsync", jsre.MakeCallback(vm, bridge.Send))
		vm.Set("_consoleWeb3Transport", transport)
		_, err = vm.RunString("var web3 = new Web3(_consoleWeb3Transport)")
	})
	return err
}

// initExtensions loads and registers web3.js extensions.
func (c *Console) initExtensions() error {
	// Compute aliases from server-provided modules.
	apis, err := c.client.SupportedModules()
	if err != nil {
		return fmt.Errorf("api modules: %v", err)
	}
	aliases := map[string]struct{}{"eth": {}, "personal": {}}
	for api := range apis {
		if api == "web3" {
			continue
		}
<<<<<<< HEAD
		//quorum
		// the @ symbol results in errors that prevent the extension from being added to the web3 object
		api = strings.Replace(api, "plugin@", "plugin_", 1)
		//!quorum

=======
		aliases[api] = struct{}{}
>>>>>>> 6a62fe39
		if file, ok := web3ext.Modules[api]; ok {
			if err = c.jsre.Compile(api+".js", file); err != nil {
				return fmt.Errorf("%s.js: %v", api, err)
			}
		}
	}

	// Apply aliases.
	c.jsre.Do(func(vm *goja.Runtime) {
		web3 := getObject(vm, "web3")
		for name := range aliases {
			if v := web3.Get(name); v != nil {
				vm.Set(name, v)
			}
		}
	})
	return nil
}

// initAdmin creates additional admin APIs implemented by the bridge.
func (c *Console) initAdmin(vm *goja.Runtime, bridge *bridge) {
	if admin := getObject(vm, "admin"); admin != nil {
		admin.Set("sleepBlocks", jsre.MakeCallback(vm, bridge.SleepBlocks))
		admin.Set("sleep", jsre.MakeCallback(vm, bridge.Sleep))
		admin.Set("clearHistory", c.clearHistory)
	}
}

// initPersonal redirects account-related API methods through the bridge.
//
// If the console is in interactive mode and the 'personal' API is available, override
// the openWallet, unlockAccount, newAccount and sign methods since these require user
// interaction. The original web3 callbacks are stored in 'jeth'. These will be called
// by the bridge after the prompt and send the original web3 request to the backend.
func (c *Console) initPersonal(vm *goja.Runtime, bridge *bridge) {
	personal := getObject(vm, "personal")
	if personal == nil || c.prompter == nil {
		return
	}
	jeth := vm.NewObject()
	vm.Set("jeth", jeth)
	jeth.Set("openWallet", personal.Get("openWallet"))
	jeth.Set("unlockAccount", personal.Get("unlockAccount"))
	jeth.Set("newAccount", personal.Get("newAccount"))
	jeth.Set("sign", personal.Get("sign"))
	personal.Set("openWallet", jsre.MakeCallback(vm, bridge.OpenWallet))
	personal.Set("unlockAccount", jsre.MakeCallback(vm, bridge.UnlockAccount))
	personal.Set("newAccount", jsre.MakeCallback(vm, bridge.NewAccount))
	personal.Set("sign", jsre.MakeCallback(vm, bridge.Sign))
}

func (c *Console) clearHistory() {
	c.history = nil
	c.prompter.ClearHistory()
	if err := os.Remove(c.histPath); err != nil {
		fmt.Fprintln(c.printer, "can't delete history file:", err)
	} else {
		fmt.Fprintln(c.printer, "history file deleted")
	}
}

// consoleOutput is an override for the console.log and console.error methods to
// stream the output into the configured output stream instead of stdout.
func (c *Console) consoleOutput(call goja.FunctionCall) goja.Value {
	var output []string
	for _, argument := range call.Arguments {
		output = append(output, fmt.Sprintf("%v", argument))
	}
	fmt.Fprintln(c.printer, strings.Join(output, " "))
	return goja.Null()
}

// AutoCompleteInput is a pre-assembled word completer to be used by the user
// input prompter to provide hints to the user about the methods available.
func (c *Console) AutoCompleteInput(line string, pos int) (string, []string, string) {
	// No completions can be provided for empty inputs
	if len(line) == 0 || pos == 0 {
		return "", nil, ""
	}
	// Chunck data to relevant part for autocompletion
	// E.g. in case of nested lines eth.getBalance(eth.coinb<tab><tab>
	start := pos - 1
	for ; start > 0; start-- {
		// Skip all methods and namespaces (i.e. including the dot)
		if line[start] == '.' || (line[start] >= 'a' && line[start] <= 'z') || (line[start] >= 'A' && line[start] <= 'Z') {
			continue
		}
		// Handle web3 in a special way (i.e. other numbers aren't auto completed)
		if start >= 3 && line[start-3:start] == "web3" {
			start -= 3
			continue
		}
		// We've hit an unexpected character, autocomplete form here
		start++
		break
	}
	return line[:start], c.jsre.CompleteKeywords(line[start:pos]), line[pos:]
}

// Welcome show summary of current Geth instance and some metadata about the
// console's available modules.
func (c *Console) Welcome() {
	message := "Welcome to the Geth JavaScript console!\n\n"

	// Quorum: Block timestamp for Raft is in nanoseconds, so convert accordingly
	consensus := c.getConsensus()
	if consensus == "raft" {
		// Print some generic Geth metadata
		if res, err := c.jsre.Run(`
		var message = "instance: " + web3.version.node + "\n";
		try {
			message += "coinbase: " + eth.coinbase + "\n";
		} catch (err) {}
		message += "at block: " + eth.blockNumber + " (" + new Date(eth.getBlock(eth.blockNumber).timestamp / 1000000) + ")\n";
		try {
			message += " datadir: " + admin.datadir + "\n";
		} catch (err) {}
		message
	`); err == nil {
			message += res.String()
		}
	} else {
		// Print some generic Geth metadata
		if res, err := c.jsre.Run(`
		var message = "instance: " + web3.version.node + "\n";
		try {
			message += "coinbase: " + eth.coinbase + "\n";
		} catch (err) {}
		message += "at block: " + eth.blockNumber + " (" + new Date(1000 * eth.getBlock(eth.blockNumber).timestamp) + ")\n";
		try {
			message += " datadir: " + admin.datadir + "\n";
		} catch (err) {}
		message
	`); err == nil {
			message += res.String()
		}
	}
	// List all the supported modules for the user to call
	if apis, err := c.client.SupportedModules(); err == nil {
		modules := make([]string, 0, len(apis))
		for api, version := range apis {
			modules = append(modules, fmt.Sprintf("%s:%s", api, version))
		}
		sort.Strings(modules)
		message += " modules: " + strings.Join(modules, " ") + "\n"
	}
	fmt.Fprintln(c.printer, message)
}

// Get the consensus mechanism that is in use
func (c *Console) getConsensus() string {

	var nodeInfo struct {
		Protocols struct {
			Eth struct { // only partial of eth/handler.go#NodeInfo
				Consensus string
			}
			Istanbul struct { // a bit different from others
				Consensus string
			}
		}
	}

	if err := c.client.CallContext(context.Background(), &nodeInfo, "admin_nodeInfo"); err != nil {
		_, _ = fmt.Fprintf(c.printer, "WARNING: call to admin.getNodeInfo() failed, unable to determine consensus mechanism\n")
		return "unknown"
	}
	if nodeInfo.Protocols.Istanbul.Consensus != "" {
		return nodeInfo.Protocols.Istanbul.Consensus
	}
	return nodeInfo.Protocols.Eth.Consensus
}

// Evaluate executes code and pretty prints the result to the specified output
// stream.
func (c *Console) Evaluate(statement string) {
	defer func() {
		if r := recover(); r != nil {
			fmt.Fprintf(c.printer, "[native] error: %v\n", r)
		}
	}()
	c.jsre.Evaluate(statement, c.printer)
}

// Interactive starts an interactive user session, where input is propted from
// the configured user prompter.
func (c *Console) Interactive() {
	var (
		prompt    = c.prompt          // Current prompt line (used for multi-line inputs)
		indents   = 0                 // Current number of input indents (used for multi-line inputs)
		input     = ""                // Current user input
		scheduler = make(chan string) // Channel to send the next prompt on and receive the input
	)
	// Start a goroutine to listen for prompt requests and send back inputs
	go func() {
		for {
			// Read the next user input
			line, err := c.prompter.PromptInput(<-scheduler)
			if err != nil {
				// In case of an error, either clear the prompt or fail
				if err == liner.ErrPromptAborted { // ctrl-C
					prompt, indents, input = c.prompt, 0, ""
					scheduler <- ""
					continue
				}
				close(scheduler)
				return
			}
			// User input retrieved, send for interpretation and loop
			scheduler <- line
		}
	}()
	// Monitor Ctrl-C too in case the input is empty and we need to bail
	abort := make(chan os.Signal, 1)
	signal.Notify(abort, syscall.SIGINT, syscall.SIGTERM)

	// Start sending prompts to the user and reading back inputs
	for {
		// Send the next prompt, triggering an input read and process the result
		scheduler <- prompt
		select {
		case <-abort:
			// User forcefully quite the console
			fmt.Fprintln(c.printer, "caught interrupt, exiting")
			return

		case line, ok := <-scheduler:
			// User input was returned by the prompter, handle special cases
			if !ok || (indents <= 0 && exit.MatchString(line)) {
				return
			}
			if onlyWhitespace.MatchString(line) {
				continue
			}
			// Append the line to the input and check for multi-line interpretation
			input += line + "\n"

			indents = countIndents(input)
			if indents <= 0 {
				prompt = c.prompt
			} else {
				prompt = strings.Repeat(".", indents*3) + " "
			}
			// If all the needed lines are present, save the command and run
			if indents <= 0 {
				if len(input) > 0 && input[0] != ' ' && !passwordRegexp.MatchString(input) {
					if command := strings.TrimSpace(input); len(c.history) == 0 || command != c.history[len(c.history)-1] {
						c.history = append(c.history, command)
						if c.prompter != nil {
							c.prompter.AppendHistory(command)
						}
					}
				}
				c.Evaluate(input)
				input = ""
			}
		}
	}
}

// countIndents returns the number of identations for the given input.
// In case of invalid input such as var a = } the result can be negative.
func countIndents(input string) int {
	var (
		indents     = 0
		inString    = false
		strOpenChar = ' '   // keep track of the string open char to allow var str = "I'm ....";
		charEscaped = false // keep track if the previous char was the '\' char, allow var str = "abc\"def";
	)

	for _, c := range input {
		switch c {
		case '\\':
			// indicate next char as escaped when in string and previous char isn't escaping this backslash
			if !charEscaped && inString {
				charEscaped = true
			}
		case '\'', '"':
			if inString && !charEscaped && strOpenChar == c { // end string
				inString = false
			} else if !inString && !charEscaped { // begin string
				inString = true
				strOpenChar = c
			}
			charEscaped = false
		case '{', '(':
			if !inString { // ignore brackets when in string, allow var str = "a{"; without indenting
				indents++
			}
			charEscaped = false
		case '}', ')':
			if !inString {
				indents--
			}
			charEscaped = false
		default:
			charEscaped = false
		}
	}

	return indents
}

// Execute runs the JavaScript file specified as the argument.
func (c *Console) Execute(path string) error {
	return c.jsre.Exec(path)
}

// Stop cleans up the console and terminates the runtime environment.
func (c *Console) Stop(graceful bool) error {
	if err := ioutil.WriteFile(c.histPath, []byte(strings.Join(c.history, "\n")), 0600); err != nil {
		return err
	}
	if err := os.Chmod(c.histPath, 0600); err != nil { // Force 0600, even if it was different previously
		return err
	}
	c.jsre.Stop(graceful)
	return nil
}<|MERGE_RESOLUTION|>--- conflicted
+++ resolved
@@ -115,8 +115,91 @@
 
 	// Initialize the JavaScript <-> Go RPC bridge.
 	bridge := newBridge(c.client, c.prompter, c.printer)
-	if err := c.initWeb3(bridge); err != nil {
-		return err
+	c.jsre.Set("jeth", struct{}{})
+
+	jethObj, _ := c.jsre.Get("jeth")
+	jethObj.Object().Set("send", bridge.Send)
+	jethObj.Object().Set("sendAsync", bridge.Send)
+
+	consoleObj, _ := c.jsre.Get("console")
+	consoleObj.Object().Set("log", c.consoleOutput)
+	consoleObj.Object().Set("error", c.consoleOutput)
+
+	// Load all the internal utility JavaScript libraries
+	if err := c.jsre.Compile("bignumber.js", jsre.BignumberJs); err != nil {
+		return fmt.Errorf("bignumber.js: %v", err)
+	}
+	if err := c.jsre.Compile("web3.js", jsre.Web3Js); err != nil {
+		return fmt.Errorf("web3.js: %v", err)
+	}
+	if _, err := c.jsre.Run("var Web3 = require('web3');"); err != nil {
+		return fmt.Errorf("web3 require: %v", err)
+	}
+	if _, err := c.jsre.Run("var web3 = new Web3(jeth);"); err != nil {
+		return fmt.Errorf("web3 provider: %v", err)
+	}
+	// Load the supported APIs into the JavaScript runtime environment
+	apis, err := c.client.SupportedModules()
+	if err != nil {
+		return fmt.Errorf("api modules: %v", err)
+	}
+	flatten := "var eth = web3.eth; var personal = web3.personal; "
+	for api := range apis {
+		if api == "web3" {
+			continue // manually mapped or ignore
+		}
+		//quorum
+		// the @ symbol results in errors that prevent the extension from being added to the web3 object
+		api = strings.Replace(api, "plugin@", "plugin_", 1)
+		//!quorum
+
+		if file, ok := web3ext.Modules[api]; ok {
+			// Load our extension for the module.
+			if err = c.jsre.Compile(fmt.Sprintf("%s.js", api), file); err != nil {
+				return fmt.Errorf("%s.js: %v", api, err)
+			}
+			flatten += fmt.Sprintf("var %s = web3.%s; ", api, api)
+		} else if obj, err := c.jsre.Run("web3." + api); err == nil && obj.IsObject() {
+			// Enable web3.js built-in extension if available.
+			flatten += fmt.Sprintf("var %s = web3.%s; ", api, api)
+		}
+	}
+	if _, err = c.jsre.Run(flatten); err != nil {
+		return fmt.Errorf("namespace flattening: %v", err)
+	}
+	// Initialize the global name register (disabled for now)
+	//c.jsre.Run(`var GlobalRegistrar = eth.contract(` + registrar.GlobalRegistrarAbi + `);   registrar = GlobalRegistrar.at("` + registrar.GlobalRegistrarAddr + `");`)
+
+	// If the console is in interactive mode, instrument password related methods to query the user
+	if c.prompter != nil {
+		// Retrieve the account management object to instrument
+		personal, err := c.jsre.Get("personal")
+		if err != nil {
+			return err
+		}
+		// Override the openWallet, unlockAccount, newAccount and sign methods since
+		// these require user interaction. Assign these method in the Console the
+		// original web3 callbacks. These will be called by the jeth.* methods after
+		// they got the password from the user and send the original web3 request to
+		// the backend.
+		if obj := personal.Object(); obj != nil { // make sure the personal api is enabled over the interface
+			if _, err = c.jsre.Run(`jeth.openWallet = personal.openWallet;`); err != nil {
+				return fmt.Errorf("personal.openWallet: %v", err)
+			}
+			if _, err = c.jsre.Run(`jeth.unlockAccount = personal.unlockAccount;`); err != nil {
+				return fmt.Errorf("personal.unlockAccount: %v", err)
+			}
+			if _, err = c.jsre.Run(`jeth.newAccount = personal.newAccount;`); err != nil {
+				return fmt.Errorf("personal.newAccount: %v", err)
+			}
+			if _, err = c.jsre.Run(`jeth.sign = personal.sign;`); err != nil {
+				return fmt.Errorf("personal.sign: %v", err)
+			}
+			obj.Set("openWallet", bridge.OpenWallet)
+			obj.Set("unlockAccount", bridge.UnlockAccount)
+			obj.Set("newAccount", bridge.NewAccount)
+			obj.Set("sign", bridge.Sign)
+		}
 	}
 	if err := c.initExtensions(); err != nil {
 		return err
@@ -196,15 +279,7 @@
 		if api == "web3" {
 			continue
 		}
-<<<<<<< HEAD
-		//quorum
-		// the @ symbol results in errors that prevent the extension from being added to the web3 object
-		api = strings.Replace(api, "plugin@", "plugin_", 1)
-		//!quorum
-
-=======
 		aliases[api] = struct{}{}
->>>>>>> 6a62fe39
 		if file, ok := web3ext.Modules[api]; ok {
 			if err = c.jsre.Compile(api+".js", file); err != nil {
 				return fmt.Errorf("%s.js: %v", api, err)
