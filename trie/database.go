// Copyright 2018 The go-ethereum Authors
// This file is part of the go-ethereum library.
//
// The go-ethereum library is free software: you can redistribute it and/or modify
// it under the terms of the GNU Lesser General Public License as published by
// the Free Software Foundation, either version 3 of the License, or
// (at your option) any later version.
//
// The go-ethereum library is distributed in the hope that it will be useful,
// but WITHOUT ANY WARRANTY; without even the implied warranty of
// MERCHANTABILITY or FITNESS FOR A PARTICULAR PURPOSE. See the
// GNU Lesser General Public License for more details.
//
// You should have received a copy of the GNU Lesser General Public License
// along with the go-ethereum library. If not, see <http://www.gnu.org/licenses/>.

package trie

import (
	"errors"
	"fmt"
	"io"
	"reflect"
	"runtime"
	"sync"
	"time"

	"github.com/VictoriaMetrics/fastcache"
	"github.com/ethereum/go-ethereum/common"
	"github.com/ethereum/go-ethereum/core/rawdb"
	"github.com/ethereum/go-ethereum/ethdb"
	"github.com/ethereum/go-ethereum/log"
	"github.com/ethereum/go-ethereum/metrics"
	"github.com/ethereum/go-ethereum/rlp"
)

var (
	memcacheCleanHitMeter   = metrics.NewRegisteredMeter("trie/memcache/clean/hit", nil)
	memcacheCleanMissMeter  = metrics.NewRegisteredMeter("trie/memcache/clean/miss", nil)
	memcacheCleanReadMeter  = metrics.NewRegisteredMeter("trie/memcache/clean/read", nil)
	memcacheCleanWriteMeter = metrics.NewRegisteredMeter("trie/memcache/clean/write", nil)

	memcacheDirtyHitMeter   = metrics.NewRegisteredMeter("trie/memcache/dirty/hit", nil)
	memcacheDirtyMissMeter  = metrics.NewRegisteredMeter("trie/memcache/dirty/miss", nil)
	memcacheDirtyReadMeter  = metrics.NewRegisteredMeter("trie/memcache/dirty/read", nil)
	memcacheDirtyWriteMeter = metrics.NewRegisteredMeter("trie/memcache/dirty/write", nil)

	memcacheFlushTimeTimer  = metrics.NewRegisteredResettingTimer("trie/memcache/flush/time", nil)
	memcacheFlushNodesMeter = metrics.NewRegisteredMeter("trie/memcache/flush/nodes", nil)
	memcacheFlushSizeMeter  = metrics.NewRegisteredMeter("trie/memcache/flush/size", nil)

	memcacheGCTimeTimer  = metrics.NewRegisteredResettingTimer("trie/memcache/gc/time", nil)
	memcacheGCNodesMeter = metrics.NewRegisteredMeter("trie/memcache/gc/nodes", nil)
	memcacheGCSizeMeter  = metrics.NewRegisteredMeter("trie/memcache/gc/size", nil)

	memcacheCommitTimeTimer  = metrics.NewRegisteredResettingTimer("trie/memcache/commit/time", nil)
	memcacheCommitNodesMeter = metrics.NewRegisteredMeter("trie/memcache/commit/nodes", nil)
	memcacheCommitSizeMeter  = metrics.NewRegisteredMeter("trie/memcache/commit/size", nil)
)

// Database is an intermediate write layer between the trie data structures and
// the disk database. The aim is to accumulate trie writes in-memory and only
// periodically flush a couple tries to disk, garbage collecting the remainder.
//
// Note, the trie Database is **not** thread safe in its mutations, but it **is**
// thread safe in providing individual, independent node access. The rationale
// behind this split design is to provide read access to RPC handlers and sync
// servers even while the trie is executing expensive garbage collection.
type Database struct {
	diskdb ethdb.KeyValueStore // Persistent storage for matured trie nodes

	cleans  *fastcache.Cache            // GC friendly memory cache of clean node RLPs
	dirties map[common.Hash]*cachedNode // Data and references relationships of dirty trie nodes
	oldest  common.Hash                 // Oldest tracked node, flush-list head
	newest  common.Hash                 // Newest tracked node, flush-list tail

	preimages map[common.Hash][]byte // Preimages of nodes from the secure trie

	gctime  time.Duration      // Time spent on garbage collection since last commit
	gcnodes uint64             // Nodes garbage collected since last commit
	gcsize  common.StorageSize // Data storage garbage collected since last commit

	flushtime  time.Duration      // Time spent on data flushing since last commit
	flushnodes uint64             // Nodes flushed since last commit
	flushsize  common.StorageSize // Data storage flushed since last commit

	dirtiesSize   common.StorageSize // Storage size of the dirty node cache (exc. metadata)
	childrenSize  common.StorageSize // Storage size of the external children tracking
	preimagesSize common.StorageSize // Storage size of the preimages cache

	lock sync.RWMutex
}

// rawNode is a simple binary blob used to differentiate between collapsed trie
// nodes and already encoded RLP binary blobs (while at the same time store them
// in the same cache fields).
type rawNode []byte

func (n rawNode) cache() (hashNode, bool)   { panic("this should never end up in a live trie") }
func (n rawNode) fstring(ind string) string { panic("this should never end up in a live trie") }

func (n rawNode) EncodeRLP(w io.Writer) error {
	_, err := w.Write(n)
	return err
}

// rawFullNode represents only the useful data content of a full node, with the
// caches and flags stripped out to minimize its data storage. This type honors
// the same RLP encoding as the original parent.
type rawFullNode [17]node

func (n rawFullNode) cache() (hashNode, bool)   { panic("this should never end up in a live trie") }
func (n rawFullNode) fstring(ind string) string { panic("this should never end up in a live trie") }

func (n rawFullNode) EncodeRLP(w io.Writer) error {
	var nodes [17]node

	for i, child := range n {
		if child != nil {
			nodes[i] = child
		} else {
			nodes[i] = nilValueNode
		}
	}
	return rlp.Encode(w, nodes)
}

// rawShortNode represents only the useful data content of a short node, with the
// caches and flags stripped out to minimize its data storage. This type honors
// the same RLP encoding as the original parent.
type rawShortNode struct {
	Key []byte
	Val node
}

func (n rawShortNode) canUnload(uint16, uint16) bool {
	panic("this should never end up in a live trie")
}
func (n rawShortNode) cache() (hashNode, bool)   { panic("this should never end up in a live trie") }
func (n rawShortNode) fstring(ind string) string { panic("this should never end up in a live trie") }

// cachedNode is all the information we know about a single cached trie node
// in the memory database write layer.
type cachedNode struct {
	node node   // Cached collapsed trie node, or raw rlp data
	size uint16 // Byte size of the useful cached data

	parents  uint32                 // Number of live nodes referencing this one
	children map[common.Hash]uint16 // External children referenced by this node

	flushPrev common.Hash // Previous node in the flush-list
	flushNext common.Hash // Next node in the flush-list
}

// cachedNodeSize is the raw size of a cachedNode data structure without any
// node data included. It's an approximate size, but should be a lot better
// than not counting them.
var cachedNodeSize = int(reflect.TypeOf(cachedNode{}).Size())

// cachedNodeChildrenSize is the raw size of an initialized but empty external
// reference map.
const cachedNodeChildrenSize = 48

// rlp returns the raw rlp encoded blob of the cached trie node, either directly
// from the cache, or by regenerating it from the collapsed node.
func (n *cachedNode) rlp() []byte {
	if node, ok := n.node.(rawNode); ok {
		return node
	}
	blob, err := rlp.EncodeToBytes(n.node)
	if err != nil {
		panic(err)
	}
	return blob
}

// obj returns the decoded and expanded trie node, either directly from the cache,
// or by regenerating it from the rlp encoded blob.
func (n *cachedNode) obj(hash common.Hash) node {
	if node, ok := n.node.(rawNode); ok {
		return mustDecodeNode(hash[:], node)
	}
	return expandNode(hash[:], n.node)
}

// forChilds invokes the callback for all the tracked children of this node,
// both the implicit ones from inside the node as well as the explicit ones
// from outside the node.
func (n *cachedNode) forChilds(onChild func(hash common.Hash)) {
	for child := range n.children {
		onChild(child)
	}
	if _, ok := n.node.(rawNode); !ok {
		forGatherChildren(n.node, onChild)
	}
}

// forGatherChildren traverses the node hierarchy of a collapsed storage node and
// invokes the callback for all the hashnode children.
func forGatherChildren(n node, onChild func(hash common.Hash)) {
	switch n := n.(type) {
	case *rawShortNode:
		forGatherChildren(n.Val, onChild)
	case rawFullNode:
		for i := 0; i < 16; i++ {
			forGatherChildren(n[i], onChild)
		}
	case hashNode:
		onChild(common.BytesToHash(n))
	case valueNode, nil, rawNode:
	default:
		panic(fmt.Sprintf("unknown node type: %T", n))
	}
}

// simplifyNode traverses the hierarchy of an expanded memory node and discards
// all the internal caches, returning a node that only contains the raw data.
func simplifyNode(n node) node {
	switch n := n.(type) {
	case *shortNode:
		// Short nodes discard the flags and cascade
		return &rawShortNode{Key: n.Key, Val: simplifyNode(n.Val)}

	case *fullNode:
		// Full nodes discard the flags and cascade
		node := rawFullNode(n.Children)
		for i := 0; i < len(node); i++ {
			if node[i] != nil {
				node[i] = simplifyNode(node[i])
			}
		}
		return node

	case valueNode, hashNode, rawNode:
		return n

	default:
		panic(fmt.Sprintf("unknown node type: %T", n))
	}
}

// expandNode traverses the node hierarchy of a collapsed storage node and converts
// all fields and keys into expanded memory form.
func expandNode(hash hashNode, n node) node {
	switch n := n.(type) {
	case *rawShortNode:
		// Short nodes need key and child expansion
		return &shortNode{
			Key: compactToHex(n.Key),
			Val: expandNode(nil, n.Val),
			flags: nodeFlag{
				hash: hash,
			},
		}

	case rawFullNode:
		// Full nodes need child expansion
		node := &fullNode{
			flags: nodeFlag{
				hash: hash,
			},
		}
		for i := 0; i < len(node.Children); i++ {
			if n[i] != nil {
				node.Children[i] = expandNode(nil, n[i])
			}
		}
		return node

	case valueNode, hashNode:
		return n

	default:
		panic(fmt.Sprintf("unknown node type: %T", n))
	}
}

// Config defines all necessary options for database.
type Config struct {
	Cache     int    // Memory allowance (MB) to use for caching trie nodes in memory
	Journal   string // Journal of clean cache to survive node restarts
	Preimages bool   // Flag whether the preimage of trie key is recorded
}

// NewDatabase creates a new trie database to store ephemeral trie content before
// its written out to disk or garbage collected. No read cache is created, so all
// data retrievals will hit the underlying disk database.
func NewDatabase(diskdb ethdb.KeyValueStore) *Database {
	return NewDatabaseWithConfig(diskdb, nil)
}

// NewDatabaseWithConfig creates a new trie database to store ephemeral trie content
// before its written out to disk or garbage collected. It also acts as a read cache
// for nodes loaded from disk.
func NewDatabaseWithConfig(diskdb ethdb.KeyValueStore, config *Config) *Database {
	var cleans *fastcache.Cache
	if config != nil && config.Cache > 0 {
		if config.Journal == "" {
			cleans = fastcache.New(config.Cache * 1024 * 1024)
		} else {
			cleans = fastcache.LoadFromFileOrNew(config.Journal, config.Cache*1024*1024)
		}
	}
	db := &Database{
		diskdb: diskdb,
		cleans: cleans,
		dirties: map[common.Hash]*cachedNode{{}: {
			children: make(map[common.Hash]uint16),
		}},
	}
	if config == nil || config.Preimages { // TODO(karalabe): Flip to default off in the future
		db.preimages = make(map[common.Hash][]byte)
	}
	return db
}

// DiskDB retrieves the persistent storage backing the trie database.
func (db *Database) DiskDB() ethdb.KeyValueStore {
	return db.diskdb
}

// insert inserts a collapsed trie node into the memory database.
// The blob size must be specified to allow proper size tracking.
// All nodes inserted by this function will be reference tracked
// and in theory should only used for **trie nodes** insertion.
func (db *Database) insert(hash common.Hash, size int, node node) {
	// If the node's already cached, skip
	if _, ok := db.dirties[hash]; ok {
		return
	}
	memcacheDirtyWriteMeter.Mark(int64(size))

	// Create the cached entry for this node
	entry := &cachedNode{
		node:      simplifyNode(node),
		size:      uint16(size),
		flushPrev: db.newest,
	}
	entry.forChilds(func(child common.Hash) {
		if c := db.dirties[child]; c != nil {
			c.parents++
		}
	})
	db.dirties[hash] = entry

	// Update the flush-list endpoints
	if db.oldest == (common.Hash{}) {
		db.oldest, db.newest = hash, hash
	} else {
		db.dirties[db.newest].flushNext, db.newest = hash, hash
	}
	db.dirtiesSize += common.StorageSize(common.HashLength + entry.size)
}

// insertPreimage writes a new trie node pre-image to the memory database if it's
// yet unknown. The method will NOT make a copy of the slice,
// only use if the preimage will NOT be changed later on.
//
// Note, this method assumes that the database's lock is held!
func (db *Database) insertPreimage(hash common.Hash, preimage []byte) {
	// Short circuit if preimage collection is disabled
	if db.preimages == nil {
		return
	}
	// Track the preimage if a yet unknown one
	if _, ok := db.preimages[hash]; ok {
		return
	}
	db.preimages[hash] = preimage
	db.preimagesSize += common.StorageSize(common.HashLength + len(preimage))
}

// node retrieves a cached trie node from memory, or returns nil if none can be
// found in the memory cache.
func (db *Database) node(hash common.Hash) node {
	// Retrieve the node from the clean cache if available
	if db.cleans != nil {
		if enc := db.cleans.Get(nil, hash[:]); enc != nil {
			memcacheCleanHitMeter.Mark(1)
			memcacheCleanReadMeter.Mark(int64(len(enc)))
			return mustDecodeNode(hash[:], enc)
		}
	}
	// Retrieve the node from the dirty cache if available
	db.lock.RLock()
	dirty := db.dirties[hash]
	db.lock.RUnlock()

	if dirty != nil {
		memcacheDirtyHitMeter.Mark(1)
		memcacheDirtyReadMeter.Mark(int64(dirty.size))
		return dirty.obj(hash)
	}
	memcacheDirtyMissMeter.Mark(1)

	// Content unavailable in memory, attempt to retrieve from disk
	enc, err := db.diskdb.Get(hash[:])
	if err != nil || enc == nil {
		return nil
	}
	if db.cleans != nil {
		db.cleans.Set(hash[:], enc)
		memcacheCleanMissMeter.Mark(1)
		memcacheCleanWriteMeter.Mark(int64(len(enc)))
	}
	return mustDecodeNode(hash[:], enc)
}

// Node retrieves an encoded cached trie node from memory. If it cannot be found
// cached, the method queries the persistent database for the content.
func (db *Database) Node(hash common.Hash) ([]byte, error) {
	// It doesn't make sense to retrieve the metaroot
	if hash == (common.Hash{}) {
		return nil, errors.New("not found")
	}
	// Retrieve the node from the clean cache if available
	if db.cleans != nil {
		if enc := db.cleans.Get(nil, hash[:]); enc != nil {
			memcacheCleanHitMeter.Mark(1)
			memcacheCleanReadMeter.Mark(int64(len(enc)))
			return enc, nil
		}
	}
	// Retrieve the node from the dirty cache if available
	db.lock.RLock()
	dirty := db.dirties[hash]
	db.lock.RUnlock()

	if dirty != nil {
		memcacheDirtyHitMeter.Mark(1)
		memcacheDirtyReadMeter.Mark(int64(dirty.size))
		return dirty.rlp(), nil
	}
	memcacheDirtyMissMeter.Mark(1)

	// Content unavailable in memory, attempt to retrieve from disk
	enc := rawdb.ReadTrieNode(db.diskdb, hash)
	if len(enc) != 0 {
		if db.cleans != nil {
			db.cleans.Set(hash[:], enc)
			memcacheCleanMissMeter.Mark(1)
			memcacheCleanWriteMeter.Mark(int64(len(enc)))
		}
		return enc, nil
	}
	return nil, errors.New("not found")
}

// preimage retrieves a cached trie node pre-image from memory. If it cannot be
// found cached, the method queries the persistent database for the content.
func (db *Database) preimage(hash common.Hash) []byte {
	// Short circuit if preimage collection is disabled
	if db.preimages == nil {
		return nil
	}
	// Retrieve the node from cache if available
	db.lock.RLock()
	preimage := db.preimages[hash]
	db.lock.RUnlock()

	if preimage != nil {
		return preimage
	}
	return rawdb.ReadPreimage(db.diskdb, hash)
}

// Nodes retrieves the hashes of all the nodes cached within the memory database.
// This method is extremely expensive and should only be used to validate internal
// states in test code.
func (db *Database) Nodes() []common.Hash {
	db.lock.RLock()
	defer db.lock.RUnlock()

	var hashes = make([]common.Hash, 0, len(db.dirties))
	for hash := range db.dirties {
		if hash != (common.Hash{}) { // Special case for "root" references/nodes
			hashes = append(hashes, hash)
		}
	}
	return hashes
}

// Reference adds a new reference from a parent node to a child node.
// This function is used to add reference between internal trie node
// and external node(e.g. storage trie root), all internal trie nodes
// are referenced together by database itself.
func (db *Database) Reference(child common.Hash, parent common.Hash) {
	db.lock.Lock()
	defer db.lock.Unlock()

	db.reference(child, parent)
}

// reference is the private locked version of Reference.
func (db *Database) reference(child common.Hash, parent common.Hash) {
	// If the node does not exist, it's a node pulled from disk, skip
	node, ok := db.dirties[child]
	if !ok {
		return
	}
	// If the reference already exists, only duplicate for roots
	if db.dirties[parent].children == nil {
		db.dirties[parent].children = make(map[common.Hash]uint16)
		db.childrenSize += cachedNodeChildrenSize
	} else if _, ok = db.dirties[parent].children[child]; ok && parent != (common.Hash{}) {
		return
	}
	node.parents++
	db.dirties[parent].children[child]++
	if db.dirties[parent].children[child] == 1 {
		db.childrenSize += common.HashLength + 2 // uint16 counter
	}
}

// Dereference removes an existing reference from a root node.
func (db *Database) Dereference(root common.Hash) {
	// Sanity check to ensure that the meta-root is not removed
	if root == (common.Hash{}) {
		log.Error("Attempted to dereference the trie cache meta root")
		return
	}
	db.lock.Lock()
	defer db.lock.Unlock()

	nodes, storage, start := len(db.dirties), db.dirtiesSize, time.Now()
	db.dereference(root, common.Hash{})

	db.gcnodes += uint64(nodes - len(db.dirties))
	db.gcsize += storage - db.dirtiesSize
	db.gctime += time.Since(start)

	memcacheGCTimeTimer.Update(time.Since(start))
	memcacheGCSizeMeter.Mark(int64(storage - db.dirtiesSize))
	memcacheGCNodesMeter.Mark(int64(nodes - len(db.dirties)))

	log.Debug("Dereferenced trie from memory database", "nodes", nodes-len(db.dirties), "size", storage-db.dirtiesSize, "time", time.Since(start),
		"gcnodes", db.gcnodes, "gcsize", db.gcsize, "gctime", db.gctime, "livenodes", len(db.dirties), "livesize", db.dirtiesSize)
}

// dereference is the private locked version of Dereference.
func (db *Database) dereference(child common.Hash, parent common.Hash) {
	// Dereference the parent-child
	node := db.dirties[parent]

	if node.children != nil && node.children[child] > 0 {
		node.children[child]--
		if node.children[child] == 0 {
			delete(node.children, child)
			db.childrenSize -= (common.HashLength + 2) // uint16 counter
		}
	}
	// If the child does not exist, it's a previously committed node.
	node, ok := db.dirties[child]
	if !ok {
		return
	}
	// If there are no more references to the child, delete it and cascade
	if node.parents > 0 {
		// This is a special cornercase where a node loaded from disk (i.e. not in the
		// memcache any more) gets reinjected as a new node (short node split into full,
		// then reverted into short), causing a cached node to have no parents. That is
		// no problem in itself, but don't make maxint parents out of it.
		node.parents--
	}
	if node.parents == 0 {
		// Remove the node from the flush-list
		switch child {
		case db.oldest:
			db.oldest = node.flushNext
			db.dirties[node.flushNext].flushPrev = common.Hash{}
		case db.newest:
			db.newest = node.flushPrev
			db.dirties[node.flushPrev].flushNext = common.Hash{}
		default:
			db.dirties[node.flushPrev].flushNext = node.flushNext
			db.dirties[node.flushNext].flushPrev = node.flushPrev
		}
		// Dereference all children and delete the node
		node.forChilds(func(hash common.Hash) {
			db.dereference(hash, child)
		})
		delete(db.dirties, child)
		db.dirtiesSize -= common.StorageSize(common.HashLength + int(node.size))
		if node.children != nil {
			db.childrenSize -= cachedNodeChildrenSize
		}
	}
}

// Cap iteratively flushes old but still referenced trie nodes until the total
// memory usage goes below the given threshold.
//
// Note, this method is a non-synchronized mutator. It is unsafe to call this
// concurrently with other mutators.
func (db *Database) Cap(limit common.StorageSize) error {
	// Create a database batch to flush persistent data out. It is important that
	// outside code doesn't see an inconsistent state (referenced data removed from
	// memory cache during commit but not yet in persistent storage). This is ensured
	// by only uncaching existing data when the database write finalizes.
	nodes, storage, start := len(db.dirties), db.dirtiesSize, time.Now()
	batch := db.diskdb.NewBatch()

	// db.dirtiesSize only contains the useful data in the cache, but when reporting
	// the total memory consumption, the maintenance metadata is also needed to be
	// counted.
	size := db.dirtiesSize + common.StorageSize((len(db.dirties)-1)*cachedNodeSize)
	size += db.childrenSize - common.StorageSize(len(db.dirties[common.Hash{}].children)*(common.HashLength+2))

	// If the preimage cache got large enough, push to disk. If it's still small
	// leave for later to deduplicate writes.
	flushPreimages := db.preimagesSize > 4*1024*1024
	if flushPreimages {
		if db.preimages == nil {
			log.Error("Attempted to write preimages whilst disabled")
		} else {
			rawdb.WritePreimages(batch, db.preimages)
			if batch.ValueSize() > ethdb.IdealBatchSize {
				if err := batch.Write(); err != nil {
					return err
				}
				batch.Reset()
			}
		}
	}
	// Keep committing nodes from the flush-list until we're below allowance
	oldest := db.oldest
	for size > limit && oldest != (common.Hash{}) {
		// Fetch the oldest referenced node and push into the batch
		node := db.dirties[oldest]
		rawdb.WriteTrieNode(batch, oldest, node.rlp())

		// If we exceeded the ideal batch size, commit and reset
		if batch.ValueSize() >= ethdb.IdealBatchSize {
			if err := batch.Write(); err != nil {
				log.Error("Failed to write flush list to disk", "err", err)
				return err
			}
			batch.Reset()
		}
		// Iterate to the next flush item, or abort if the size cap was achieved. Size
		// is the total size, including the useful cached data (hash -> blob), the
		// cache item metadata, as well as external children mappings.
		size -= common.StorageSize(common.HashLength + int(node.size) + cachedNodeSize)
		if node.children != nil {
			size -= common.StorageSize(cachedNodeChildrenSize + len(node.children)*(common.HashLength+2))
		}
		oldest = node.flushNext
	}
	// Flush out any remainder data from the last batch
	if err := batch.Write(); err != nil {
		log.Error("Failed to write flush list to disk", "err", err)
		return err
	}
	// Write successful, clear out the flushed data
	db.lock.Lock()
	defer db.lock.Unlock()

	if flushPreimages {
		if db.preimages == nil {
			log.Error("Attempted to reset preimage cache whilst disabled")
		} else {
			db.preimages, db.preimagesSize = make(map[common.Hash][]byte), 0
		}
	}
	for db.oldest != oldest {
		node := db.dirties[db.oldest]
		delete(db.dirties, db.oldest)
		db.oldest = node.flushNext

		db.dirtiesSize -= common.StorageSize(common.HashLength + int(node.size))
		if node.children != nil {
			db.childrenSize -= common.StorageSize(cachedNodeChildrenSize + len(node.children)*(common.HashLength+2))
		}
	}
	if db.oldest != (common.Hash{}) {
		db.dirties[db.oldest].flushPrev = common.Hash{}
	}
	db.flushnodes += uint64(nodes - len(db.dirties))
	db.flushsize += storage - db.dirtiesSize
	db.flushtime += time.Since(start)

	memcacheFlushTimeTimer.Update(time.Since(start))
	memcacheFlushSizeMeter.Mark(int64(storage - db.dirtiesSize))
	memcacheFlushNodesMeter.Mark(int64(nodes - len(db.dirties)))

	log.Debug("Persisted nodes from memory database", "nodes", nodes-len(db.dirties), "size", storage-db.dirtiesSize, "time", time.Since(start),
		"flushnodes", db.flushnodes, "flushsize", db.flushsize, "flushtime", db.flushtime, "livenodes", len(db.dirties), "livesize", db.dirtiesSize)

	return nil
}

// Commit iterates over all the children of a particular node, writes them out
// to disk, forcefully tearing down all references in both directions. As a side
// effect, all pre-images accumulated up to this point are also written.
//
// Note, this method is a non-synchronized mutator. It is unsafe to call this
// concurrently with other mutators.
func (db *Database) Commit(node common.Hash, report bool, callback func(common.Hash)) error {
	// Create a database batch to flush persistent data out. It is important that
	// outside code doesn't see an inconsistent state (referenced data removed from
	// memory cache during commit but not yet in persistent storage). This is ensured
	// by only uncaching existing data when the database write finalizes.
	start := time.Now()
	batch := db.diskdb.NewBatch()

	// Move all of the accumulated preimages into a write batch
	if db.preimages != nil {
		rawdb.WritePreimages(batch, db.preimages)
		if batch.ValueSize() > ethdb.IdealBatchSize {
			if err := batch.Write(); err != nil {
				return err
			}
			batch.Reset()
		}
		// Since we're going to replay trie node writes into the clean cache, flush out
		// any batched pre-images before continuing.
		if err := batch.Write(); err != nil {
			return err
		}
		batch.Reset()
	}
	// Move the trie itself into the batch, flushing if enough data is accumulated
	nodes, storage := len(db.dirties), db.dirtiesSize

	uncacher := &cleaner{db}
	if err := db.commit(node, batch, uncacher, callback); err != nil {
		log.Error("Failed to commit trie from trie database", "err", err)
		return err
	}
	// Trie mostly committed to disk, flush any batch leftovers
	if err := batch.Write(); err != nil {
		log.Error("Failed to write trie to disk", "err", err)
		return err
	}
	// Uncache any leftovers in the last batch
	db.lock.Lock()
	defer db.lock.Unlock()

	batch.Replay(uncacher)
	batch.Reset()

<<<<<<< HEAD
	// Reset the storage counters and bumped metrics
=======
	// Reset the storage counters and bumpd metrics
>>>>>>> 155bcdb4
	if db.preimages != nil {
		db.preimages, db.preimagesSize = make(map[common.Hash][]byte), 0
	}
	memcacheCommitTimeTimer.Update(time.Since(start))
	memcacheCommitSizeMeter.Mark(int64(storage - db.dirtiesSize))
	memcacheCommitNodesMeter.Mark(int64(nodes - len(db.dirties)))

	logger := log.Info
	if !report {
		logger = log.Debug
	}
	logger("Persisted trie from memory database", "nodes", nodes-len(db.dirties)+int(db.flushnodes), "size", storage-db.dirtiesSize+db.flushsize, "time", time.Since(start)+db.flushtime,
		"gcnodes", db.gcnodes, "gcsize", db.gcsize, "gctime", db.gctime, "livenodes", len(db.dirties), "livesize", db.dirtiesSize)

	// Reset the garbage collection statistics
	db.gcnodes, db.gcsize, db.gctime = 0, 0, 0
	db.flushnodes, db.flushsize, db.flushtime = 0, 0, 0

	return nil
}

// commit is the private locked version of Commit.
func (db *Database) commit(hash common.Hash, batch ethdb.Batch, uncacher *cleaner, callback func(common.Hash)) error {
	// If the node does not exist, it's a previously committed node
	node, ok := db.dirties[hash]
	if !ok {
		return nil
	}
	var err error
	node.forChilds(func(child common.Hash) {
		if err == nil {
			err = db.commit(child, batch, uncacher, callback)
		}
	})
	if err != nil {
		return err
	}
	// If we've reached an optimal batch size, commit and start over
	rawdb.WriteTrieNode(batch, hash, node.rlp())
	if callback != nil {
		callback(hash)
	}
	if batch.ValueSize() >= ethdb.IdealBatchSize {
		if err := batch.Write(); err != nil {
			return err
		}
		db.lock.Lock()
		batch.Replay(uncacher)
		batch.Reset()
		db.lock.Unlock()
	}
	return nil
}

// cleaner is a database batch replayer that takes a batch of write operations
// and cleans up the trie database from anything written to disk.
type cleaner struct {
	db *Database
}

// Put reacts to database writes and implements dirty data uncaching. This is the
// post-processing step of a commit operation where the already persisted trie is
// removed from the dirty cache and moved into the clean cache. The reason behind
// the two-phase commit is to ensure ensure data availability while moving from
// memory to disk.
func (c *cleaner) Put(key []byte, rlp []byte) error {
	hash := common.BytesToHash(key)

	// If the node does not exist, we're done on this path
	node, ok := c.db.dirties[hash]
	if !ok {
		return nil
	}
	// Node still exists, remove it from the flush-list
	switch hash {
	case c.db.oldest:
		c.db.oldest = node.flushNext
		c.db.dirties[node.flushNext].flushPrev = common.Hash{}
	case c.db.newest:
		c.db.newest = node.flushPrev
		c.db.dirties[node.flushPrev].flushNext = common.Hash{}
	default:
		c.db.dirties[node.flushPrev].flushNext = node.flushNext
		c.db.dirties[node.flushNext].flushPrev = node.flushPrev
	}
	// Remove the node from the dirty cache
	delete(c.db.dirties, hash)
	c.db.dirtiesSize -= common.StorageSize(common.HashLength + int(node.size))
	if node.children != nil {
		c.db.dirtiesSize -= common.StorageSize(cachedNodeChildrenSize + len(node.children)*(common.HashLength+2))
	}
	// Move the flushed node into the clean cache to prevent insta-reloads
	if c.db.cleans != nil {
		c.db.cleans.Set(hash[:], rlp)
		memcacheCleanWriteMeter.Mark(int64(len(rlp)))
	}
	return nil
}

func (c *cleaner) Delete(key []byte) error {
	panic("not implemented")
}

// Size returns the current storage size of the memory cache in front of the
// persistent database layer.
func (db *Database) Size() (common.StorageSize, common.StorageSize) {
	db.lock.RLock()
	defer db.lock.RUnlock()

	// db.dirtiesSize only contains the useful data in the cache, but when reporting
	// the total memory consumption, the maintenance metadata is also needed to be
	// counted.
	var metadataSize = common.StorageSize((len(db.dirties) - 1) * cachedNodeSize)
	var metarootRefs = common.StorageSize(len(db.dirties[common.Hash{}].children) * (common.HashLength + 2))
	return db.dirtiesSize + db.childrenSize + metadataSize - metarootRefs, db.preimagesSize
}

// saveCache saves clean state cache to given directory path
// using specified CPU cores.
func (db *Database) saveCache(dir string, threads int) error {
	if db.cleans == nil {
		return nil
	}
	log.Info("Writing clean trie cache to disk", "path", dir, "threads", threads)

	start := time.Now()
	err := db.cleans.SaveToFileConcurrent(dir, threads)
	if err != nil {
		log.Error("Failed to persist clean trie cache", "error", err)
		return err
	}
	log.Info("Persisted the clean trie cache", "path", dir, "elapsed", common.PrettyDuration(time.Since(start)))
	return nil
}

// SaveCache atomically saves fast cache data to the given dir using all
// available CPU cores.
func (db *Database) SaveCache(dir string) error {
	return db.saveCache(dir, runtime.GOMAXPROCS(0))
}

// SaveCachePeriodically atomically saves fast cache data to the given dir with
// the specified interval. All dump operation will only use a single CPU core.
func (db *Database) SaveCachePeriodically(dir string, interval time.Duration, stopCh <-chan struct{}) {
	ticker := time.NewTicker(interval)
	defer ticker.Stop()

	for {
		select {
		case <-ticker.C:
			db.saveCache(dir, 1)
		case <-stopCh:
			return
		}
	}
}<|MERGE_RESOLUTION|>--- conflicted
+++ resolved
@@ -739,11 +739,7 @@
 	batch.Replay(uncacher)
 	batch.Reset()
 
-<<<<<<< HEAD
 	// Reset the storage counters and bumped metrics
-=======
-	// Reset the storage counters and bumpd metrics
->>>>>>> 155bcdb4
 	if db.preimages != nil {
 		db.preimages, db.preimagesSize = make(map[common.Hash][]byte), 0
 	}
