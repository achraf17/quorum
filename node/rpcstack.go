--- conflicted
+++ resolved
@@ -195,19 +195,10 @@
 }
 
 func (h *httpServer) ServeHTTP(w http.ResponseWriter, r *http.Request) {
-<<<<<<< HEAD
 	// check if ws request and serve if ws enabled
 	ws := h.wsHandler.Load().(*rpcHandler)
 	if ws != nil && isWebsocket(r) {
 		if checkPath(r, h.wsConfig.prefix) {
-=======
-	rpc := h.httpHandler.Load().(*rpcHandler)
-	// Quorum - replaced r.RequestURI with r.URL.Path in the check below in order to allow URL parameters (for PSI - mps)
-	if r.URL.Path == "/" {
-		// Serve JSON-RPC on the root path.
-		ws := h.wsHandler.Load().(*rpcHandler)
-		if ws != nil && isWebsocket(r) {
->>>>>>> 155bcdb4
 			ws.ServeHTTP(w, r)
 		}
 		return
