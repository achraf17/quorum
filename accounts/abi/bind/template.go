--- conflicted
+++ resolved
@@ -113,7 +113,8 @@
 	// {{.Type}}ABI is the input ABI used to generate the binding from.
 	const {{.Type}}ABI = "{{.InputABI}}"
 
-<<<<<<< HEAD
+	var {{.Type}}ParsedABI, _ = abi.JSON(strings.NewReader({{.Type}}ABI))
+
 	{{if $contract.FuncSigs}}
 		// {{.Type}}FuncSigs maps the 4-byte function signature to its string representation.
 		var {{.Type}}FuncSigs = map[string]string{
@@ -121,9 +122,6 @@
 			{{end}}
 		}
 	{{end}}
-=======
-	var {{.Type}}ParsedABI, _ = abi.JSON(strings.NewReader({{.Type}}ABI))
->>>>>>> 712a73e6
 
 	{{if .InputBin}}
 		// {{.Type}}Bin is the compiled bytecode used for deploying new contracts.
@@ -443,12 +441,8 @@
 			return &{{$contract.Type}}{{.Normalized.Name}}Iterator{contract: _{{$contract.Type}}.contract, event: "{{.Original.Name}}", logs: logs, sub: sub}, nil
  		}
 
-<<<<<<< HEAD
-		// Watch{{.Normalized.Name}} is a free log subscription operation binding the contract event 0x{{printf "%x" .Original.ID}}.
-=======
 		var {{.Normalized.Name}}TopicHash = "0x{{printf "%x" .Original.Id}}"
 		// Watch{{.Normalized.Name}} is a free log subscription operation binding the contract event 0x{{printf "%x" .Original.Id}}.
->>>>>>> 712a73e6
 		//
 		// Solidity: {{formatevent .Original $structs}}
 		func (_{{$contract.Type}} *{{$contract.Type}}Filterer) Watch{{.Normalized.Name}}(opts *bind.WatchOpts, sink chan<- *{{$contract.Type}}{{.Normalized.Name}}{{range .Normalized.Inputs}}{{if .Indexed}}, {{.Name}} []{{bindtype .Type $structs}}{{end}}{{end}}) (event.Subscription, error) {
