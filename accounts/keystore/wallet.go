--- conflicted
+++ resolved
@@ -93,13 +93,6 @@
 	return w.keystore.SignHash(account, hash)
 }
 
-<<<<<<< HEAD
-// SignTx implements accounts.Wallet, attempting to sign the given transaction
-// with the given account. If the wallet does not wrap this particular account,
-// an error is returned to avoid account leakage (even though in theory we may
-// be able to sign via our shared keystore backend).
-func (w *keystoreWallet) SignTx(account accounts.Account, tx *types.Transaction, chainID *big.Int, isQuorum bool) (*types.Transaction, error) {
-=======
 // SignData signs keccak256(data). The mimetype parameter describes the type of data being signed
 func (w *keystoreWallet) SignData(account accounts.Account, mimeType string, data []byte) ([]byte, error) {
 	return w.signHash(account, crypto.Keccak256(data))
@@ -107,17 +100,12 @@
 
 // SignDataWithPassphrase signs keccak256(data). The mimetype parameter describes the type of data being signed
 func (w *keystoreWallet) SignDataWithPassphrase(account accounts.Account, passphrase, mimeType string, data []byte) ([]byte, error) {
->>>>>>> 52f24617
 	// Make sure the requested account is contained within
 	if !w.Contains(account) {
 		return nil, accounts.ErrUnknownAccount
 	}
 	// Account seems valid, request the keystore to sign
-<<<<<<< HEAD
-	return w.keystore.SignTx(account, tx, chainID, isQuorum)
-=======
 	return w.keystore.SignHashWithPassphrase(account, passphrase, crypto.Keccak256(data))
->>>>>>> 52f24617
 }
 
 func (w *keystoreWallet) SignText(account accounts.Account, text []byte) ([]byte, error) {
@@ -139,13 +127,13 @@
 // with the given account. If the wallet does not wrap this particular account,
 // an error is returned to avoid account leakage (even though in theory we may
 // be able to sign via our shared keystore backend).
-func (w *keystoreWallet) SignTx(account accounts.Account, tx *types.Transaction, chainID *big.Int) (*types.Transaction, error) {
+func (w *keystoreWallet) SignTx(account accounts.Account, tx *types.Transaction, chainID *big.Int, isQuorum bool) (*types.Transaction, error) {
 	// Make sure the requested account is contained within
 	if !w.Contains(account) {
 		return nil, accounts.ErrUnknownAccount
 	}
 	// Account seems valid, request the keystore to sign
-	return w.keystore.SignTx(account, tx, chainID)
+	return w.keystore.SignTx(account, tx, chainID, isQuorum)
 }
 
 // SignTxWithPassphrase implements accounts.Wallet, attempting to sign the given
