// Copyright 2014 The go-ethereum Authors
// This file is part of the go-ethereum library.
//
// The go-ethereum library is free software: you can redistribute it and/or modify
// it under the terms of the GNU Lesser General Public License as published by
// the Free Software Foundation, either version 3 of the License, or
// (at your option) any later version.
//
// The go-ethereum library is distributed in the hope that it will be useful,
// but WITHOUT ANY WARRANTY; without even the implied warranty of
// MERCHANTABILITY or FITNESS FOR A PARTICULAR PURPOSE. See the
// GNU Lesser General Public License for more details.
//
// You should have received a copy of the GNU Lesser General Public License
// along with the go-ethereum library. If not, see <http://www.gnu.org/licenses/>.

package rlp

import (
	"bufio"
	"bytes"
	"encoding/binary"
	"errors"
	"fmt"
	"io"
	"math/big"
	"reflect"
	"strings"
	"sync"
)

//lint:ignore ST1012 EOL is not an error.

// EOL is returned when the end of the current list
// has been reached during streaming.
var EOL = errors.New("rlp: end of list")

var (
	ErrExpectedString   = errors.New("rlp: expected String or Byte")
	ErrExpectedList     = errors.New("rlp: expected List")
	ErrCanonInt         = errors.New("rlp: non-canonical integer format")
	ErrCanonSize        = errors.New("rlp: non-canonical size information")
	ErrElemTooLarge     = errors.New("rlp: element is larger than containing list")
	ErrValueTooLarge    = errors.New("rlp: value size exceeds available input length")
	ErrMoreThanOneValue = errors.New("rlp: input contains more than one value")

	// internal errors
	errNotInList     = errors.New("rlp: call of ListEnd outside of any list")
	errNotAtEOL      = errors.New("rlp: call of ListEnd not positioned at EOL")
	errUintOverflow  = errors.New("rlp: uint overflow")
	errNoPointer     = errors.New("rlp: interface given to Decode must be a pointer")
	errDecodeIntoNil = errors.New("rlp: pointer given to Decode must not be nil")

	streamPool = sync.Pool{
		New: func() interface{} { return new(Stream) },
	}
)

// Decoder is implemented by types that require custom RLP decoding rules or need to decode
// into private fields.
//
// The DecodeRLP method should read one value from the given Stream. It is not forbidden to
// read less or more, but it might be confusing.
type Decoder interface {
	DecodeRLP(*Stream) error
}

// Decode parses RLP-encoded data from r and stores the result in the value pointed to by
// val. Please see package-level documentation for the decoding rules. Val must be a
// non-nil pointer.
//
// If r does not implement ByteReader, Decode will do its own buffering.
//
// Note that Decode does not set an input limit for all readers and may be vulnerable to
// panics cause by huge value sizes. If you need an input limit, use
//
//     NewStream(r, limit).Decode(val)
func Decode(r io.Reader, val interface{}) error {
	stream := streamPool.Get().(*Stream)
	defer streamPool.Put(stream)

	stream.Reset(r, 0)
	return stream.Decode(val)
}

// DecodeBytes parses RLP data from b into val. Please see package-level documentation for
// the decoding rules. The input must contain exactly one value and no trailing data.
func DecodeBytes(b []byte, val interface{}) error {
	r := bytes.NewReader(b)

	stream := streamPool.Get().(*Stream)
	defer streamPool.Put(stream)

	stream.Reset(r, uint64(len(b)))
	if err := stream.Decode(val); err != nil {
		return err
	}
	if r.Len() > 0 {
		return ErrMoreThanOneValue
	}
	return nil
}

type decodeError struct {
	msg string
	typ reflect.Type
	ctx []string
}

func (err *decodeError) Error() string {
	ctx := ""
	if len(err.ctx) > 0 {
		ctx = ", decoding into "
		for i := len(err.ctx) - 1; i >= 0; i-- {
			ctx += err.ctx[i]
		}
	}
	return fmt.Sprintf("rlp: %s for %v%s", err.msg, err.typ, ctx)
}

func wrapStreamError(err error, typ reflect.Type) error {
	switch err {
	case ErrCanonInt:
		return &decodeError{msg: "non-canonical integer (leading zero bytes)", typ: typ}
	case ErrCanonSize:
		return &decodeError{msg: "non-canonical size information", typ: typ}
	case ErrExpectedList:
		return &decodeError{msg: "expected input list", typ: typ}
	case ErrExpectedString:
		return &decodeError{msg: "expected input string or byte", typ: typ}
	case errUintOverflow:
		return &decodeError{msg: "input string too long", typ: typ}
	case errNotAtEOL:
		return &decodeError{msg: "input list has too many elements", typ: typ}
	}
	return err
}

func addErrorContext(err error, ctx string) error {
	if decErr, ok := err.(*decodeError); ok {
		decErr.ctx = append(decErr.ctx, ctx)
	}
	return err
}

var (
	decoderInterface = reflect.TypeOf(new(Decoder)).Elem()
	bigInt           = reflect.TypeOf(big.Int{})
)

func makeDecoder(typ reflect.Type, tags tags) (dec decoder, err error) {
	kind := typ.Kind()
	switch {
	case typ == rawValueType:
		return decodeRawValue, nil
<<<<<<< HEAD
		return decodeDecoder, nil
=======
>>>>>>> d62e9b28
	case typ.AssignableTo(reflect.PtrTo(bigInt)):
		return decodeBigInt, nil
	case typ.AssignableTo(bigInt):
		return decodeBigIntNoPtr, nil
	case kind == reflect.Ptr:
		return makePtrDecoder(typ, tags)
	case reflect.PtrTo(typ).Implements(decoderInterface):
		return decodeDecoder, nil
	case isUint(kind):
		return decodeUint, nil
	case kind == reflect.Bool:
		return decodeBool, nil
	case kind == reflect.String:
		return decodeString, nil
	case kind == reflect.Slice || kind == reflect.Array:
		return makeListDecoder(typ, tags)
	case kind == reflect.Struct:
		return makeStructDecoder(typ)
	case kind == reflect.Interface:
		return decodeInterface, nil
	default:
		return nil, fmt.Errorf("rlp: type %v is not RLP-serializable", typ)
	}
}

func decodeRawValue(s *Stream, val reflect.Value) error {
	r, err := s.Raw()
	if err != nil {
		return err
	}
	val.SetBytes(r)
	return nil
}

func decodeUint(s *Stream, val reflect.Value) error {
	typ := val.Type()
	num, err := s.uint(typ.Bits())
	if err != nil {
		return wrapStreamError(err, val.Type())
	}
	val.SetUint(num)
	return nil
}

func decodeBool(s *Stream, val reflect.Value) error {
	b, err := s.Bool()
	if err != nil {
		return wrapStreamError(err, val.Type())
	}
	val.SetBool(b)
	return nil
}

func decodeString(s *Stream, val reflect.Value) error {
	b, err := s.Bytes()
	if err != nil {
		return wrapStreamError(err, val.Type())
	}
	val.SetString(string(b))
	return nil
}

func decodeBigIntNoPtr(s *Stream, val reflect.Value) error {
	return decodeBigInt(s, val.Addr())
}

func decodeBigInt(s *Stream, val reflect.Value) error {
	b, err := s.Bytes()
	if err != nil {
		return wrapStreamError(err, val.Type())
	}
	i := val.Interface().(*big.Int)
	if i == nil {
		i = new(big.Int)
		val.Set(reflect.ValueOf(i))
	}
	// Reject leading zero bytes
	if len(b) > 0 && b[0] == 0 {
		return wrapStreamError(ErrCanonInt, val.Type())
	}
	i.SetBytes(b)
	return nil
}

func makeListDecoder(typ reflect.Type, tag tags) (decoder, error) {
	etype := typ.Elem()
	if etype.Kind() == reflect.Uint8 && !reflect.PtrTo(etype).Implements(decoderInterface) {
		if typ.Kind() == reflect.Array {
			return decodeByteArray, nil
		}
		return decodeByteSlice, nil
	}
	etypeinfo := cachedTypeInfo1(etype, tags{})
	if etypeinfo.decoderErr != nil {
		return nil, etypeinfo.decoderErr
	}
	var dec decoder
	switch {
	case typ.Kind() == reflect.Array:
		dec = func(s *Stream, val reflect.Value) error {
			return decodeListArray(s, val, etypeinfo.decoder)
		}
	case tag.tail:
		// A slice with "tail" tag can occur as the last field
		// of a struct and is supposed to swallow all remaining
		// list elements. The struct decoder already called s.List,
		// proceed directly to decoding the elements.
		dec = func(s *Stream, val reflect.Value) error {
			return decodeSliceElems(s, val, etypeinfo.decoder)
		}
	default:
		dec = func(s *Stream, val reflect.Value) error {
			return decodeListSlice(s, val, etypeinfo.decoder)
		}
	}
	return dec, nil
}

func decodeListSlice(s *Stream, val reflect.Value, elemdec decoder) error {
	size, err := s.List()
	if err != nil {
		return wrapStreamError(err, val.Type())
	}
	if size == 0 {
		val.Set(reflect.MakeSlice(val.Type(), 0, 0))
		return s.ListEnd()
	}
	if err := decodeSliceElems(s, val, elemdec); err != nil {
		return err
	}
	return s.ListEnd()
}

func decodeSliceElems(s *Stream, val reflect.Value, elemdec decoder) error {
	i := 0
	for ; ; i++ {
		// grow slice if necessary
		if i >= val.Cap() {
			newcap := val.Cap() + val.Cap()/2
			if newcap < 4 {
				newcap = 4
			}
			newv := reflect.MakeSlice(val.Type(), val.Len(), newcap)
			reflect.Copy(newv, val)
			val.Set(newv)
		}
		if i >= val.Len() {
			val.SetLen(i + 1)
		}
		// decode into element
		if err := elemdec(s, val.Index(i)); err == EOL {
			break
		} else if err != nil {
			return addErrorContext(err, fmt.Sprint("[", i, "]"))
		}
	}
	if i < val.Len() {
		val.SetLen(i)
	}
	return nil
}

func decodeListArray(s *Stream, val reflect.Value, elemdec decoder) error {
	if _, err := s.List(); err != nil {
		return wrapStreamError(err, val.Type())
	}
	vlen := val.Len()
	i := 0
	for ; i < vlen; i++ {
		if err := elemdec(s, val.Index(i)); err == EOL {
			break
		} else if err != nil {
			return addErrorContext(err, fmt.Sprint("[", i, "]"))
		}
	}
	if i < vlen {
		return &decodeError{msg: "input list has too few elements", typ: val.Type()}
	}
	return wrapStreamError(s.ListEnd(), val.Type())
}

func decodeByteSlice(s *Stream, val reflect.Value) error {
	b, err := s.Bytes()
	if err != nil {
		return wrapStreamError(err, val.Type())
	}
	val.SetBytes(b)
	return nil
}

func decodeByteArray(s *Stream, val reflect.Value) error {
	kind, size, err := s.Kind()
	if err != nil {
		return err
	}
	vlen := val.Len()
	switch kind {
	case Byte:
		if vlen == 0 {
			return &decodeError{msg: "input string too long", typ: val.Type()}
		}
		if vlen > 1 {
			return &decodeError{msg: "input string too short", typ: val.Type()}
		}
		bv, _ := s.Uint()
		val.Index(0).SetUint(bv)
	case String:
		if uint64(vlen) < size {
			return &decodeError{msg: "input string too long", typ: val.Type()}
		}
		if uint64(vlen) > size {
			return &decodeError{msg: "input string too short", typ: val.Type()}
		}
		slice := val.Slice(0, vlen).Interface().([]byte)
		if err := s.readFull(slice); err != nil {
			return err
		}
		// Reject cases where single byte encoding should have been used.
		if size == 1 && slice[0] < 128 {
			return wrapStreamError(ErrCanonSize, val.Type())
		}
	case List:
		return wrapStreamError(ErrExpectedString, val.Type())
	}
	return nil
}

func makeStructDecoder(typ reflect.Type) (decoder, error) {
	fields, err := structFields(typ)
	if err != nil {
		return nil, err
	}
	for _, f := range fields {
		if f.info.decoderErr != nil {
			return nil, structFieldError{typ, f.index, f.info.decoderErr}
		}
	}
	dec := func(s *Stream, val reflect.Value) (err error) {
		if _, err := s.List(); err != nil {
			return wrapStreamError(err, typ)
		}
		for _, f := range fields {
			err := f.info.decoder(s, val.Field(f.index))
			if err == EOL {
				return &decodeError{msg: "too few elements", typ: typ}
			} else if err != nil {
				return addErrorContext(err, "."+typ.Field(f.index).Name)
			}
		}
		return wrapStreamError(s.ListEnd(), typ)
	}
	return dec, nil
}

// makePtrDecoder creates a decoder that decodes into the pointer's element type.
func makePtrDecoder(typ reflect.Type, tag tags) (decoder, error) {
	etype := typ.Elem()
	etypeinfo := cachedTypeInfo1(etype, tags{})
	switch {
	case etypeinfo.decoderErr != nil:
		return nil, etypeinfo.decoderErr
	case !tag.nilOK:
		return makeSimplePtrDecoder(etype, etypeinfo), nil
	default:
		return makeNilPtrDecoder(etype, etypeinfo, tag.nilKind), nil
	}
}

func makeSimplePtrDecoder(etype reflect.Type, etypeinfo *typeinfo) decoder {
	return func(s *Stream, val reflect.Value) (err error) {
		newval := val
		if val.IsNil() {
			newval = reflect.New(etype)
		}
		if err = etypeinfo.decoder(s, newval.Elem()); err == nil {
			val.Set(newval)
		}
		return err
	}
}

// makeNilPtrDecoder creates a decoder that decodes empty values as nil. Non-empty
// values are decoded into a value of the element type, just like makePtrDecoder does.
//
// This decoder is used for pointer-typed struct fields with struct tag "nil".
func makeNilPtrDecoder(etype reflect.Type, etypeinfo *typeinfo, nilKind Kind) decoder {
	typ := reflect.PtrTo(etype)
	nilPtr := reflect.Zero(typ)
	return func(s *Stream, val reflect.Value) (err error) {
		kind, size, err := s.Kind()
		if err != nil {
			val.Set(nilPtr)
			return wrapStreamError(err, typ)
		}
		// Handle empty values as a nil pointer.
		if kind != Byte && size == 0 {
			if kind != nilKind {
				return &decodeError{
					msg: fmt.Sprintf("wrong kind of empty value (got %v, want %v)", kind, nilKind),
					typ: typ,
				}
			}
			// rearm s.Kind. This is important because the input
			// position must advance to the next value even though
			// we don't read anything.
			s.kind = -1
			val.Set(nilPtr)
			return nil
		}
		newval := val
		if val.IsNil() {
			newval = reflect.New(etype)
		}
		if err = etypeinfo.decoder(s, newval.Elem()); err == nil {
			val.Set(newval)
		}
		return err
	}
}

var ifsliceType = reflect.TypeOf([]interface{}{})

func decodeInterface(s *Stream, val reflect.Value) error {
	if val.Type().NumMethod() != 0 {
		return fmt.Errorf("rlp: type %v is not RLP-serializable", val.Type())
	}
	kind, _, err := s.Kind()
	if err != nil {
		return err
	}
	if kind == List {
		slice := reflect.New(ifsliceType).Elem()
		if err := decodeListSlice(s, slice, decodeInterface); err != nil {
			return err
		}
		val.Set(slice)
	} else {
		b, err := s.Bytes()
		if err != nil {
			return err
		}
		val.Set(reflect.ValueOf(b))
	}
	return nil
}

func decodeDecoder(s *Stream, val reflect.Value) error {
	return val.Addr().Interface().(Decoder).DecodeRLP(s)
}

// Kind represents the kind of value contained in an RLP stream.
type Kind int

const (
	Byte Kind = iota
	String
	List
)

func (k Kind) String() string {
	switch k {
	case Byte:
		return "Byte"
	case String:
		return "String"
	case List:
		return "List"
	default:
		return fmt.Sprintf("Unknown(%d)", k)
	}
}

// ByteReader must be implemented by any input reader for a Stream. It
// is implemented by e.g. bufio.Reader and bytes.Reader.
type ByteReader interface {
	io.Reader
	io.ByteReader
}

// Stream can be used for piecemeal decoding of an input stream. This
// is useful if the input is very large or if the decoding rules for a
// type depend on the input structure. Stream does not keep an
// internal buffer. After decoding a value, the input reader will be
// positioned just before the type information for the next value.
//
// When decoding a list and the input position reaches the declared
// length of the list, all operations will return error EOL.
// The end of the list must be acknowledged using ListEnd to continue
// reading the enclosing list.
//
// Stream is not safe for concurrent use.
type Stream struct {
	r ByteReader

	// number of bytes remaining to be read from r.
	remaining uint64
	limited   bool

	// auxiliary buffer for integer decoding
	uintbuf []byte

	kind    Kind   // kind of value ahead
	size    uint64 // size of value ahead
	byteval byte   // value of single byte in type tag
	kinderr error  // error from last readKind
	stack   []listpos
}

type listpos struct{ pos, size uint64 }

// NewStream creates a new decoding stream reading from r.
//
// If r implements the ByteReader interface, Stream will
// not introduce any buffering.
//
// For non-toplevel values, Stream returns ErrElemTooLarge
// for values that do not fit into the enclosing list.
//
// Stream supports an optional input limit. If a limit is set, the
// size of any toplevel value will be checked against the remaining
// input length. Stream operations that encounter a value exceeding
// the remaining input length will return ErrValueTooLarge. The limit
// can be set by passing a non-zero value for inputLimit.
//
// If r is a bytes.Reader or strings.Reader, the input limit is set to
// the length of r's underlying data unless an explicit limit is
// provided.
func NewStream(r io.Reader, inputLimit uint64) *Stream {
	s := new(Stream)
	s.Reset(r, inputLimit)
	return s
}

// NewListStream creates a new stream that pretends to be positioned
// at an encoded list of the given length.
func NewListStream(r io.Reader, len uint64) *Stream {
	s := new(Stream)
	s.Reset(r, len)
	s.kind = List
	s.size = len
	return s
}

// Bytes reads an RLP string and returns its contents as a byte slice.
// If the input does not contain an RLP string, the returned
// error will be ErrExpectedString.
func (s *Stream) Bytes() ([]byte, error) {
	kind, size, err := s.Kind()
	if err != nil {
		return nil, err
	}
	switch kind {
	case Byte:
		s.kind = -1 // rearm Kind
		return []byte{s.byteval}, nil
	case String:
		b := make([]byte, size)
		if err = s.readFull(b); err != nil {
			return nil, err
		}
		if size == 1 && b[0] < 128 {
			return nil, ErrCanonSize
		}
		return b, nil
	default:
		return nil, ErrExpectedString
	}
}

// Raw reads a raw encoded value including RLP type information.
func (s *Stream) Raw() ([]byte, error) {
	kind, size, err := s.Kind()
	if err != nil {
		return nil, err
	}
	if kind == Byte {
		s.kind = -1 // rearm Kind
		return []byte{s.byteval}, nil
	}
	// the original header has already been read and is no longer
	// available. read content and put a new header in front of it.
	start := headsize(size)
	buf := make([]byte, uint64(start)+size)
	if err := s.readFull(buf[start:]); err != nil {
		return nil, err
	}
	if kind == String {
		puthead(buf, 0x80, 0xB7, size)
	} else {
		puthead(buf, 0xC0, 0xF7, size)
	}
	return buf, nil
}

// Uint reads an RLP string of up to 8 bytes and returns its contents
// as an unsigned integer. If the input does not contain an RLP string, the
// returned error will be ErrExpectedString.
func (s *Stream) Uint() (uint64, error) {
	return s.uint(64)
}

func (s *Stream) uint(maxbits int) (uint64, error) {
	kind, size, err := s.Kind()
	if err != nil {
		return 0, err
	}
	switch kind {
	case Byte:
		if s.byteval == 0 {
			return 0, ErrCanonInt
		}
		s.kind = -1 // rearm Kind
		return uint64(s.byteval), nil
	case String:
		if size > uint64(maxbits/8) {
			return 0, errUintOverflow
		}
		v, err := s.readUint(byte(size))
		switch {
		case err == ErrCanonSize:
			// Adjust error because we're not reading a size right now.
			return 0, ErrCanonInt
		case err != nil:
			return 0, err
		case size > 0 && v < 128:
			return 0, ErrCanonSize
		default:
			return v, nil
		}
	default:
		return 0, ErrExpectedString
	}
}

// Bool reads an RLP string of up to 1 byte and returns its contents
// as a boolean. If the input does not contain an RLP string, the
// returned error will be ErrExpectedString.
func (s *Stream) Bool() (bool, error) {
	num, err := s.uint(8)
	if err != nil {
		return false, err
	}
	switch num {
	case 0:
		return false, nil
	case 1:
		return true, nil
	default:
		return false, fmt.Errorf("rlp: invalid boolean value: %d", num)
	}
}

// List starts decoding an RLP list. If the input does not contain a
// list, the returned error will be ErrExpectedList. When the list's
// end has been reached, any Stream operation will return EOL.
func (s *Stream) List() (size uint64, err error) {
	kind, size, err := s.Kind()
	if err != nil {
		return 0, err
	}
	if kind != List {
		return 0, ErrExpectedList
	}
	s.stack = append(s.stack, listpos{0, size})
	s.kind = -1
	s.size = 0
	return size, nil
}

// ListEnd returns to the enclosing list.
// The input reader must be positioned at the end of a list.
func (s *Stream) ListEnd() error {
	if len(s.stack) == 0 {
		return errNotInList
	}
	tos := s.stack[len(s.stack)-1]
	if tos.pos != tos.size {
		return errNotAtEOL
	}
	s.stack = s.stack[:len(s.stack)-1] // pop
	if len(s.stack) > 0 {
		s.stack[len(s.stack)-1].pos += tos.size
	}
	s.kind = -1
	s.size = 0
	return nil
}

// Decode decodes a value and stores the result in the value pointed
// to by val. Please see the documentation for the Decode function
// to learn about the decoding rules.
func (s *Stream) Decode(val interface{}) error {
	if val == nil {
		return errDecodeIntoNil
	}
	rval := reflect.ValueOf(val)
	rtyp := rval.Type()
	if rtyp.Kind() != reflect.Ptr {
		return errNoPointer
	}
	if rval.IsNil() {
		return errDecodeIntoNil
	}
	decoder, err := cachedDecoder(rtyp.Elem())
	if err != nil {
		return err
	}

	err = decoder(s, rval.Elem())
	if decErr, ok := err.(*decodeError); ok && len(decErr.ctx) > 0 {
		// add decode target type to error so context has more meaning
		decErr.ctx = append(decErr.ctx, fmt.Sprint("(", rtyp.Elem(), ")"))
	}
	return err
}

// Reset discards any information about the current decoding context
// and starts reading from r. This method is meant to facilitate reuse
// of a preallocated Stream across many decoding operations.
//
// If r does not also implement ByteReader, Stream will do its own
// buffering.
func (s *Stream) Reset(r io.Reader, inputLimit uint64) {
	if inputLimit > 0 {
		s.remaining = inputLimit
		s.limited = true
	} else {
		// Attempt to automatically discover
		// the limit when reading from a byte slice.
		switch br := r.(type) {
		case *bytes.Reader:
			s.remaining = uint64(br.Len())
			s.limited = true
		case *strings.Reader:
			s.remaining = uint64(br.Len())
			s.limited = true
		default:
			s.limited = false
		}
	}
	// Wrap r with a buffer if it doesn't have one.
	bufr, ok := r.(ByteReader)
	if !ok {
		bufr = bufio.NewReader(r)
	}
	s.r = bufr
	// Reset the decoding context.
	s.stack = s.stack[:0]
	s.size = 0
	s.kind = -1
	s.kinderr = nil
	if s.uintbuf == nil {
		s.uintbuf = make([]byte, 8)
	}
	s.byteval = 0
}

// Kind returns the kind and size of the next value in the
// input stream.
//
// The returned size is the number of bytes that make up the value.
// For kind == Byte, the size is zero because the value is
// contained in the type tag.
//
// The first call to Kind will read size information from the input
// reader and leave it positioned at the start of the actual bytes of
// the value. Subsequent calls to Kind (until the value is decoded)
// will not advance the input reader and return cached information.
func (s *Stream) Kind() (kind Kind, size uint64, err error) {
	var tos *listpos
	if len(s.stack) > 0 {
		tos = &s.stack[len(s.stack)-1]
	}
	if s.kind < 0 {
		s.kinderr = nil
		// Don't read further if we're at the end of the
		// innermost list.
		if tos != nil && tos.pos == tos.size {
			return 0, 0, EOL
		}
		s.kind, s.size, s.kinderr = s.readKind()
		if s.kinderr == nil {
			if tos == nil {
				// At toplevel, check that the value is smaller
				// than the remaining input length.
				if s.limited && s.size > s.remaining {
					s.kinderr = ErrValueTooLarge
				}
			} else {
				// Inside a list, check that the value doesn't overflow the list.
				if s.size > tos.size-tos.pos {
					s.kinderr = ErrElemTooLarge
				}
			}
		}
	}
	// Note: this might return a sticky error generated
	// by an earlier call to readKind.
	return s.kind, s.size, s.kinderr
}

func (s *Stream) readKind() (kind Kind, size uint64, err error) {
	b, err := s.readByte()
	if err != nil {
		if len(s.stack) == 0 {
			// At toplevel, Adjust the error to actual EOF. io.EOF is
			// used by callers to determine when to stop decoding.
			switch err {
			case io.ErrUnexpectedEOF:
				err = io.EOF
			case ErrValueTooLarge:
				err = io.EOF
			}
		}
		return 0, 0, err
	}
	s.byteval = 0
	switch {
	case b < 0x80:
		// For a single byte whose value is in the [0x00, 0x7F] range, that byte
		// is its own RLP encoding.
		s.byteval = b
		return Byte, 0, nil
	case b < 0xB8:
		// Otherwise, if a string is 0-55 bytes long,
		// the RLP encoding consists of a single byte with value 0x80 plus the
		// length of the string followed by the string. The range of the first
		// byte is thus [0x80, 0xB7].
		return String, uint64(b - 0x80), nil
	case b < 0xC0:
		// If a string is more than 55 bytes long, the
		// RLP encoding consists of a single byte with value 0xB7 plus the length
		// of the length of the string in binary form, followed by the length of
		// the string, followed by the string. For example, a length-1024 string
		// would be encoded as 0xB90400 followed by the string. The range of
		// the first byte is thus [0xB8, 0xBF].
		size, err = s.readUint(b - 0xB7)
		if err == nil && size < 56 {
			err = ErrCanonSize
		}
		return String, size, err
	case b < 0xF8:
		// If the total payload of a list
		// (i.e. the combined length of all its items) is 0-55 bytes long, the
		// RLP encoding consists of a single byte with value 0xC0 plus the length
		// of the list followed by the concatenation of the RLP encodings of the
		// items. The range of the first byte is thus [0xC0, 0xF7].
		return List, uint64(b - 0xC0), nil
	default:
		// If the total payload of a list is more than 55 bytes long,
		// the RLP encoding consists of a single byte with value 0xF7
		// plus the length of the length of the payload in binary
		// form, followed by the length of the payload, followed by
		// the concatenation of the RLP encodings of the items. The
		// range of the first byte is thus [0xF8, 0xFF].
		size, err = s.readUint(b - 0xF7)
		if err == nil && size < 56 {
			err = ErrCanonSize
		}
		return List, size, err
	}
}

func (s *Stream) readUint(size byte) (uint64, error) {
	switch size {
	case 0:
		s.kind = -1 // rearm Kind
		return 0, nil
	case 1:
		b, err := s.readByte()
		return uint64(b), err
	default:
		start := int(8 - size)
		for i := 0; i < start; i++ {
			s.uintbuf[i] = 0
		}
		if err := s.readFull(s.uintbuf[start:]); err != nil {
			return 0, err
		}
		if s.uintbuf[start] == 0 {
			// Note: readUint is also used to decode integer
			// values. The error needs to be adjusted to become
			// ErrCanonInt in this case.
			return 0, ErrCanonSize
		}
		return binary.BigEndian.Uint64(s.uintbuf), nil
	}
}

func (s *Stream) readFull(buf []byte) (err error) {
	if err := s.willRead(uint64(len(buf))); err != nil {
		return err
	}
	var nn, n int
	for n < len(buf) && err == nil {
		nn, err = s.r.Read(buf[n:])
		n += nn
	}
	if err == io.EOF {
		err = io.ErrUnexpectedEOF
	}
	return err
}

func (s *Stream) readByte() (byte, error) {
	if err := s.willRead(1); err != nil {
		return 0, err
	}
	b, err := s.r.ReadByte()
	if err == io.EOF {
		err = io.ErrUnexpectedEOF
	}
	return b, err
}

func (s *Stream) willRead(n uint64) error {
	s.kind = -1 // rearm Kind

	if len(s.stack) > 0 {
		// check list overflow
		tos := s.stack[len(s.stack)-1]
		if n > tos.size-tos.pos {
			return ErrElemTooLarge
		}
		s.stack[len(s.stack)-1].pos += n
	}
	if s.limited {
		if n > s.remaining {
			return ErrValueTooLarge
		}
		s.remaining -= n
	}
	return nil
}<|MERGE_RESOLUTION|>--- conflicted
+++ resolved
@@ -153,10 +153,6 @@
 	switch {
 	case typ == rawValueType:
 		return decodeRawValue, nil
-<<<<<<< HEAD
-		return decodeDecoder, nil
-=======
->>>>>>> d62e9b28
 	case typ.AssignableTo(reflect.PtrTo(bigInt)):
 		return decodeBigInt, nil
 	case typ.AssignableTo(bigInt):
