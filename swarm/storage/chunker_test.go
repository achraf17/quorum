// Copyright 2016 The go-ethereum Authors
// This file is part of the go-ethereum library.
//
// The go-ethereum library is free software: you can redistribute it and/or modify
// it under the terms of the GNU Lesser General Public License as published by
// the Free Software Foundation, either version 3 of the License, or
// (at your option) any later version.
//
// The go-ethereum library is distributed in the hope that it will be useful,
// but WITHOUT ANY WARRANTY; without even the implied warranty of
// MERCHANTABILITY or FITNESS FOR A PARTICULAR PURPOSE. See the
// GNU Lesser General Public License for more details.
//
// You should have received a copy of the GNU Lesser General Public License
// along with the go-ethereum library. If not, see <http://www.gnu.org/licenses/>.

package storage

import (
	"bytes"
	"crypto/rand"
	"encoding/binary"
	"errors"
	"fmt"
	"io"
<<<<<<< HEAD
	"sync"
	"testing"
	"time"
=======
	"testing"
>>>>>>> 37685930

	"github.com/ethereum/go-ethereum/crypto/sha3"
)

/*
Tests TreeChunker by splitting and joining a random byte slice
*/

type test interface {
	Fatalf(string, ...interface{})
	Logf(string, ...interface{})
}

type chunkerTester struct {
	inputs map[uint64][]byte
	t      test
}

<<<<<<< HEAD
func (self *chunkerTester) Split(chunker Splitter, data io.Reader, size int64, chunkC chan *Chunk, swg *sync.WaitGroup, expectedError error) (key Key, err error) {
	// reset
	self.chunks = make(map[string]*Chunk)
=======
// fakeChunkStore doesn't store anything, just implements the ChunkStore interface
// It can be used to inject into a hasherStore if you don't want to actually store data just do the
// hashing
type fakeChunkStore struct {
}

// Put doesn't store anything it is just here to implement ChunkStore
func (f *fakeChunkStore) Put(*Chunk) {
}
>>>>>>> 37685930

// Gut doesn't store anything it is just here to implement ChunkStore
func (f *fakeChunkStore) Get(Address) (*Chunk, error) {
	return nil, errors.New("FakeChunkStore doesn't support Get")
}

<<<<<<< HEAD
	quitC := make(chan bool)
	timeout := time.After(600 * time.Second)
	if chunkC != nil {
		go func() error {
			for {
				select {
				case <-timeout:
					return errors.New("Split timeout error")
				case <-quitC:
					return nil
				case chunk := <-chunkC:
					// self.chunks = append(self.chunks, chunk)
					self.chunks[chunk.Key.String()] = chunk
					if chunk.wg != nil {
						chunk.wg.Done()
					}
				}

			}
		}()
	}

	key, err = chunker.Split(data, size, chunkC, swg, nil)
	if err != nil && expectedError == nil {
		err = fmt.Errorf("Split error: %v", err)
	}

	if chunkC != nil {
		if swg != nil {
			swg.Wait()
		}
		close(quitC)
	}
	return key, err
}

func (self *chunkerTester) Append(chunker Splitter, rootKey Key, data io.Reader, chunkC chan *Chunk, swg *sync.WaitGroup, expectedError error) (key Key, err error) {
	quitC := make(chan bool)
	timeout := time.After(60 * time.Second)
	if chunkC != nil {
		go func() error {
			for {
				select {
				case <-timeout:
					return errors.New("Append timeout error")
				case <-quitC:
					return nil
				case chunk := <-chunkC:
					if chunk != nil {
						stored, success := self.chunks[chunk.Key.String()]
						if !success {
							// Requesting data
							self.chunks[chunk.Key.String()] = chunk
							if chunk.wg != nil {
								chunk.wg.Done()
							}
						} else {
							// getting data
							chunk.SData = stored.SData
							chunk.Size = int64(binary.LittleEndian.Uint64(chunk.SData[0:8]))
							close(chunk.C)
						}
					}
				}
			}
		}()
	}

	key, err = chunker.Append(rootKey, data, chunkC, swg, nil)
	if err != nil && expectedError == nil {
		err = fmt.Errorf("Append error: %v", err)
	}

	if chunkC != nil {
		if swg != nil {
			swg.Wait()
		}
		close(quitC)
	}
	return key, err
}

func (self *chunkerTester) Join(chunker Chunker, key Key, c int, chunkC chan *Chunk, quitC chan bool) LazySectionReader {
	// reset but not the chunks

	reader := chunker.Join(key, chunkC)

	timeout := time.After(600 * time.Second)
	i := 0
	go func() error {
		for {
			select {
			case <-timeout:
				return errors.New("Join timeout error")
			case chunk, ok := <-chunkC:
				if !ok {
					close(quitC)
					return nil
				}
				// this just mocks the behaviour of a chunk store retrieval
				stored, success := self.chunks[chunk.Key.String()]
				if !success {
					return errors.New("Not found")
				}
				chunk.SData = stored.SData
				chunk.Size = int64(binary.LittleEndian.Uint64(chunk.SData[0:8]))
				close(chunk.C)
				i++
			}
		}
	}()
	return reader
=======
// Close doesn't store anything it is just here to implement ChunkStore
func (f *fakeChunkStore) Close() {
}

func newTestHasherStore(chunkStore ChunkStore, hash string) *hasherStore {
	return NewHasherStore(chunkStore, MakeHashFunc(hash), false)
>>>>>>> 37685930
}

func testRandomBrokenData(n int, tester *chunkerTester) {
	data := io.LimitReader(rand.Reader, int64(n))
	brokendata := brokenLimitReader(data, n, n/2)

	buf := make([]byte, n)
	_, err := brokendata.Read(buf)
	if err == nil || err.Error() != "Broken reader" {
		tester.t.Fatalf("Broken reader is not broken, hence broken. Returns: %v", err)
	}

	data = io.LimitReader(rand.Reader, int64(n))
	brokendata = brokenLimitReader(data, n, n/2)

	putGetter := newTestHasherStore(NewMapChunkStore(), SHA3Hash)

	expectedError := fmt.Errorf("Broken reader")
<<<<<<< HEAD
	key, err := tester.Split(splitter, brokendata, int64(n), chunkC, swg, expectedError)
	if err == nil || err.Error() != expectedError.Error() {
		tester.t.Fatalf("Not receiving the correct error! Expected %v, received %v", expectedError, err)
	}
	tester.t.Logf(" Key = %v\n", key)
}

func testRandomData(splitter Splitter, n int, tester *chunkerTester) Key {
=======
	addr, _, err := TreeSplit(brokendata, int64(n), putGetter)
	if err == nil || err.Error() != expectedError.Error() {
		tester.t.Fatalf("Not receiving the correct error! Expected %v, received %v", expectedError, err)
	}
	tester.t.Logf(" Key = %v\n", addr)
}

func testRandomData(usePyramid bool, hash string, n int, tester *chunkerTester) Address {
>>>>>>> 37685930
	if tester.inputs == nil {
		tester.inputs = make(map[uint64][]byte)
	}
	input, found := tester.inputs[uint64(n)]
	var data io.Reader
	if !found {
		data, input = generateRandomData(n)
		tester.inputs[uint64(n)] = input
	} else {
		data = io.LimitReader(bytes.NewReader(input), int64(n))
	}

<<<<<<< HEAD
	chunkC := make(chan *Chunk, 1000)
	swg := &sync.WaitGroup{}

	key, err := tester.Split(splitter, data, int64(n), chunkC, swg, nil)
	if err != nil {
		tester.t.Fatalf(err.Error())
	}
	tester.t.Logf(" Key = %v\n", key)
=======
	putGetter := newTestHasherStore(NewMapChunkStore(), hash)
>>>>>>> 37685930

	var addr Address
	var wait func()
	var err error
	if usePyramid {
		addr, wait, err = PyramidSplit(data, putGetter, putGetter)
	} else {
		addr, wait, err = TreeSplit(data, int64(n), putGetter)
	}
	if err != nil {
		tester.t.Fatalf(err.Error())
	}
	tester.t.Logf(" Key = %v\n", addr)
	wait()

	reader := TreeJoin(addr, putGetter, 0)
	output := make([]byte, n)
	r, err := reader.Read(output)
	if r != n || err != io.EOF {
		tester.t.Fatalf("read error  read: %v  n = %v  err = %v\n", r, n, err)
	}
	if input != nil {
		if !bytes.Equal(output, input) {
			tester.t.Fatalf("input and output mismatch\n IN: %v\nOUT: %v\n", input, output)
		}
	}
<<<<<<< HEAD
	close(chunkC)
	<-quitC

	return key
}

func testRandomDataAppend(splitter Splitter, n, m int, tester *chunkerTester) {
	if tester.inputs == nil {
		tester.inputs = make(map[uint64][]byte)
	}
	input, found := tester.inputs[uint64(n)]
	var data io.Reader
	if !found {
		data, input = testDataReaderAndSlice(n)
		tester.inputs[uint64(n)] = input
	} else {
		data = io.LimitReader(bytes.NewReader(input), int64(n))
	}

	chunkC := make(chan *Chunk, 1000)
	swg := &sync.WaitGroup{}

	key, err := tester.Split(splitter, data, int64(n), chunkC, swg, nil)
	if err != nil {
		tester.t.Fatalf(err.Error())
	}
	tester.t.Logf(" Key = %v\n", key)

	//create a append data stream
	appendInput, found := tester.inputs[uint64(m)]
	var appendData io.Reader
	if !found {
		appendData, appendInput = testDataReaderAndSlice(m)
		tester.inputs[uint64(m)] = appendInput
	} else {
		appendData = io.LimitReader(bytes.NewReader(appendInput), int64(m))
	}

	chunkC = make(chan *Chunk, 1000)
	swg = &sync.WaitGroup{}

	newKey, err := tester.Append(splitter, key, appendData, chunkC, swg, nil)
	if err != nil {
		tester.t.Fatalf(err.Error())
	}
	tester.t.Logf(" NewKey = %v\n", newKey)

	chunkC = make(chan *Chunk, 1000)
	quitC := make(chan bool)

	chunker := NewTreeChunker(NewChunkerParams())
	reader := tester.Join(chunker, newKey, 0, chunkC, quitC)
	newOutput := make([]byte, n+m)
	r, err := reader.Read(newOutput)
	if r != (n + m) {
		tester.t.Fatalf("read error  read: %v  n = %v  err = %v\n", r, n, err)
	}

	newInput := append(input, appendInput...)
	if !bytes.Equal(newOutput, newInput) {
		tester.t.Fatalf("input and output mismatch\n IN: %v\nOUT: %v\n", newInput, newOutput)
	}

	close(chunkC)
}

func TestSha3ForCorrectness(t *testing.T) {
	tester := &chunkerTester{t: t}

	size := 4096
	input := make([]byte, size+8)
	binary.LittleEndian.PutUint64(input[:8], uint64(size))

	io.LimitReader(bytes.NewReader(input[8:]), int64(size))

	rawSha3 := sha3.NewKeccak256()
	rawSha3.Reset()
	rawSha3.Write(input)
	rawSha3Output := rawSha3.Sum(nil)

	sha3FromMakeFunc := MakeHashFunc(SHA3Hash)()
	sha3FromMakeFunc.ResetWithLength(input[:8])
	sha3FromMakeFunc.Write(input[8:])
	sha3FromMakeFuncOutput := sha3FromMakeFunc.Sum(nil)

	if len(rawSha3Output) != len(sha3FromMakeFuncOutput) {
		tester.t.Fatalf("Original SHA3 and abstracted Sha3 has different length %v:%v\n", len(rawSha3Output), len(sha3FromMakeFuncOutput))
	}

	if !bytes.Equal(rawSha3Output, sha3FromMakeFuncOutput) {
		tester.t.Fatalf("Original SHA3 and abstracted Sha3 mismatch %v:%v\n", rawSha3Output, sha3FromMakeFuncOutput)
	}

}

func TestDataAppend(t *testing.T) {
	sizes := []int{1, 1, 1, 4095, 4096, 4097, 1, 1, 1, 123456, 2345678, 2345678}
	appendSizes := []int{4095, 4096, 4097, 1, 1, 1, 8191, 8192, 8193, 9000, 3000, 5000}

	tester := &chunkerTester{t: t}
	chunker := NewPyramidChunker(NewChunkerParams())
	for i, s := range sizes {
		testRandomDataAppend(chunker, s, appendSizes[i], tester)

	}
}

func TestRandomData(t *testing.T) {
	sizes := []int{1, 60, 83, 179, 253, 1024, 4095, 4096, 4097, 8191, 8192, 8193, 12287, 12288, 12289, 123456, 2345678}
	tester := &chunkerTester{t: t}

	chunker := NewTreeChunker(NewChunkerParams())
	pyramid := NewPyramidChunker(NewChunkerParams())
	for _, s := range sizes {
		treeChunkerKey := testRandomData(chunker, s, tester)
		pyramidChunkerKey := testRandomData(pyramid, s, tester)
		if treeChunkerKey.String() != pyramidChunkerKey.String() {
			tester.t.Fatalf("tree chunker and pyramid chunker key mismatch for size %v\n TC: %v\n PC: %v\n", s, treeChunkerKey.String(), pyramidChunkerKey.String())
		}
	}

	cp := NewChunkerParams()
	cp.Hash = BMTHash
	chunker = NewTreeChunker(cp)
	pyramid = NewPyramidChunker(cp)
	for _, s := range sizes {
		treeChunkerKey := testRandomData(chunker, s, tester)
		pyramidChunkerKey := testRandomData(pyramid, s, tester)
		if treeChunkerKey.String() != pyramidChunkerKey.String() {
			tester.t.Fatalf("tree chunker BMT and pyramid chunker BMT key mismatch for size %v \n TC: %v\n PC: %v\n", s, treeChunkerKey.String(), pyramidChunkerKey.String())
		}
	}

}

func XTestRandomBrokenData(t *testing.T) {
	sizes := []int{1, 60, 83, 179, 253, 1024, 4095, 4096, 4097, 8191, 8192, 8193, 12287, 12288, 12289, 123456, 2345678}
	tester := &chunkerTester{t: t}
	chunker := NewTreeChunker(NewChunkerParams())
	for _, s := range sizes {
		testRandomBrokenData(chunker, s, tester)
=======

	// testing partial read
	for i := 1; i < n; i += 10000 {
		readableLength := n - i
		output := make([]byte, readableLength)
		r, err := reader.ReadAt(output, int64(i))
		if r != readableLength || err != io.EOF {
			tester.t.Fatalf("readAt error with offset %v read: %v  n = %v  err = %v\n", i, r, readableLength, err)
		}
		if input != nil {
			if !bytes.Equal(output, input[i:]) {
				tester.t.Fatalf("input and output mismatch\n IN: %v\nOUT: %v\n", input[i:], output)
			}
		}
	}

	return addr
}

func TestSha3ForCorrectness(t *testing.T) {
	tester := &chunkerTester{t: t}

	size := 4096
	input := make([]byte, size+8)
	binary.LittleEndian.PutUint64(input[:8], uint64(size))

	io.LimitReader(bytes.NewReader(input[8:]), int64(size))

	rawSha3 := sha3.NewKeccak256()
	rawSha3.Reset()
	rawSha3.Write(input)
	rawSha3Output := rawSha3.Sum(nil)

	sha3FromMakeFunc := MakeHashFunc(SHA3Hash)()
	sha3FromMakeFunc.ResetWithLength(input[:8])
	sha3FromMakeFunc.Write(input[8:])
	sha3FromMakeFuncOutput := sha3FromMakeFunc.Sum(nil)

	if len(rawSha3Output) != len(sha3FromMakeFuncOutput) {
		tester.t.Fatalf("Original SHA3 and abstracted Sha3 has different length %v:%v\n", len(rawSha3Output), len(sha3FromMakeFuncOutput))
	}

	if !bytes.Equal(rawSha3Output, sha3FromMakeFuncOutput) {
		tester.t.Fatalf("Original SHA3 and abstracted Sha3 mismatch %v:%v\n", rawSha3Output, sha3FromMakeFuncOutput)
	}

}

func TestDataAppend(t *testing.T) {
	sizes := []int{1, 1, 1, 4095, 4096, 4097, 1, 1, 1, 123456, 2345678, 2345678}
	appendSizes := []int{4095, 4096, 4097, 1, 1, 1, 8191, 8192, 8193, 9000, 3000, 5000}

	tester := &chunkerTester{t: t}
	for i := range sizes {
		n := sizes[i]
		m := appendSizes[i]

		if tester.inputs == nil {
			tester.inputs = make(map[uint64][]byte)
		}
		input, found := tester.inputs[uint64(n)]
		var data io.Reader
		if !found {
			data, input = generateRandomData(n)
			tester.inputs[uint64(n)] = input
		} else {
			data = io.LimitReader(bytes.NewReader(input), int64(n))
		}

		chunkStore := NewMapChunkStore()
		putGetter := newTestHasherStore(chunkStore, SHA3Hash)

		addr, wait, err := PyramidSplit(data, putGetter, putGetter)
		if err != nil {
			tester.t.Fatalf(err.Error())
		}
		wait()

		//create a append data stream
		appendInput, found := tester.inputs[uint64(m)]
		var appendData io.Reader
		if !found {
			appendData, appendInput = generateRandomData(m)
			tester.inputs[uint64(m)] = appendInput
		} else {
			appendData = io.LimitReader(bytes.NewReader(appendInput), int64(m))
		}

		putGetter = newTestHasherStore(chunkStore, SHA3Hash)
		newAddr, wait, err := PyramidAppend(addr, appendData, putGetter, putGetter)
		if err != nil {
			tester.t.Fatalf(err.Error())
		}
		wait()

		reader := TreeJoin(newAddr, putGetter, 0)
		newOutput := make([]byte, n+m)
		r, err := reader.Read(newOutput)
		if r != (n + m) {
			tester.t.Fatalf("read error  read: %v  n = %v  m = %v  err = %v\n", r, n, m, err)
		}

		newInput := append(input, appendInput...)
		if !bytes.Equal(newOutput, newInput) {
			tester.t.Fatalf("input and output mismatch\n IN: %v\nOUT: %v\n", newInput, newOutput)
		}
	}
}

func TestRandomData(t *testing.T) {
	// This test can validate files up to a relatively short length, as tree chunker slows down drastically.
	// Validation of longer files is done by TestLocalStoreAndRetrieve in swarm package.
	sizes := []int{1, 60, 83, 179, 253, 1024, 4095, 4096, 4097, 8191, 8192, 8193, 12287, 12288, 12289, 524288, 524288 + 1, 524288 + 4097, 7 * 524288, 7*524288 + 1, 7*524288 + 4097}
	tester := &chunkerTester{t: t}

	for _, s := range sizes {
		treeChunkerKey := testRandomData(false, SHA3Hash, s, tester)
		pyramidChunkerKey := testRandomData(true, SHA3Hash, s, tester)
		if treeChunkerKey.String() != pyramidChunkerKey.String() {
			tester.t.Fatalf("tree chunker and pyramid chunker key mismatch for size %v\n TC: %v\n PC: %v\n", s, treeChunkerKey.String(), pyramidChunkerKey.String())
		}
	}

	for _, s := range sizes {
		treeChunkerKey := testRandomData(false, BMTHash, s, tester)
		pyramidChunkerKey := testRandomData(true, BMTHash, s, tester)
		if treeChunkerKey.String() != pyramidChunkerKey.String() {
			tester.t.Fatalf("tree chunker and pyramid chunker key mismatch for size %v\n TC: %v\n PC: %v\n", s, treeChunkerKey.String(), pyramidChunkerKey.String())
		}
	}
}

func TestRandomBrokenData(t *testing.T) {
	sizes := []int{1, 60, 83, 179, 253, 1024, 4095, 4096, 4097, 8191, 8192, 8193, 12287, 12288, 12289, 123456, 2345678}
	tester := &chunkerTester{t: t}
	for _, s := range sizes {
		testRandomBrokenData(s, tester)
>>>>>>> 37685930
	}
}

func benchReadAll(reader LazySectionReader) {
	size, _ := reader.Size(nil)
	output := make([]byte, 1000)
	for pos := int64(0); pos < size; pos += 1000 {
		reader.ReadAt(output, pos)
	}
}

func benchmarkSplitJoin(n int, t *testing.B) {
	t.ReportAllocs()
	for i := 0; i < t.N; i++ {
		data := testDataReader(n)

<<<<<<< HEAD
		chunkC := make(chan *Chunk, 1000)
		swg := &sync.WaitGroup{}

		key, err := tester.Split(chunker, data, int64(n), chunkC, swg, nil)
		if err != nil {
			tester.t.Fatalf(err.Error())
		}
		chunkC = make(chan *Chunk, 1000)
		quitC := make(chan bool)
		reader := tester.Join(chunker, key, i, chunkC, quitC)
		benchReadAll(reader)
		close(chunkC)
		<-quitC
=======
		putGetter := newTestHasherStore(NewMapChunkStore(), SHA3Hash)
		key, wait, err := PyramidSplit(data, putGetter, putGetter)
		if err != nil {
			t.Fatalf(err.Error())
		}
		wait()
		reader := TreeJoin(key, putGetter, 0)
		benchReadAll(reader)
>>>>>>> 37685930
	}
}

func benchmarkSplitTreeSHA3(n int, t *testing.B) {
<<<<<<< HEAD
=======
	t.ReportAllocs()
	for i := 0; i < t.N; i++ {
		data := testDataReader(n)
		putGetter := newTestHasherStore(&fakeChunkStore{}, SHA3Hash)

		_, _, err := TreeSplit(data, int64(n), putGetter)
		if err != nil {
			t.Fatalf(err.Error())
		}
	}
}

func benchmarkSplitTreeBMT(n int, t *testing.B) {
>>>>>>> 37685930
	t.ReportAllocs()
	for i := 0; i < t.N; i++ {
		data := testDataReader(n)
<<<<<<< HEAD
		_, err := tester.Split(chunker, data, int64(n), nil, nil, nil)
		if err != nil {
			tester.t.Fatalf(err.Error())
		}
	}
}

func benchmarkSplitTreeBMT(n int, t *testing.B) {
	t.ReportAllocs()
	for i := 0; i < t.N; i++ {
		cp := NewChunkerParams()
		cp.Hash = BMTHash
		chunker := NewTreeChunker(cp)
		tester := &chunkerTester{t: t}
		data := testDataReader(n)
		_, err := tester.Split(chunker, data, int64(n), nil, nil, nil)
		if err != nil {
			tester.t.Fatalf(err.Error())
=======
		putGetter := newTestHasherStore(&fakeChunkStore{}, BMTHash)

		_, _, err := TreeSplit(data, int64(n), putGetter)
		if err != nil {
			t.Fatalf(err.Error())
>>>>>>> 37685930
		}
	}
}

func benchmarkSplitPyramidSHA3(n int, t *testing.B) {
	t.ReportAllocs()
	for i := 0; i < t.N; i++ {
		data := testDataReader(n)
<<<<<<< HEAD
		_, err := tester.Split(splitter, data, int64(n), nil, nil, nil)
		if err != nil {
			tester.t.Fatalf(err.Error())
		}
=======
		putGetter := newTestHasherStore(&fakeChunkStore{}, SHA3Hash)

		_, _, err := PyramidSplit(data, putGetter, putGetter)
		if err != nil {
			t.Fatalf(err.Error())
		}

>>>>>>> 37685930
	}
}

func benchmarkSplitPyramidBMT(n int, t *testing.B) {
	t.ReportAllocs()
	for i := 0; i < t.N; i++ {
<<<<<<< HEAD
		cp := NewChunkerParams()
		cp.Hash = BMTHash
		splitter := NewPyramidChunker(cp)
		tester := &chunkerTester{t: t}
		data := testDataReader(n)
		_, err := tester.Split(splitter, data, int64(n), nil, nil, nil)
		if err != nil {
			tester.t.Fatalf(err.Error())
		}
	}
}

func benchmarkAppendPyramid(n, m int, t *testing.B) {
	t.ReportAllocs()
	for i := 0; i < t.N; i++ {
		chunker := NewPyramidChunker(NewChunkerParams())
		tester := &chunkerTester{t: t}
		data := testDataReader(n)
		data1 := testDataReader(m)

		chunkC := make(chan *Chunk, 1000)
		swg := &sync.WaitGroup{}
		key, err := tester.Split(chunker, data, int64(n), chunkC, swg, nil)
		if err != nil {
			tester.t.Fatalf(err.Error())
		}

		chunkC = make(chan *Chunk, 1000)
		swg = &sync.WaitGroup{}

		_, err = tester.Append(chunker, key, data1, chunkC, swg, nil)
		if err != nil {
			tester.t.Fatalf(err.Error())
		}

		close(chunkC)
	}
}

func BenchmarkJoin_2(t *testing.B) { benchmarkJoin(100, t) }
func BenchmarkJoin_3(t *testing.B) { benchmarkJoin(1000, t) }
func BenchmarkJoin_4(t *testing.B) { benchmarkJoin(10000, t) }
func BenchmarkJoin_5(t *testing.B) { benchmarkJoin(100000, t) }
func BenchmarkJoin_6(t *testing.B) { benchmarkJoin(1000000, t) }
func BenchmarkJoin_7(t *testing.B) { benchmarkJoin(10000000, t) }
func BenchmarkJoin_8(t *testing.B) { benchmarkJoin(100000000, t) }
=======
		data := testDataReader(n)
		putGetter := newTestHasherStore(&fakeChunkStore{}, BMTHash)

		_, _, err := PyramidSplit(data, putGetter, putGetter)
		if err != nil {
			t.Fatalf(err.Error())
		}
	}
}

func benchmarkSplitAppendPyramid(n, m int, t *testing.B) {
	t.ReportAllocs()
	for i := 0; i < t.N; i++ {
		data := testDataReader(n)
		data1 := testDataReader(m)

		chunkStore := NewMapChunkStore()
		putGetter := newTestHasherStore(chunkStore, SHA3Hash)

		key, wait, err := PyramidSplit(data, putGetter, putGetter)
		if err != nil {
			t.Fatalf(err.Error())
		}
		wait()

		putGetter = newTestHasherStore(chunkStore, SHA3Hash)
		_, wait, err = PyramidAppend(key, data1, putGetter, putGetter)
		if err != nil {
			t.Fatalf(err.Error())
		}
		wait()
	}
}

func BenchmarkSplitJoin_2(t *testing.B) { benchmarkSplitJoin(100, t) }
func BenchmarkSplitJoin_3(t *testing.B) { benchmarkSplitJoin(1000, t) }
func BenchmarkSplitJoin_4(t *testing.B) { benchmarkSplitJoin(10000, t) }
func BenchmarkSplitJoin_5(t *testing.B) { benchmarkSplitJoin(100000, t) }
func BenchmarkSplitJoin_6(t *testing.B) { benchmarkSplitJoin(1000000, t) }
func BenchmarkSplitJoin_7(t *testing.B) { benchmarkSplitJoin(10000000, t) }

// func BenchmarkSplitJoin_8(t *testing.B) { benchmarkJoin(100000000, t) }
>>>>>>> 37685930

func BenchmarkSplitTreeSHA3_2(t *testing.B)  { benchmarkSplitTreeSHA3(100, t) }
func BenchmarkSplitTreeSHA3_2h(t *testing.B) { benchmarkSplitTreeSHA3(500, t) }
func BenchmarkSplitTreeSHA3_3(t *testing.B)  { benchmarkSplitTreeSHA3(1000, t) }
func BenchmarkSplitTreeSHA3_3h(t *testing.B) { benchmarkSplitTreeSHA3(5000, t) }
func BenchmarkSplitTreeSHA3_4(t *testing.B)  { benchmarkSplitTreeSHA3(10000, t) }
func BenchmarkSplitTreeSHA3_4h(t *testing.B) { benchmarkSplitTreeSHA3(50000, t) }
func BenchmarkSplitTreeSHA3_5(t *testing.B)  { benchmarkSplitTreeSHA3(100000, t) }
func BenchmarkSplitTreeSHA3_6(t *testing.B)  { benchmarkSplitTreeSHA3(1000000, t) }
func BenchmarkSplitTreeSHA3_7(t *testing.B)  { benchmarkSplitTreeSHA3(10000000, t) }
<<<<<<< HEAD
func BenchmarkSplitTreeSHA3_8(t *testing.B)  { benchmarkSplitTreeSHA3(100000000, t) }
=======

// func BenchmarkSplitTreeSHA3_8(t *testing.B)  { benchmarkSplitTreeSHA3(100000000, t) }
>>>>>>> 37685930

func BenchmarkSplitTreeBMT_2(t *testing.B)  { benchmarkSplitTreeBMT(100, t) }
func BenchmarkSplitTreeBMT_2h(t *testing.B) { benchmarkSplitTreeBMT(500, t) }
func BenchmarkSplitTreeBMT_3(t *testing.B)  { benchmarkSplitTreeBMT(1000, t) }
func BenchmarkSplitTreeBMT_3h(t *testing.B) { benchmarkSplitTreeBMT(5000, t) }
func BenchmarkSplitTreeBMT_4(t *testing.B)  { benchmarkSplitTreeBMT(10000, t) }
func BenchmarkSplitTreeBMT_4h(t *testing.B) { benchmarkSplitTreeBMT(50000, t) }
func BenchmarkSplitTreeBMT_5(t *testing.B)  { benchmarkSplitTreeBMT(100000, t) }
func BenchmarkSplitTreeBMT_6(t *testing.B)  { benchmarkSplitTreeBMT(1000000, t) }
func BenchmarkSplitTreeBMT_7(t *testing.B)  { benchmarkSplitTreeBMT(10000000, t) }
<<<<<<< HEAD
func BenchmarkSplitTreeBMT_8(t *testing.B)  { benchmarkSplitTreeBMT(100000000, t) }
=======

// func BenchmarkSplitTreeBMT_8(t *testing.B)  { benchmarkSplitTreeBMT(100000000, t) }
>>>>>>> 37685930

func BenchmarkSplitPyramidSHA3_2(t *testing.B)  { benchmarkSplitPyramidSHA3(100, t) }
func BenchmarkSplitPyramidSHA3_2h(t *testing.B) { benchmarkSplitPyramidSHA3(500, t) }
func BenchmarkSplitPyramidSHA3_3(t *testing.B)  { benchmarkSplitPyramidSHA3(1000, t) }
func BenchmarkSplitPyramidSHA3_3h(t *testing.B) { benchmarkSplitPyramidSHA3(5000, t) }
func BenchmarkSplitPyramidSHA3_4(t *testing.B)  { benchmarkSplitPyramidSHA3(10000, t) }
func BenchmarkSplitPyramidSHA3_4h(t *testing.B) { benchmarkSplitPyramidSHA3(50000, t) }
func BenchmarkSplitPyramidSHA3_5(t *testing.B)  { benchmarkSplitPyramidSHA3(100000, t) }
func BenchmarkSplitPyramidSHA3_6(t *testing.B)  { benchmarkSplitPyramidSHA3(1000000, t) }
func BenchmarkSplitPyramidSHA3_7(t *testing.B)  { benchmarkSplitPyramidSHA3(10000000, t) }
<<<<<<< HEAD
func BenchmarkSplitPyramidSHA3_8(t *testing.B)  { benchmarkSplitPyramidSHA3(100000000, t) }
=======

// func BenchmarkSplitPyramidSHA3_8(t *testing.B)  { benchmarkSplitPyramidSHA3(100000000, t) }
>>>>>>> 37685930

func BenchmarkSplitPyramidBMT_2(t *testing.B)  { benchmarkSplitPyramidBMT(100, t) }
func BenchmarkSplitPyramidBMT_2h(t *testing.B) { benchmarkSplitPyramidBMT(500, t) }
func BenchmarkSplitPyramidBMT_3(t *testing.B)  { benchmarkSplitPyramidBMT(1000, t) }
func BenchmarkSplitPyramidBMT_3h(t *testing.B) { benchmarkSplitPyramidBMT(5000, t) }
func BenchmarkSplitPyramidBMT_4(t *testing.B)  { benchmarkSplitPyramidBMT(10000, t) }
func BenchmarkSplitPyramidBMT_4h(t *testing.B) { benchmarkSplitPyramidBMT(50000, t) }
func BenchmarkSplitPyramidBMT_5(t *testing.B)  { benchmarkSplitPyramidBMT(100000, t) }
func BenchmarkSplitPyramidBMT_6(t *testing.B)  { benchmarkSplitPyramidBMT(1000000, t) }
func BenchmarkSplitPyramidBMT_7(t *testing.B)  { benchmarkSplitPyramidBMT(10000000, t) }
<<<<<<< HEAD
func BenchmarkSplitPyramidBMT_8(t *testing.B)  { benchmarkSplitPyramidBMT(100000000, t) }

func BenchmarkAppendPyramid_2(t *testing.B)  { benchmarkAppendPyramid(100, 1000, t) }
func BenchmarkAppendPyramid_2h(t *testing.B) { benchmarkAppendPyramid(500, 1000, t) }
func BenchmarkAppendPyramid_3(t *testing.B)  { benchmarkAppendPyramid(1000, 1000, t) }
func BenchmarkAppendPyramid_4(t *testing.B)  { benchmarkAppendPyramid(10000, 1000, t) }
func BenchmarkAppendPyramid_4h(t *testing.B) { benchmarkAppendPyramid(50000, 1000, t) }
func BenchmarkAppendPyramid_5(t *testing.B)  { benchmarkAppendPyramid(1000000, 1000, t) }
func BenchmarkAppendPyramid_6(t *testing.B)  { benchmarkAppendPyramid(1000000, 1000, t) }
func BenchmarkAppendPyramid_7(t *testing.B)  { benchmarkAppendPyramid(10000000, 1000, t) }
func BenchmarkAppendPyramid_8(t *testing.B)  { benchmarkAppendPyramid(100000000, 1000, t) }
=======

// func BenchmarkSplitPyramidBMT_8(t *testing.B)  { benchmarkSplitPyramidBMT(100000000, t) }

func BenchmarkSplitAppendPyramid_2(t *testing.B)  { benchmarkSplitAppendPyramid(100, 1000, t) }
func BenchmarkSplitAppendPyramid_2h(t *testing.B) { benchmarkSplitAppendPyramid(500, 1000, t) }
func BenchmarkSplitAppendPyramid_3(t *testing.B)  { benchmarkSplitAppendPyramid(1000, 1000, t) }
func BenchmarkSplitAppendPyramid_4(t *testing.B)  { benchmarkSplitAppendPyramid(10000, 1000, t) }
func BenchmarkSplitAppendPyramid_4h(t *testing.B) { benchmarkSplitAppendPyramid(50000, 1000, t) }
func BenchmarkSplitAppendPyramid_5(t *testing.B)  { benchmarkSplitAppendPyramid(1000000, 1000, t) }
func BenchmarkSplitAppendPyramid_6(t *testing.B)  { benchmarkSplitAppendPyramid(1000000, 1000, t) }
func BenchmarkSplitAppendPyramid_7(t *testing.B)  { benchmarkSplitAppendPyramid(10000000, 1000, t) }

// func BenchmarkAppendPyramid_8(t *testing.B)  { benchmarkAppendPyramid(100000000, 1000, t) }
>>>>>>> 37685930

// go test -timeout 20m -cpu 4 -bench=./swarm/storage -run no
// If you dont add the timeout argument above .. the benchmark will timeout and dump<|MERGE_RESOLUTION|>--- conflicted
+++ resolved
@@ -23,13 +23,7 @@
 	"errors"
 	"fmt"
 	"io"
-<<<<<<< HEAD
-	"sync"
 	"testing"
-	"time"
-=======
-	"testing"
->>>>>>> 37685930
 
 	"github.com/ethereum/go-ethereum/crypto/sha3"
 )
@@ -48,11 +42,6 @@
 	t      test
 }
 
-<<<<<<< HEAD
-func (self *chunkerTester) Split(chunker Splitter, data io.Reader, size int64, chunkC chan *Chunk, swg *sync.WaitGroup, expectedError error) (key Key, err error) {
-	// reset
-	self.chunks = make(map[string]*Chunk)
-=======
 // fakeChunkStore doesn't store anything, just implements the ChunkStore interface
 // It can be used to inject into a hasherStore if you don't want to actually store data just do the
 // hashing
@@ -62,134 +51,18 @@
 // Put doesn't store anything it is just here to implement ChunkStore
 func (f *fakeChunkStore) Put(*Chunk) {
 }
->>>>>>> 37685930
 
 // Gut doesn't store anything it is just here to implement ChunkStore
 func (f *fakeChunkStore) Get(Address) (*Chunk, error) {
 	return nil, errors.New("FakeChunkStore doesn't support Get")
 }
 
-<<<<<<< HEAD
-	quitC := make(chan bool)
-	timeout := time.After(600 * time.Second)
-	if chunkC != nil {
-		go func() error {
-			for {
-				select {
-				case <-timeout:
-					return errors.New("Split timeout error")
-				case <-quitC:
-					return nil
-				case chunk := <-chunkC:
-					// self.chunks = append(self.chunks, chunk)
-					self.chunks[chunk.Key.String()] = chunk
-					if chunk.wg != nil {
-						chunk.wg.Done()
-					}
-				}
-
-			}
-		}()
-	}
-
-	key, err = chunker.Split(data, size, chunkC, swg, nil)
-	if err != nil && expectedError == nil {
-		err = fmt.Errorf("Split error: %v", err)
-	}
-
-	if chunkC != nil {
-		if swg != nil {
-			swg.Wait()
-		}
-		close(quitC)
-	}
-	return key, err
-}
-
-func (self *chunkerTester) Append(chunker Splitter, rootKey Key, data io.Reader, chunkC chan *Chunk, swg *sync.WaitGroup, expectedError error) (key Key, err error) {
-	quitC := make(chan bool)
-	timeout := time.After(60 * time.Second)
-	if chunkC != nil {
-		go func() error {
-			for {
-				select {
-				case <-timeout:
-					return errors.New("Append timeout error")
-				case <-quitC:
-					return nil
-				case chunk := <-chunkC:
-					if chunk != nil {
-						stored, success := self.chunks[chunk.Key.String()]
-						if !success {
-							// Requesting data
-							self.chunks[chunk.Key.String()] = chunk
-							if chunk.wg != nil {
-								chunk.wg.Done()
-							}
-						} else {
-							// getting data
-							chunk.SData = stored.SData
-							chunk.Size = int64(binary.LittleEndian.Uint64(chunk.SData[0:8]))
-							close(chunk.C)
-						}
-					}
-				}
-			}
-		}()
-	}
-
-	key, err = chunker.Append(rootKey, data, chunkC, swg, nil)
-	if err != nil && expectedError == nil {
-		err = fmt.Errorf("Append error: %v", err)
-	}
-
-	if chunkC != nil {
-		if swg != nil {
-			swg.Wait()
-		}
-		close(quitC)
-	}
-	return key, err
-}
-
-func (self *chunkerTester) Join(chunker Chunker, key Key, c int, chunkC chan *Chunk, quitC chan bool) LazySectionReader {
-	// reset but not the chunks
-
-	reader := chunker.Join(key, chunkC)
-
-	timeout := time.After(600 * time.Second)
-	i := 0
-	go func() error {
-		for {
-			select {
-			case <-timeout:
-				return errors.New("Join timeout error")
-			case chunk, ok := <-chunkC:
-				if !ok {
-					close(quitC)
-					return nil
-				}
-				// this just mocks the behaviour of a chunk store retrieval
-				stored, success := self.chunks[chunk.Key.String()]
-				if !success {
-					return errors.New("Not found")
-				}
-				chunk.SData = stored.SData
-				chunk.Size = int64(binary.LittleEndian.Uint64(chunk.SData[0:8]))
-				close(chunk.C)
-				i++
-			}
-		}
-	}()
-	return reader
-=======
 // Close doesn't store anything it is just here to implement ChunkStore
 func (f *fakeChunkStore) Close() {
 }
 
 func newTestHasherStore(chunkStore ChunkStore, hash string) *hasherStore {
 	return NewHasherStore(chunkStore, MakeHashFunc(hash), false)
->>>>>>> 37685930
 }
 
 func testRandomBrokenData(n int, tester *chunkerTester) {
@@ -208,16 +81,6 @@
 	putGetter := newTestHasherStore(NewMapChunkStore(), SHA3Hash)
 
 	expectedError := fmt.Errorf("Broken reader")
-<<<<<<< HEAD
-	key, err := tester.Split(splitter, brokendata, int64(n), chunkC, swg, expectedError)
-	if err == nil || err.Error() != expectedError.Error() {
-		tester.t.Fatalf("Not receiving the correct error! Expected %v, received %v", expectedError, err)
-	}
-	tester.t.Logf(" Key = %v\n", key)
-}
-
-func testRandomData(splitter Splitter, n int, tester *chunkerTester) Key {
-=======
 	addr, _, err := TreeSplit(brokendata, int64(n), putGetter)
 	if err == nil || err.Error() != expectedError.Error() {
 		tester.t.Fatalf("Not receiving the correct error! Expected %v, received %v", expectedError, err)
@@ -226,7 +89,6 @@
 }
 
 func testRandomData(usePyramid bool, hash string, n int, tester *chunkerTester) Address {
->>>>>>> 37685930
 	if tester.inputs == nil {
 		tester.inputs = make(map[uint64][]byte)
 	}
@@ -239,18 +101,7 @@
 		data = io.LimitReader(bytes.NewReader(input), int64(n))
 	}
 
-<<<<<<< HEAD
-	chunkC := make(chan *Chunk, 1000)
-	swg := &sync.WaitGroup{}
-
-	key, err := tester.Split(splitter, data, int64(n), chunkC, swg, nil)
-	if err != nil {
-		tester.t.Fatalf(err.Error())
-	}
-	tester.t.Logf(" Key = %v\n", key)
-=======
 	putGetter := newTestHasherStore(NewMapChunkStore(), hash)
->>>>>>> 37685930
 
 	var addr Address
 	var wait func()
@@ -277,149 +128,6 @@
 			tester.t.Fatalf("input and output mismatch\n IN: %v\nOUT: %v\n", input, output)
 		}
 	}
-<<<<<<< HEAD
-	close(chunkC)
-	<-quitC
-
-	return key
-}
-
-func testRandomDataAppend(splitter Splitter, n, m int, tester *chunkerTester) {
-	if tester.inputs == nil {
-		tester.inputs = make(map[uint64][]byte)
-	}
-	input, found := tester.inputs[uint64(n)]
-	var data io.Reader
-	if !found {
-		data, input = testDataReaderAndSlice(n)
-		tester.inputs[uint64(n)] = input
-	} else {
-		data = io.LimitReader(bytes.NewReader(input), int64(n))
-	}
-
-	chunkC := make(chan *Chunk, 1000)
-	swg := &sync.WaitGroup{}
-
-	key, err := tester.Split(splitter, data, int64(n), chunkC, swg, nil)
-	if err != nil {
-		tester.t.Fatalf(err.Error())
-	}
-	tester.t.Logf(" Key = %v\n", key)
-
-	//create a append data stream
-	appendInput, found := tester.inputs[uint64(m)]
-	var appendData io.Reader
-	if !found {
-		appendData, appendInput = testDataReaderAndSlice(m)
-		tester.inputs[uint64(m)] = appendInput
-	} else {
-		appendData = io.LimitReader(bytes.NewReader(appendInput), int64(m))
-	}
-
-	chunkC = make(chan *Chunk, 1000)
-	swg = &sync.WaitGroup{}
-
-	newKey, err := tester.Append(splitter, key, appendData, chunkC, swg, nil)
-	if err != nil {
-		tester.t.Fatalf(err.Error())
-	}
-	tester.t.Logf(" NewKey = %v\n", newKey)
-
-	chunkC = make(chan *Chunk, 1000)
-	quitC := make(chan bool)
-
-	chunker := NewTreeChunker(NewChunkerParams())
-	reader := tester.Join(chunker, newKey, 0, chunkC, quitC)
-	newOutput := make([]byte, n+m)
-	r, err := reader.Read(newOutput)
-	if r != (n + m) {
-		tester.t.Fatalf("read error  read: %v  n = %v  err = %v\n", r, n, err)
-	}
-
-	newInput := append(input, appendInput...)
-	if !bytes.Equal(newOutput, newInput) {
-		tester.t.Fatalf("input and output mismatch\n IN: %v\nOUT: %v\n", newInput, newOutput)
-	}
-
-	close(chunkC)
-}
-
-func TestSha3ForCorrectness(t *testing.T) {
-	tester := &chunkerTester{t: t}
-
-	size := 4096
-	input := make([]byte, size+8)
-	binary.LittleEndian.PutUint64(input[:8], uint64(size))
-
-	io.LimitReader(bytes.NewReader(input[8:]), int64(size))
-
-	rawSha3 := sha3.NewKeccak256()
-	rawSha3.Reset()
-	rawSha3.Write(input)
-	rawSha3Output := rawSha3.Sum(nil)
-
-	sha3FromMakeFunc := MakeHashFunc(SHA3Hash)()
-	sha3FromMakeFunc.ResetWithLength(input[:8])
-	sha3FromMakeFunc.Write(input[8:])
-	sha3FromMakeFuncOutput := sha3FromMakeFunc.Sum(nil)
-
-	if len(rawSha3Output) != len(sha3FromMakeFuncOutput) {
-		tester.t.Fatalf("Original SHA3 and abstracted Sha3 has different length %v:%v\n", len(rawSha3Output), len(sha3FromMakeFuncOutput))
-	}
-
-	if !bytes.Equal(rawSha3Output, sha3FromMakeFuncOutput) {
-		tester.t.Fatalf("Original SHA3 and abstracted Sha3 mismatch %v:%v\n", rawSha3Output, sha3FromMakeFuncOutput)
-	}
-
-}
-
-func TestDataAppend(t *testing.T) {
-	sizes := []int{1, 1, 1, 4095, 4096, 4097, 1, 1, 1, 123456, 2345678, 2345678}
-	appendSizes := []int{4095, 4096, 4097, 1, 1, 1, 8191, 8192, 8193, 9000, 3000, 5000}
-
-	tester := &chunkerTester{t: t}
-	chunker := NewPyramidChunker(NewChunkerParams())
-	for i, s := range sizes {
-		testRandomDataAppend(chunker, s, appendSizes[i], tester)
-
-	}
-}
-
-func TestRandomData(t *testing.T) {
-	sizes := []int{1, 60, 83, 179, 253, 1024, 4095, 4096, 4097, 8191, 8192, 8193, 12287, 12288, 12289, 123456, 2345678}
-	tester := &chunkerTester{t: t}
-
-	chunker := NewTreeChunker(NewChunkerParams())
-	pyramid := NewPyramidChunker(NewChunkerParams())
-	for _, s := range sizes {
-		treeChunkerKey := testRandomData(chunker, s, tester)
-		pyramidChunkerKey := testRandomData(pyramid, s, tester)
-		if treeChunkerKey.String() != pyramidChunkerKey.String() {
-			tester.t.Fatalf("tree chunker and pyramid chunker key mismatch for size %v\n TC: %v\n PC: %v\n", s, treeChunkerKey.String(), pyramidChunkerKey.String())
-		}
-	}
-
-	cp := NewChunkerParams()
-	cp.Hash = BMTHash
-	chunker = NewTreeChunker(cp)
-	pyramid = NewPyramidChunker(cp)
-	for _, s := range sizes {
-		treeChunkerKey := testRandomData(chunker, s, tester)
-		pyramidChunkerKey := testRandomData(pyramid, s, tester)
-		if treeChunkerKey.String() != pyramidChunkerKey.String() {
-			tester.t.Fatalf("tree chunker BMT and pyramid chunker BMT key mismatch for size %v \n TC: %v\n PC: %v\n", s, treeChunkerKey.String(), pyramidChunkerKey.String())
-		}
-	}
-
-}
-
-func XTestRandomBrokenData(t *testing.T) {
-	sizes := []int{1, 60, 83, 179, 253, 1024, 4095, 4096, 4097, 8191, 8192, 8193, 12287, 12288, 12289, 123456, 2345678}
-	tester := &chunkerTester{t: t}
-	chunker := NewTreeChunker(NewChunkerParams())
-	for _, s := range sizes {
-		testRandomBrokenData(chunker, s, tester)
-=======
 
 	// testing partial read
 	for i := 1; i < n; i += 10000 {
@@ -557,7 +265,6 @@
 	tester := &chunkerTester{t: t}
 	for _, s := range sizes {
 		testRandomBrokenData(s, tester)
->>>>>>> 37685930
 	}
 }
 
@@ -574,21 +281,6 @@
 	for i := 0; i < t.N; i++ {
 		data := testDataReader(n)
 
-<<<<<<< HEAD
-		chunkC := make(chan *Chunk, 1000)
-		swg := &sync.WaitGroup{}
-
-		key, err := tester.Split(chunker, data, int64(n), chunkC, swg, nil)
-		if err != nil {
-			tester.t.Fatalf(err.Error())
-		}
-		chunkC = make(chan *Chunk, 1000)
-		quitC := make(chan bool)
-		reader := tester.Join(chunker, key, i, chunkC, quitC)
-		benchReadAll(reader)
-		close(chunkC)
-		<-quitC
-=======
 		putGetter := newTestHasherStore(NewMapChunkStore(), SHA3Hash)
 		key, wait, err := PyramidSplit(data, putGetter, putGetter)
 		if err != nil {
@@ -597,13 +289,10 @@
 		wait()
 		reader := TreeJoin(key, putGetter, 0)
 		benchReadAll(reader)
->>>>>>> 37685930
 	}
 }
 
 func benchmarkSplitTreeSHA3(n int, t *testing.B) {
-<<<<<<< HEAD
-=======
 	t.ReportAllocs()
 	for i := 0; i < t.N; i++ {
 		data := testDataReader(n)
@@ -617,36 +306,14 @@
 }
 
 func benchmarkSplitTreeBMT(n int, t *testing.B) {
->>>>>>> 37685930
-	t.ReportAllocs()
-	for i := 0; i < t.N; i++ {
-		data := testDataReader(n)
-<<<<<<< HEAD
-		_, err := tester.Split(chunker, data, int64(n), nil, nil, nil)
-		if err != nil {
-			tester.t.Fatalf(err.Error())
-		}
-	}
-}
-
-func benchmarkSplitTreeBMT(n int, t *testing.B) {
-	t.ReportAllocs()
-	for i := 0; i < t.N; i++ {
-		cp := NewChunkerParams()
-		cp.Hash = BMTHash
-		chunker := NewTreeChunker(cp)
-		tester := &chunkerTester{t: t}
-		data := testDataReader(n)
-		_, err := tester.Split(chunker, data, int64(n), nil, nil, nil)
-		if err != nil {
-			tester.t.Fatalf(err.Error())
-=======
+	t.ReportAllocs()
+	for i := 0; i < t.N; i++ {
+		data := testDataReader(n)
 		putGetter := newTestHasherStore(&fakeChunkStore{}, BMTHash)
 
 		_, _, err := TreeSplit(data, int64(n), putGetter)
 		if err != nil {
 			t.Fatalf(err.Error())
->>>>>>> 37685930
 		}
 	}
 }
@@ -655,12 +322,6 @@
 	t.ReportAllocs()
 	for i := 0; i < t.N; i++ {
 		data := testDataReader(n)
-<<<<<<< HEAD
-		_, err := tester.Split(splitter, data, int64(n), nil, nil, nil)
-		if err != nil {
-			tester.t.Fatalf(err.Error())
-		}
-=======
 		putGetter := newTestHasherStore(&fakeChunkStore{}, SHA3Hash)
 
 		_, _, err := PyramidSplit(data, putGetter, putGetter)
@@ -668,61 +329,12 @@
 			t.Fatalf(err.Error())
 		}
 
->>>>>>> 37685930
 	}
 }
 
 func benchmarkSplitPyramidBMT(n int, t *testing.B) {
 	t.ReportAllocs()
 	for i := 0; i < t.N; i++ {
-<<<<<<< HEAD
-		cp := NewChunkerParams()
-		cp.Hash = BMTHash
-		splitter := NewPyramidChunker(cp)
-		tester := &chunkerTester{t: t}
-		data := testDataReader(n)
-		_, err := tester.Split(splitter, data, int64(n), nil, nil, nil)
-		if err != nil {
-			tester.t.Fatalf(err.Error())
-		}
-	}
-}
-
-func benchmarkAppendPyramid(n, m int, t *testing.B) {
-	t.ReportAllocs()
-	for i := 0; i < t.N; i++ {
-		chunker := NewPyramidChunker(NewChunkerParams())
-		tester := &chunkerTester{t: t}
-		data := testDataReader(n)
-		data1 := testDataReader(m)
-
-		chunkC := make(chan *Chunk, 1000)
-		swg := &sync.WaitGroup{}
-		key, err := tester.Split(chunker, data, int64(n), chunkC, swg, nil)
-		if err != nil {
-			tester.t.Fatalf(err.Error())
-		}
-
-		chunkC = make(chan *Chunk, 1000)
-		swg = &sync.WaitGroup{}
-
-		_, err = tester.Append(chunker, key, data1, chunkC, swg, nil)
-		if err != nil {
-			tester.t.Fatalf(err.Error())
-		}
-
-		close(chunkC)
-	}
-}
-
-func BenchmarkJoin_2(t *testing.B) { benchmarkJoin(100, t) }
-func BenchmarkJoin_3(t *testing.B) { benchmarkJoin(1000, t) }
-func BenchmarkJoin_4(t *testing.B) { benchmarkJoin(10000, t) }
-func BenchmarkJoin_5(t *testing.B) { benchmarkJoin(100000, t) }
-func BenchmarkJoin_6(t *testing.B) { benchmarkJoin(1000000, t) }
-func BenchmarkJoin_7(t *testing.B) { benchmarkJoin(10000000, t) }
-func BenchmarkJoin_8(t *testing.B) { benchmarkJoin(100000000, t) }
-=======
 		data := testDataReader(n)
 		putGetter := newTestHasherStore(&fakeChunkStore{}, BMTHash)
 
@@ -765,7 +377,6 @@
 func BenchmarkSplitJoin_7(t *testing.B) { benchmarkSplitJoin(10000000, t) }
 
 // func BenchmarkSplitJoin_8(t *testing.B) { benchmarkJoin(100000000, t) }
->>>>>>> 37685930
 
 func BenchmarkSplitTreeSHA3_2(t *testing.B)  { benchmarkSplitTreeSHA3(100, t) }
 func BenchmarkSplitTreeSHA3_2h(t *testing.B) { benchmarkSplitTreeSHA3(500, t) }
@@ -776,12 +387,8 @@
 func BenchmarkSplitTreeSHA3_5(t *testing.B)  { benchmarkSplitTreeSHA3(100000, t) }
 func BenchmarkSplitTreeSHA3_6(t *testing.B)  { benchmarkSplitTreeSHA3(1000000, t) }
 func BenchmarkSplitTreeSHA3_7(t *testing.B)  { benchmarkSplitTreeSHA3(10000000, t) }
-<<<<<<< HEAD
-func BenchmarkSplitTreeSHA3_8(t *testing.B)  { benchmarkSplitTreeSHA3(100000000, t) }
-=======
 
 // func BenchmarkSplitTreeSHA3_8(t *testing.B)  { benchmarkSplitTreeSHA3(100000000, t) }
->>>>>>> 37685930
 
 func BenchmarkSplitTreeBMT_2(t *testing.B)  { benchmarkSplitTreeBMT(100, t) }
 func BenchmarkSplitTreeBMT_2h(t *testing.B) { benchmarkSplitTreeBMT(500, t) }
@@ -792,12 +399,8 @@
 func BenchmarkSplitTreeBMT_5(t *testing.B)  { benchmarkSplitTreeBMT(100000, t) }
 func BenchmarkSplitTreeBMT_6(t *testing.B)  { benchmarkSplitTreeBMT(1000000, t) }
 func BenchmarkSplitTreeBMT_7(t *testing.B)  { benchmarkSplitTreeBMT(10000000, t) }
-<<<<<<< HEAD
-func BenchmarkSplitTreeBMT_8(t *testing.B)  { benchmarkSplitTreeBMT(100000000, t) }
-=======
 
 // func BenchmarkSplitTreeBMT_8(t *testing.B)  { benchmarkSplitTreeBMT(100000000, t) }
->>>>>>> 37685930
 
 func BenchmarkSplitPyramidSHA3_2(t *testing.B)  { benchmarkSplitPyramidSHA3(100, t) }
 func BenchmarkSplitPyramidSHA3_2h(t *testing.B) { benchmarkSplitPyramidSHA3(500, t) }
@@ -808,12 +411,8 @@
 func BenchmarkSplitPyramidSHA3_5(t *testing.B)  { benchmarkSplitPyramidSHA3(100000, t) }
 func BenchmarkSplitPyramidSHA3_6(t *testing.B)  { benchmarkSplitPyramidSHA3(1000000, t) }
 func BenchmarkSplitPyramidSHA3_7(t *testing.B)  { benchmarkSplitPyramidSHA3(10000000, t) }
-<<<<<<< HEAD
-func BenchmarkSplitPyramidSHA3_8(t *testing.B)  { benchmarkSplitPyramidSHA3(100000000, t) }
-=======
 
 // func BenchmarkSplitPyramidSHA3_8(t *testing.B)  { benchmarkSplitPyramidSHA3(100000000, t) }
->>>>>>> 37685930
 
 func BenchmarkSplitPyramidBMT_2(t *testing.B)  { benchmarkSplitPyramidBMT(100, t) }
 func BenchmarkSplitPyramidBMT_2h(t *testing.B) { benchmarkSplitPyramidBMT(500, t) }
@@ -824,19 +423,6 @@
 func BenchmarkSplitPyramidBMT_5(t *testing.B)  { benchmarkSplitPyramidBMT(100000, t) }
 func BenchmarkSplitPyramidBMT_6(t *testing.B)  { benchmarkSplitPyramidBMT(1000000, t) }
 func BenchmarkSplitPyramidBMT_7(t *testing.B)  { benchmarkSplitPyramidBMT(10000000, t) }
-<<<<<<< HEAD
-func BenchmarkSplitPyramidBMT_8(t *testing.B)  { benchmarkSplitPyramidBMT(100000000, t) }
-
-func BenchmarkAppendPyramid_2(t *testing.B)  { benchmarkAppendPyramid(100, 1000, t) }
-func BenchmarkAppendPyramid_2h(t *testing.B) { benchmarkAppendPyramid(500, 1000, t) }
-func BenchmarkAppendPyramid_3(t *testing.B)  { benchmarkAppendPyramid(1000, 1000, t) }
-func BenchmarkAppendPyramid_4(t *testing.B)  { benchmarkAppendPyramid(10000, 1000, t) }
-func BenchmarkAppendPyramid_4h(t *testing.B) { benchmarkAppendPyramid(50000, 1000, t) }
-func BenchmarkAppendPyramid_5(t *testing.B)  { benchmarkAppendPyramid(1000000, 1000, t) }
-func BenchmarkAppendPyramid_6(t *testing.B)  { benchmarkAppendPyramid(1000000, 1000, t) }
-func BenchmarkAppendPyramid_7(t *testing.B)  { benchmarkAppendPyramid(10000000, 1000, t) }
-func BenchmarkAppendPyramid_8(t *testing.B)  { benchmarkAppendPyramid(100000000, 1000, t) }
-=======
 
 // func BenchmarkSplitPyramidBMT_8(t *testing.B)  { benchmarkSplitPyramidBMT(100000000, t) }
 
@@ -850,7 +436,6 @@
 func BenchmarkSplitAppendPyramid_7(t *testing.B)  { benchmarkSplitAppendPyramid(10000000, 1000, t) }
 
 // func BenchmarkAppendPyramid_8(t *testing.B)  { benchmarkAppendPyramid(100000000, 1000, t) }
->>>>>>> 37685930
 
 // go test -timeout 20m -cpu 4 -bench=./swarm/storage -run no
 // If you dont add the timeout argument above .. the benchmark will timeout and dump