--- conflicted
+++ resolved
@@ -154,27 +154,6 @@
 	// Type of the EVM interpreter ("" for default)
 	EVMInterpreter string
 
-<<<<<<< HEAD
-	// Constantinople block override (TODO: remove after the fork)
-	ConstantinopleOverride *big.Int
-
-	// RPCGasCap is the global gas cap for eth-call variants.
-	RPCGasCap *big.Int `toml:",omitempty"`
-}
-
-type Mode uint
-
-const (
-	ModeNormal Mode = iota
-	ModeShared
-	ModeTest
-	ModeFake
-	ModeFullFake
-)
-
-type configMarshaling struct {
-	MinerExtraData hexutil.Bytes
-=======
 	// RPCGasCap is the global gas cap for eth-call variants.
 	RPCGasCap *big.Int `toml:",omitempty"`
 
@@ -183,5 +162,4 @@
 
 	// CheckpointOracle is the configuration for checkpoint oracle.
 	CheckpointOracle *params.CheckpointOracleConfig
->>>>>>> 52f24617
 }