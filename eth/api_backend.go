// Copyright 2015 The go-ethereum Authors
// This file is part of the go-ethereum library.
//
// The go-ethereum library is free software: you can redistribute it and/or modify
// it under the terms of the GNU Lesser General Public License as published by
// the Free Software Foundation, either version 3 of the License, or
// (at your option) any later version.
//
// The go-ethereum library is distributed in the hope that it will be useful,
// but WITHOUT ANY WARRANTY; without even the implied warranty of
// MERCHANTABILITY or FITNESS FOR A PARTICULAR PURPOSE. See the
// GNU Lesser General Public License for more details.
//
// You should have received a copy of the GNU Lesser General Public License
// along with the go-ethereum library. If not, see <http://www.gnu.org/licenses/>.

package eth

import (
	"context"
	"errors"
	"fmt"
	"math/big"
	"time"

	"github.com/ethereum/go-ethereum/accounts"
	"github.com/ethereum/go-ethereum/common"
	"github.com/ethereum/go-ethereum/consensus"
	"github.com/ethereum/go-ethereum/core"
	"github.com/ethereum/go-ethereum/core/bloombits"
	"github.com/ethereum/go-ethereum/core/mps"
	"github.com/ethereum/go-ethereum/core/rawdb"
	"github.com/ethereum/go-ethereum/core/state"
	"github.com/ethereum/go-ethereum/core/types"
	"github.com/ethereum/go-ethereum/core/vm"
	"github.com/ethereum/go-ethereum/eth/downloader"
	"github.com/ethereum/go-ethereum/eth/gasprice"
	"github.com/ethereum/go-ethereum/ethdb"
	"github.com/ethereum/go-ethereum/event"
	"github.com/ethereum/go-ethereum/miner"
	"github.com/ethereum/go-ethereum/params"
	pcore "github.com/ethereum/go-ethereum/permission/core"
	"github.com/ethereum/go-ethereum/rpc"
	"github.com/jpmorganchase/quorum-security-plugin-sdk-go/proto"
)

// EthAPIBackend implements ethapi.Backend for full nodes
type EthAPIBackend struct {
	extRPCEnabled bool
	eth           *Ethereum
	gpo           *gasprice.Oracle

	// Quorum
	//
	// hex node id from node public key
	hexNodeId string

	// timeout value for call
	evmCallTimeOut time.Duration
}

// ChainConfig returns the active chain configuration.
func (b *EthAPIBackend) ChainConfig() *params.ChainConfig {
	return b.eth.blockchain.Config()
}

// PSMR returns the private state metadata resolver.
func (b *EthAPIBackend) PSMR() mps.PrivateStateMetadataResolver {
	return b.eth.blockchain.PrivateStateManager()
}

func (b *EthAPIBackend) CurrentBlock() *types.Block {
	return b.eth.blockchain.CurrentBlock()
}

func (b *EthAPIBackend) SetHead(number uint64) {
	b.eth.protocolManager.downloader.Cancel()
	b.eth.blockchain.SetHead(number)
}

func (b *EthAPIBackend) HeaderByNumber(ctx context.Context, number rpc.BlockNumber) (*types.Header, error) {
	// Pending block is only known by the miner
	if number == rpc.PendingBlockNumber {
		block := b.eth.miner.PendingBlock()
		return block.Header(), nil
	}
	// Otherwise resolve and return the block
	if number == rpc.LatestBlockNumber {
		return b.eth.blockchain.CurrentBlock().Header(), nil
	}
	return b.eth.blockchain.GetHeaderByNumber(uint64(number)), nil
}

func (b *EthAPIBackend) HeaderByNumberOrHash(ctx context.Context, blockNrOrHash rpc.BlockNumberOrHash) (*types.Header, error) {
	if blockNr, ok := blockNrOrHash.Number(); ok {
		return b.HeaderByNumber(ctx, blockNr)
	}
	if hash, ok := blockNrOrHash.Hash(); ok {
		header := b.eth.blockchain.GetHeaderByHash(hash)
		if header == nil {
			return nil, errors.New("header for hash not found")
		}
		if blockNrOrHash.RequireCanonical && b.eth.blockchain.GetCanonicalHash(header.Number.Uint64()) != hash {
			return nil, errors.New("hash is not currently canonical")
		}
		return header, nil
	}
	return nil, errors.New("invalid arguments; neither block nor hash specified")
}

func (b *EthAPIBackend) HeaderByHash(ctx context.Context, hash common.Hash) (*types.Header, error) {
	return b.eth.blockchain.GetHeaderByHash(hash), nil
}

func (b *EthAPIBackend) BlockByNumber(ctx context.Context, number rpc.BlockNumber) (*types.Block, error) {
	// Pending block is only known by the miner
	if number == rpc.PendingBlockNumber {
		if b.eth.protocolManager.raftMode {
			// Use latest instead.
			return b.eth.blockchain.CurrentBlock(), nil
		}
		block := b.eth.miner.PendingBlock()
		return block, nil
	}
	// Otherwise resolve and return the block
	if number == rpc.LatestBlockNumber {
		return b.eth.blockchain.CurrentBlock(), nil
	}
	return b.eth.blockchain.GetBlockByNumber(uint64(number)), nil
}

func (b *EthAPIBackend) BlockByHash(ctx context.Context, hash common.Hash) (*types.Block, error) {
	return b.eth.blockchain.GetBlockByHash(hash), nil
}

func (b *EthAPIBackend) BlockByNumberOrHash(ctx context.Context, blockNrOrHash rpc.BlockNumberOrHash) (*types.Block, error) {
	if blockNr, ok := blockNrOrHash.Number(); ok {
		return b.BlockByNumber(ctx, blockNr)
	}
	if hash, ok := blockNrOrHash.Hash(); ok {
		header := b.eth.blockchain.GetHeaderByHash(hash)
		if header == nil {
			return nil, errors.New("header for hash not found")
		}
		if blockNrOrHash.RequireCanonical && b.eth.blockchain.GetCanonicalHash(header.Number.Uint64()) != hash {
			return nil, errors.New("hash is not currently canonical")
		}
		block := b.eth.blockchain.GetBlock(hash, header.Number.Uint64())
		if block == nil {
			return nil, errors.New("header found, but block body is missing")
		}
		return block, nil
	}
	return nil, errors.New("invalid arguments; neither block nor hash specified")
}

func (b *EthAPIBackend) StateAndHeaderByNumber(ctx context.Context, number rpc.BlockNumber) (vm.MinimalApiState, *types.Header, error) {
	psm, err := b.PSMR().ResolveForUserContext(ctx)
	if err != nil {
		return nil, nil, err
	}
	// Pending state is only known by the miner
	if number == rpc.PendingBlockNumber {
		// Quorum
		if b.eth.protocolManager.raftMode {
			// Use latest instead.
			header, err := b.HeaderByNumber(ctx, rpc.LatestBlockNumber)
			if header == nil || err != nil {
				return nil, nil, err
			}
			publicState, privateState, err := b.eth.BlockChain().StateAtPSI(header.Root, psm.ID)
			return EthAPIState{publicState, privateState}, header, err
		}
		block, publicState, privateState := b.eth.miner.Pending(psm.ID)
		return EthAPIState{publicState, privateState}, block.Header(), nil
	}
	// Otherwise resolve the block number and return its state
	header, err := b.HeaderByNumber(ctx, number)
	if err != nil {
		return nil, nil, err
	}
	if header == nil {
		return nil, nil, errors.New("header not found")
	}
	stateDb, privateState, err := b.eth.BlockChain().StateAtPSI(header.Root, psm.ID)
	return EthAPIState{stateDb, privateState}, header, err

}

func (b *EthAPIBackend) StateAndHeaderByNumberOrHash(ctx context.Context, blockNrOrHash rpc.BlockNumberOrHash) (vm.MinimalApiState, *types.Header, error) {
	if blockNr, ok := blockNrOrHash.Number(); ok {
		return b.StateAndHeaderByNumber(ctx, blockNr)
	}
	if hash, ok := blockNrOrHash.Hash(); ok {
		header, err := b.HeaderByHash(ctx, hash)
		if err != nil {
			return nil, nil, err
		}
		if header == nil {
			return nil, nil, errors.New("header for hash not found")
		}
		if blockNrOrHash.RequireCanonical && b.eth.blockchain.GetCanonicalHash(header.Number.Uint64()) != hash {
			return nil, nil, errors.New("hash is not currently canonical")
		}
		psm, err := b.PSMR().ResolveForUserContext(ctx)
		if err != nil {
			return nil, nil, err
		}
		stateDb, privateState, err := b.eth.BlockChain().StateAtPSI(header.Root, psm.ID)
		return EthAPIState{stateDb, privateState}, header, err

	}
	return nil, nil, errors.New("invalid arguments; neither block nor hash specified")
}

func (b *EthAPIBackend) GetReceipts(ctx context.Context, hash common.Hash) (types.Receipts, error) {
	receipts := b.eth.blockchain.GetReceiptsByHash(hash)
	psm, err := b.PSMR().ResolveForUserContext(ctx)
	if err != nil {
		return nil, err
	}

	psiReceipts := make([]*types.Receipt, len(receipts))
	for i := 0; i < len(receipts); i++ {
		psiReceipts[i] = receipts[i]
		if receipts[i].PSReceipts != nil {
			psReceipt, found := receipts[i].PSReceipts[psm.ID]
			if found {
				psiReceipts[i] = psReceipt
			}
		}
	}

	return psiReceipts, nil
}

func (b *EthAPIBackend) GetLogs(ctx context.Context, hash common.Hash) ([][]*types.Log, error) {
	receipts, err := b.GetReceipts(ctx, hash)
	if err != nil {
		return nil, err
	}
	if receipts == nil {
		return nil, nil
	}
	privateReceipts := b.eth.blockchain.GetPrivateReceiptsByHash(hash)

	logs := make([][]*types.Log, len(receipts)+len(privateReceipts))
	for i, receipt := range receipts {
		logs[i] = receipt.Logs
	}
	for i, receipt := range privateReceipts {
		logs[len(receipts)+i] = receipt.Logs
	}
	return logs, nil
}

func (b *EthAPIBackend) GetTd(ctx context.Context, hash common.Hash) *big.Int {
	return b.eth.blockchain.GetTdByHash(hash)
}

func (b *EthAPIBackend) GetEVM(ctx context.Context, msg core.Message, state vm.MinimalApiState, header *types.Header) (*vm.EVM, func() error, error) {
	statedb := state.(EthAPIState)
	vmError := func() error { return nil }

	evmCtx := core.NewEVMContext(msg, header, b.eth.BlockChain(), nil)

	// Set the private state to public state if contract address is not present in the private state
	to := common.Address{}
	if msg.To() != nil {
		to = *msg.To()
	}

	privateState := statedb.privateState
	if !privateState.Exist(to) {
		privateState = statedb.state
	}

	return vm.NewEVM(evmCtx, statedb.state, privateState, b.eth.blockchain.Config(), *b.eth.blockchain.GetVMConfig()), vmError, nil
}

func (b *EthAPIBackend) SubscribeRemovedLogsEvent(ch chan<- core.RemovedLogsEvent) event.Subscription {
	return b.eth.BlockChain().SubscribeRemovedLogsEvent(ch)
}

func (b *EthAPIBackend) SubscribePendingLogsEvent(ch chan<- []*types.Log) event.Subscription {
	return b.eth.SubscribePendingLogs(ch) // Quorum
}

func (b *EthAPIBackend) SubscribeChainEvent(ch chan<- core.ChainEvent) event.Subscription {
	return b.eth.BlockChain().SubscribeChainEvent(ch)
}

func (b *EthAPIBackend) SubscribeChainHeadEvent(ch chan<- core.ChainHeadEvent) event.Subscription {
	return b.eth.BlockChain().SubscribeChainHeadEvent(ch)
}

func (b *EthAPIBackend) SubscribeChainSideEvent(ch chan<- core.ChainSideEvent) event.Subscription {
	return b.eth.BlockChain().SubscribeChainSideEvent(ch)
}

func (b *EthAPIBackend) SubscribeLogsEvent(ch chan<- []*types.Log) event.Subscription {
	return b.eth.BlockChain().SubscribeLogsEvent(ch)
}

func (b *EthAPIBackend) SendTx(ctx context.Context, signedTx *types.Transaction) error {
	// validation for node need to happen here and cannot be done as a part of
	// validateTx in tx_pool.go as tx_pool validation will happen in every node
	if b.hexNodeId != "" && !pcore.ValidateNodeForTxn(b.hexNodeId, signedTx.From()) {
		return errors.New("cannot send transaction from this node")
	}
	return b.eth.txPool.AddLocal(signedTx)
}

func (b *EthAPIBackend) GetPoolTransactions() (types.Transactions, error) {
	pending, err := b.eth.txPool.Pending()
	if err != nil {
		return nil, err
	}
	var txs types.Transactions
	for _, batch := range pending {
		txs = append(txs, batch...)
	}
	return txs, nil
}

func (b *EthAPIBackend) GetPoolTransaction(hash common.Hash) *types.Transaction {
	return b.eth.txPool.Get(hash)
}

func (b *EthAPIBackend) GetTransaction(ctx context.Context, txHash common.Hash) (*types.Transaction, common.Hash, uint64, uint64, error) {
	tx, blockHash, blockNumber, index := rawdb.ReadTransaction(b.eth.ChainDb(), txHash)
	return tx, blockHash, blockNumber, index, nil
}

func (b *EthAPIBackend) GetPoolNonce(ctx context.Context, addr common.Address) (uint64, error) {
	return b.eth.txPool.Nonce(addr), nil
}

func (b *EthAPIBackend) Stats() (pending int, queued int) {
	return b.eth.txPool.Stats()
}

func (b *EthAPIBackend) TxPoolContent() (map[common.Address]types.Transactions, map[common.Address]types.Transactions) {
	return b.eth.TxPool().Content()
}

func (b *EthAPIBackend) TxPool() *core.TxPool {
	return b.eth.TxPool()
}

func (b *EthAPIBackend) SubscribeNewTxsEvent(ch chan<- core.NewTxsEvent) event.Subscription {
	return b.eth.TxPool().SubscribeNewTxsEvent(ch)
}

func (b *EthAPIBackend) Downloader() *downloader.Downloader {
	return b.eth.Downloader()
}

func (b *EthAPIBackend) ProtocolVersion() int {
	return b.eth.EthVersion()
}

func (b *EthAPIBackend) SuggestPrice(ctx context.Context) (*big.Int, error) {
	if b.ChainConfig().IsQuorum {
		return big.NewInt(0), nil
	} else {
		return b.gpo.SuggestPrice(ctx)
	}
}

func (b *EthAPIBackend) ChainDb() ethdb.Database {
	return b.eth.ChainDb()
}

func (b *EthAPIBackend) EventMux() *event.TypeMux {
	return b.eth.EventMux()
}

func (b *EthAPIBackend) AccountManager() *accounts.Manager {
	return b.eth.AccountManager()
}

func (b *EthAPIBackend) ExtRPCEnabled() bool {
	return b.extRPCEnabled
}

func (b *EthAPIBackend) CallTimeOut() time.Duration {
	return b.evmCallTimeOut
}

func (b *EthAPIBackend) RPCGasCap() uint64 {
	return b.eth.config.RPCGasCap
}

func (b *EthAPIBackend) RPCTxFeeCap() float64 {
	return b.eth.config.RPCTxFeeCap
}

func (b *EthAPIBackend) BloomStatus() (uint64, uint64) {
	sections, _, _ := b.eth.bloomIndexer.Sections()
	return params.BloomBitsBlocks, sections
}

func (b *EthAPIBackend) ServiceFilter(ctx context.Context, session *bloombits.MatcherSession) {
	for i := 0; i < bloomFilterThreads; i++ {
		go session.Multiplex(bloomRetrievalBatch, bloomRetrievalWait, b.eth.bloomRequests)
	}
}

func (b *EthAPIBackend) Engine() consensus.Engine {
	return b.eth.engine
}

func (b *EthAPIBackend) CurrentHeader() *types.Header {
	return b.eth.blockchain.CurrentHeader()
}

func (b *EthAPIBackend) Miner() *miner.Miner {
	return b.eth.Miner()
}

func (b *EthAPIBackend) StartMining(threads int) error {
	return b.eth.StartMining(threads)
}

// The validation of pre-requisite for multitenancy is done when EthService
// is being created. So it's safe to use the config value here.
func (b *EthAPIBackend) SupportsMultitenancy(rpcCtx context.Context) (*proto.PreAuthenticatedAuthenticationToken, bool) {
	authToken := rpc.PreauthenticatedTokenFromContext(rpcCtx)
	if authToken != nil && b.eth.config.EnableMultitenancy {
		return authToken, true
	}
	return nil, false
}

func (b *EthAPIBackend) AccountExtraDataStateGetterByNumber(ctx context.Context, number rpc.BlockNumber) (vm.AccountExtraDataStateGetter, error) {
	s, _, err := b.StateAndHeaderByNumber(ctx, number)
	return s, err
}

<<<<<<< HEAD
func (b *EthAPIBackend) IsAuthorized(ctx context.Context, authToken *proto.PreAuthenticatedAuthenticationToken, attributes ...*multitenancy.ContractSecurityAttribute) (bool, error) {
	auth, err := b.eth.contractAuthzProvider.IsAuthorized(ctx, authToken, attributes...)
	if err != nil {
		log.Error("failed to perform authorization check", "err", err, "granted", string(authToken.RawToken), "ask", attributes)
		return false, err
	}
	return auth, nil
}

func (b *EthAPIBackend) QuorumCreatePrivacyMarkerTransactions() bool {
	return b.eth.config.QuorumPrivacyMarkerTransactionsEnabled && b.ChainConfig().IsQuorumPrecompilesV1Enabled(b.eth.blockchain.CurrentBlock().Number())
}

=======
>>>>>>> a340d644
// used by Quorum
type EthAPIState struct {
	state, privateState *state.StateDB
}

func (s EthAPIState) GetBalance(addr common.Address) *big.Int {
	if s.privateState.Exist(addr) {
		return s.privateState.GetBalance(addr)
	}
	return s.state.GetBalance(addr)
}

func (s EthAPIState) GetCode(addr common.Address) []byte {
	if s.privateState.Exist(addr) {
		return s.privateState.GetCode(addr)
	}
	return s.state.GetCode(addr)
}

func (s EthAPIState) SetNonce(addr common.Address, nonce uint64) {
	if s.privateState.Exist(addr) {
		s.privateState.SetNonce(addr, nonce)
	} else {
		s.state.SetNonce(addr, nonce)
	}
}

func (s EthAPIState) SetCode(addr common.Address, code []byte) {
	if s.privateState.Exist(addr) {
		s.privateState.SetCode(addr, code)
	} else {
		s.state.SetCode(addr, code)
	}
}

func (s EthAPIState) SetBalance(addr common.Address, balance *big.Int) {
	if s.privateState.Exist(addr) {
		s.privateState.SetBalance(addr, balance)
	} else {
		s.state.SetBalance(addr, balance)
	}
}

func (s EthAPIState) SetStorage(addr common.Address, storage map[common.Hash]common.Hash) {
	if s.privateState.Exist(addr) {
		s.privateState.SetStorage(addr, storage)
	} else {
		s.state.SetStorage(addr, storage)
	}
}

func (s EthAPIState) SetState(a common.Address, key common.Hash, value common.Hash) {
	if s.privateState.Exist(a) {
		s.privateState.SetState(a, key, value)
	} else {
		s.state.SetState(a, key, value)
	}
}

func (s EthAPIState) GetState(a common.Address, b common.Hash) common.Hash {
	if s.privateState.Exist(a) {
		return s.privateState.GetState(a, b)
	}
	return s.state.GetState(a, b)
}

func (s EthAPIState) GetNonce(addr common.Address) uint64 {
	if s.privateState.Exist(addr) {
		return s.privateState.GetNonce(addr)
	}
	return s.state.GetNonce(addr)
}

func (s EthAPIState) GetPrivacyMetadata(addr common.Address) (*state.PrivacyMetadata, error) {
	if s.privateState.Exist(addr) {
		return s.privateState.GetPrivacyMetadata(addr)
	}
	return nil, fmt.Errorf("%x: %w", addr, common.ErrNotPrivateContract)
}

func (s EthAPIState) GetManagedParties(addr common.Address) ([]string, error) {
	if s.privateState.Exist(addr) {
		return s.privateState.GetManagedParties(addr)
	}
	return nil, fmt.Errorf("%x: %w", addr, common.ErrNotPrivateContract)
}

func (s EthAPIState) GetRLPEncodedStateObject(addr common.Address) ([]byte, error) {
	getFunc := s.state.GetRLPEncodedStateObject
	if s.privateState.Exist(addr) {
		getFunc = s.privateState.GetRLPEncodedStateObject
	}
	return getFunc(addr)
}

func (s EthAPIState) GetProof(addr common.Address) ([][]byte, error) {
	if s.privateState.Exist(addr) {
		return s.privateState.GetProof(addr)
	}
	return s.state.GetProof(addr)
}

func (s EthAPIState) GetStorageProof(addr common.Address, h common.Hash) ([][]byte, error) {
	if s.privateState.Exist(addr) {
		return s.privateState.GetStorageProof(addr, h)
	}
	return s.state.GetStorageProof(addr, h)
}

func (s EthAPIState) StorageTrie(addr common.Address) state.Trie {
	if s.privateState.Exist(addr) {
		return s.privateState.StorageTrie(addr)
	}
	return s.state.StorageTrie(addr)
}

func (s EthAPIState) Error() error {
	if s.privateState.Error() != nil {
		return s.privateState.Error()
	}
	return s.state.Error()
}

func (s EthAPIState) GetCodeHash(addr common.Address) common.Hash {
	if s.privateState.Exist(addr) {
		return s.privateState.GetCodeHash(addr)
	}
	return s.state.GetCodeHash(addr)
}

//func (s MinimalApiState) Error<|MERGE_RESOLUTION|>--- conflicted
+++ resolved
@@ -438,22 +438,10 @@
 	return s, err
 }
 
-<<<<<<< HEAD
-func (b *EthAPIBackend) IsAuthorized(ctx context.Context, authToken *proto.PreAuthenticatedAuthenticationToken, attributes ...*multitenancy.ContractSecurityAttribute) (bool, error) {
-	auth, err := b.eth.contractAuthzProvider.IsAuthorized(ctx, authToken, attributes...)
-	if err != nil {
-		log.Error("failed to perform authorization check", "err", err, "granted", string(authToken.RawToken), "ask", attributes)
-		return false, err
-	}
-	return auth, nil
-}
-
 func (b *EthAPIBackend) QuorumCreatePrivacyMarkerTransactions() bool {
 	return b.eth.config.QuorumPrivacyMarkerTransactionsEnabled && b.ChainConfig().IsQuorumPrecompilesV1Enabled(b.eth.blockchain.CurrentBlock().Number())
 }
 
-=======
->>>>>>> a340d644
 // used by Quorum
 type EthAPIState struct {
 	state, privateState *state.StateDB
