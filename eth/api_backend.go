// Copyright 2015 The go-ethereum Authors
// This file is part of the go-ethereum library.
//
// The go-ethereum library is free software: you can redistribute it and/or modify
// it under the terms of the GNU Lesser General Public License as published by
// the Free Software Foundation, either version 3 of the License, or
// (at your option) any later version.
//
// The go-ethereum library is distributed in the hope that it will be useful,
// but WITHOUT ANY WARRANTY; without even the implied warranty of
// MERCHANTABILITY or FITNESS FOR A PARTICULAR PURPOSE. See the
// GNU Lesser General Public License for more details.
//
// You should have received a copy of the GNU Lesser General Public License
// along with the go-ethereum library. If not, see <http://www.gnu.org/licenses/>.

package eth

import (
	"context"
	"errors"
	"fmt"
	"math/big"
	"time"

	"github.com/ethereum/go-ethereum/accounts"
	"github.com/ethereum/go-ethereum/common"
	"github.com/ethereum/go-ethereum/consensus"
	"github.com/ethereum/go-ethereum/core"
	"github.com/ethereum/go-ethereum/core/bloombits"
	"github.com/ethereum/go-ethereum/core/mps"
	"github.com/ethereum/go-ethereum/core/rawdb"
	"github.com/ethereum/go-ethereum/core/state"
	"github.com/ethereum/go-ethereum/core/types"
	"github.com/ethereum/go-ethereum/core/vm"
	"github.com/ethereum/go-ethereum/eth/downloader"
	"github.com/ethereum/go-ethereum/eth/gasprice"
	"github.com/ethereum/go-ethereum/ethdb"
	"github.com/ethereum/go-ethereum/event"
	"github.com/ethereum/go-ethereum/miner"
	"github.com/ethereum/go-ethereum/params"
	pcore "github.com/ethereum/go-ethereum/permission/core"
	"github.com/ethereum/go-ethereum/rpc"
	"github.com/jpmorganchase/quorum-security-plugin-sdk-go/proto"
)

// EthAPIBackend implements ethapi.Backend for full nodes
type EthAPIBackend struct {
<<<<<<< HEAD
	extRPCEnabled       bool
	allowUnprotectedTxs bool
	eth                 *Ethereum
	gpo                 *gasprice.Oracle
=======
	extRPCEnabled bool
	eth           *Ethereum
	gpo           *gasprice.Oracle

	// Quorum
	//
	// hex node id from node public key
	hexNodeId string

	// timeout value for call
	evmCallTimeOut time.Duration
>>>>>>> 155bcdb4
}

// ChainConfig returns the active chain configuration.
func (b *EthAPIBackend) ChainConfig() *params.ChainConfig {
	return b.eth.blockchain.Config()
}

// PSMR returns the private state metadata resolver.
func (b *EthAPIBackend) PSMR() mps.PrivateStateMetadataResolver {
	return b.eth.blockchain.PrivateStateManager()
}

func (b *EthAPIBackend) CurrentBlock() *types.Block {
	return b.eth.blockchain.CurrentBlock()
}

func (b *EthAPIBackend) SetHead(number uint64) {
	b.eth.handler.downloader.Cancel()
	b.eth.blockchain.SetHead(number)
}

func (b *EthAPIBackend) HeaderByNumber(ctx context.Context, number rpc.BlockNumber) (*types.Header, error) {
	// Pending block is only known by the miner
	if number == rpc.PendingBlockNumber {
		block := b.eth.miner.PendingBlock()
		return block.Header(), nil
	}
	// Otherwise resolve and return the block
	if number == rpc.LatestBlockNumber {
		return b.eth.blockchain.CurrentBlock().Header(), nil
	}
	return b.eth.blockchain.GetHeaderByNumber(uint64(number)), nil
}

func (b *EthAPIBackend) HeaderByNumberOrHash(ctx context.Context, blockNrOrHash rpc.BlockNumberOrHash) (*types.Header, error) {
	if blockNr, ok := blockNrOrHash.Number(); ok {
		return b.HeaderByNumber(ctx, blockNr)
	}
	if hash, ok := blockNrOrHash.Hash(); ok {
		header := b.eth.blockchain.GetHeaderByHash(hash)
		if header == nil {
			return nil, errors.New("header for hash not found")
		}
		if blockNrOrHash.RequireCanonical && b.eth.blockchain.GetCanonicalHash(header.Number.Uint64()) != hash {
			return nil, errors.New("hash is not currently canonical")
		}
		return header, nil
	}
	return nil, errors.New("invalid arguments; neither block nor hash specified")
}

func (b *EthAPIBackend) HeaderByHash(ctx context.Context, hash common.Hash) (*types.Header, error) {
	return b.eth.blockchain.GetHeaderByHash(hash), nil
}

func (b *EthAPIBackend) BlockByNumber(ctx context.Context, number rpc.BlockNumber) (*types.Block, error) {
	// Pending block is only known by the miner
	if number == rpc.PendingBlockNumber {
		if b.eth.protocolManager.raftMode {
			// Use latest instead.
			return b.eth.blockchain.CurrentBlock(), nil
		}
		block := b.eth.miner.PendingBlock()
		return block, nil
	}
	// Otherwise resolve and return the block
	if number == rpc.LatestBlockNumber {
		return b.eth.blockchain.CurrentBlock(), nil
	}
	return b.eth.blockchain.GetBlockByNumber(uint64(number)), nil
}

func (b *EthAPIBackend) BlockByHash(ctx context.Context, hash common.Hash) (*types.Block, error) {
	return b.eth.blockchain.GetBlockByHash(hash), nil
}

func (b *EthAPIBackend) BlockByNumberOrHash(ctx context.Context, blockNrOrHash rpc.BlockNumberOrHash) (*types.Block, error) {
	if blockNr, ok := blockNrOrHash.Number(); ok {
		return b.BlockByNumber(ctx, blockNr)
	}
	if hash, ok := blockNrOrHash.Hash(); ok {
		header := b.eth.blockchain.GetHeaderByHash(hash)
		if header == nil {
			return nil, errors.New("header for hash not found")
		}
		if blockNrOrHash.RequireCanonical && b.eth.blockchain.GetCanonicalHash(header.Number.Uint64()) != hash {
			return nil, errors.New("hash is not currently canonical")
		}
		block := b.eth.blockchain.GetBlock(hash, header.Number.Uint64())
		if block == nil {
			return nil, errors.New("header found, but block body is missing")
		}
		return block, nil
	}
	return nil, errors.New("invalid arguments; neither block nor hash specified")
}

func (b *EthAPIBackend) StateAndHeaderByNumber(ctx context.Context, number rpc.BlockNumber) (vm.MinimalApiState, *types.Header, error) {
	psm, err := b.PSMR().ResolveForUserContext(ctx)
	if err != nil {
		return nil, nil, err
	}
	// Pending state is only known by the miner
	if number == rpc.PendingBlockNumber {
		// Quorum
		if b.eth.protocolManager.raftMode {
			// Use latest instead.
			header, err := b.HeaderByNumber(ctx, rpc.LatestBlockNumber)
			if header == nil || err != nil {
				return nil, nil, err
			}
			publicState, privateState, err := b.eth.BlockChain().StateAtPSI(header.Root, psm.ID)
			return EthAPIState{publicState, privateState}, header, err
		}
		block, publicState, privateState := b.eth.miner.Pending(psm.ID)
		return EthAPIState{publicState, privateState}, block.Header(), nil
	}
	// Otherwise resolve the block number and return its state
	header, err := b.HeaderByNumber(ctx, number)
	if err != nil {
		return nil, nil, err
	}
	if header == nil {
		return nil, nil, errors.New("header not found")
	}
	stateDb, privateState, err := b.eth.BlockChain().StateAtPSI(header.Root, psm.ID)
	return EthAPIState{stateDb, privateState}, header, err

}

func (b *EthAPIBackend) StateAndHeaderByNumberOrHash(ctx context.Context, blockNrOrHash rpc.BlockNumberOrHash) (vm.MinimalApiState, *types.Header, error) {
	if blockNr, ok := blockNrOrHash.Number(); ok {
		return b.StateAndHeaderByNumber(ctx, blockNr)
	}
	if hash, ok := blockNrOrHash.Hash(); ok {
		header, err := b.HeaderByHash(ctx, hash)
		if err != nil {
			return nil, nil, err
		}
		if header == nil {
			return nil, nil, errors.New("header for hash not found")
		}
		if blockNrOrHash.RequireCanonical && b.eth.blockchain.GetCanonicalHash(header.Number.Uint64()) != hash {
			return nil, nil, errors.New("hash is not currently canonical")
		}
		psm, err := b.PSMR().ResolveForUserContext(ctx)
		if err != nil {
			return nil, nil, err
		}
		stateDb, privateState, err := b.eth.BlockChain().StateAtPSI(header.Root, psm.ID)
		return EthAPIState{stateDb, privateState}, header, err

	}
	return nil, nil, errors.New("invalid arguments; neither block nor hash specified")
}

// Modified for Quorum:
// - If MPS is enabled then the list of receipts returned will contain all public receipts, plus the private receipts for this PSI.
// - if MPS is not enabled, then list will contain all public and private receipts
// Note that for a privacy marker transactions, the private receipts will remain under PSReceipts
func (b *EthAPIBackend) GetReceipts(ctx context.Context, hash common.Hash) (types.Receipts, error) {
	receipts := b.eth.blockchain.GetReceiptsByHash(hash)
	psm, err := b.PSMR().ResolveForUserContext(ctx)
	if err != nil {
		return nil, err
	}

	psiReceipts := make([]*types.Receipt, len(receipts))
	for i := 0; i < len(receipts); i++ {
		psiReceipts[i] = receipts[i]
		if receipts[i].PSReceipts != nil {
			psReceipt, found := receipts[i].PSReceipts[psm.ID]
			// if PSReceipt found and this is not a privacy marker transaction receipt, then pull out the PSI receipt
			if found && receipts[i].TxHash == psReceipt.TxHash {
				psiReceipts[i] = psReceipt
			}
		}
	}

	return psiReceipts, nil
}

func (b *EthAPIBackend) GetLogs(ctx context.Context, hash common.Hash) ([][]*types.Log, error) {
	receipts, err := b.GetReceipts(ctx, hash)
	if err != nil {
		return nil, err
	}
	if receipts == nil {
		return nil, nil
	}
	privateReceipts, err := b.eth.blockchain.GetPMTPrivateReceiptsByHash(ctx, hash)
	if err != nil {
		return nil, err
	}

	logs := make([][]*types.Log, len(receipts)+len(privateReceipts))
	for i, receipt := range receipts {
		logs[i] = receipt.Logs
	}
	for i, receipt := range privateReceipts {
		logs[len(receipts)+i] = receipt.Logs
	}
	return logs, nil
}

func (b *EthAPIBackend) GetTd(ctx context.Context, hash common.Hash) *big.Int {
	return b.eth.blockchain.GetTdByHash(hash)
}

func (b *EthAPIBackend) GetEVM(ctx context.Context, msg core.Message, state vm.MinimalApiState, header *types.Header) (*vm.EVM, func() error, error) {
	statedb := state.(EthAPIState)
	vmError := func() error { return nil }

	txContext := core.NewEVMTxContext(msg)
	context := core.NewEVMBlockContext(header, b.eth.BlockChain(), nil)
<<<<<<< HEAD
	return vm.NewEVM(context, txContext, state, b.eth.blockchain.Config(), *b.eth.blockchain.GetVMConfig()), vmError, nil
=======

	// Set the private state to public state if contract address is not present in the private state
	to := common.Address{}
	if msg.To() != nil {
		to = *msg.To()
	}

	privateState := statedb.privateState
	if !privateState.Exist(to) {
		privateState = statedb.state
	}

	return vm.NewEVM(context, txContext, statedb.state, privateState, b.eth.blockchain.Config(), *b.eth.blockchain.GetVMConfig()), vmError, nil
>>>>>>> 155bcdb4
}

func (b *EthAPIBackend) SubscribeRemovedLogsEvent(ch chan<- core.RemovedLogsEvent) event.Subscription {
	return b.eth.BlockChain().SubscribeRemovedLogsEvent(ch)
}

func (b *EthAPIBackend) SubscribePendingLogsEvent(ch chan<- []*types.Log) event.Subscription {
	return b.eth.SubscribePendingLogs(ch) // Quorum
}

func (b *EthAPIBackend) SubscribeChainEvent(ch chan<- core.ChainEvent) event.Subscription {
	return b.eth.BlockChain().SubscribeChainEvent(ch)
}

func (b *EthAPIBackend) SubscribeChainHeadEvent(ch chan<- core.ChainHeadEvent) event.Subscription {
	return b.eth.BlockChain().SubscribeChainHeadEvent(ch)
}

func (b *EthAPIBackend) SubscribeChainSideEvent(ch chan<- core.ChainSideEvent) event.Subscription {
	return b.eth.BlockChain().SubscribeChainSideEvent(ch)
}

func (b *EthAPIBackend) SubscribeLogsEvent(ch chan<- []*types.Log) event.Subscription {
	return b.eth.BlockChain().SubscribeLogsEvent(ch)
}

func (b *EthAPIBackend) SendTx(ctx context.Context, signedTx *types.Transaction) error {
	// validation for node need to happen here and cannot be done as a part of
	// validateTx in tx_pool.go as tx_pool validation will happen in every node
	if b.hexNodeId != "" && !pcore.ValidateNodeForTxn(b.hexNodeId, signedTx.From()) {
		return errors.New("cannot send transaction from this node")
	}
	return b.eth.txPool.AddLocal(signedTx)
}

func (b *EthAPIBackend) GetPoolTransactions() (types.Transactions, error) {
	pending, err := b.eth.txPool.Pending()
	if err != nil {
		return nil, err
	}
	var txs types.Transactions
	for _, batch := range pending {
		txs = append(txs, batch...)
	}
	return txs, nil
}

func (b *EthAPIBackend) GetPoolTransaction(hash common.Hash) *types.Transaction {
	return b.eth.txPool.Get(hash)
}

func (b *EthAPIBackend) GetTransaction(ctx context.Context, txHash common.Hash) (*types.Transaction, common.Hash, uint64, uint64, error) {
	tx, blockHash, blockNumber, index := rawdb.ReadTransaction(b.eth.ChainDb(), txHash)
	return tx, blockHash, blockNumber, index, nil
}

func (b *EthAPIBackend) GetPoolNonce(ctx context.Context, addr common.Address) (uint64, error) {
	return b.eth.txPool.Nonce(addr), nil
}

func (b *EthAPIBackend) Stats() (pending int, queued int) {
	return b.eth.txPool.Stats()
}

func (b *EthAPIBackend) TxPoolContent() (map[common.Address]types.Transactions, map[common.Address]types.Transactions) {
	return b.eth.TxPool().Content()
}

func (b *EthAPIBackend) TxPool() *core.TxPool {
	return b.eth.TxPool()
}

func (b *EthAPIBackend) SubscribeNewTxsEvent(ch chan<- core.NewTxsEvent) event.Subscription {
	return b.eth.TxPool().SubscribeNewTxsEvent(ch)
}

func (b *EthAPIBackend) Downloader() *downloader.Downloader {
	return b.eth.Downloader()
}

func (b *EthAPIBackend) SuggestPrice(ctx context.Context) (*big.Int, error) {
	if b.ChainConfig().IsQuorum {
		return big.NewInt(0), nil
	} else {
		return b.gpo.SuggestPrice(ctx)
	}
}

func (b *EthAPIBackend) ChainDb() ethdb.Database {
	return b.eth.ChainDb()
}

func (b *EthAPIBackend) EventMux() *event.TypeMux {
	return b.eth.EventMux()
}

func (b *EthAPIBackend) AccountManager() *accounts.Manager {
	return b.eth.AccountManager()
}

func (b *EthAPIBackend) ExtRPCEnabled() bool {
	return b.extRPCEnabled
}

<<<<<<< HEAD
func (b *EthAPIBackend) UnprotectedAllowed() bool {
	return b.allowUnprotectedTxs
=======
func (b *EthAPIBackend) CallTimeOut() time.Duration {
	return b.evmCallTimeOut
>>>>>>> 155bcdb4
}

func (b *EthAPIBackend) RPCGasCap() uint64 {
	return b.eth.config.RPCGasCap
}

func (b *EthAPIBackend) RPCTxFeeCap() float64 {
	return b.eth.config.RPCTxFeeCap
}

func (b *EthAPIBackend) BloomStatus() (uint64, uint64) {
	sections, _, _ := b.eth.bloomIndexer.Sections()
	return params.BloomBitsBlocks, sections
}

func (b *EthAPIBackend) ServiceFilter(ctx context.Context, session *bloombits.MatcherSession) {
	for i := 0; i < bloomFilterThreads; i++ {
		go session.Multiplex(bloomRetrievalBatch, bloomRetrievalWait, b.eth.bloomRequests)
	}
}

func (b *EthAPIBackend) Engine() consensus.Engine {
	return b.eth.engine
}

func (b *EthAPIBackend) CurrentHeader() *types.Header {
	return b.eth.blockchain.CurrentHeader()
}

func (b *EthAPIBackend) Miner() *miner.Miner {
	return b.eth.Miner()
}

func (b *EthAPIBackend) StartMining(threads int) error {
	return b.eth.StartMining(threads)
}

<<<<<<< HEAD
func (b *EthAPIBackend) StateAtBlock(ctx context.Context, block *types.Block, reexec uint64) (*state.StateDB, func(), error) {
	return b.eth.stateAtBlock(block, reexec)
}

func (b *EthAPIBackend) StatesInRange(ctx context.Context, fromBlock *types.Block, toBlock *types.Block, reexec uint64) ([]*state.StateDB, func(), error) {
	return b.eth.statesInRange(fromBlock, toBlock, reexec)
}

func (b *EthAPIBackend) StateAtTransaction(ctx context.Context, block *types.Block, txIndex int, reexec uint64) (core.Message, vm.BlockContext, *state.StateDB, func(), error) {
	return b.eth.stateAtTransaction(block, txIndex, reexec)
}
=======
// The validation of pre-requisite for multitenancy is done when EthService
// is being created. So it's safe to use the config value here.
func (b *EthAPIBackend) SupportsMultitenancy(rpcCtx context.Context) (*proto.PreAuthenticatedAuthenticationToken, bool) {
	authToken := rpc.PreauthenticatedTokenFromContext(rpcCtx)
	if authToken != nil && b.eth.config.MultiTenantEnabled() {
		return authToken, true
	}
	return nil, false
}

func (b *EthAPIBackend) AccountExtraDataStateGetterByNumber(ctx context.Context, number rpc.BlockNumber) (vm.AccountExtraDataStateGetter, error) {
	s, _, err := b.StateAndHeaderByNumber(ctx, number)
	return s, err
}

func (b *EthAPIBackend) IsPrivacyMarkerTransactionCreationEnabled() bool {
	return b.eth.config.QuorumChainConfig.PrivacyMarkerEnabled() && b.ChainConfig().IsPrivacyPrecompile(b.eth.blockchain.CurrentBlock().Number())
}

// used by Quorum
type EthAPIState struct {
	state, privateState *state.StateDB
}

func (s EthAPIState) GetBalance(addr common.Address) *big.Int {
	if s.privateState.Exist(addr) {
		return s.privateState.GetBalance(addr)
	}
	return s.state.GetBalance(addr)
}

func (s EthAPIState) GetCode(addr common.Address) []byte {
	if s.privateState.Exist(addr) {
		return s.privateState.GetCode(addr)
	}
	return s.state.GetCode(addr)
}

func (s EthAPIState) SetNonce(addr common.Address, nonce uint64) {
	if s.privateState.Exist(addr) {
		s.privateState.SetNonce(addr, nonce)
	} else {
		s.state.SetNonce(addr, nonce)
	}
}

func (s EthAPIState) SetCode(addr common.Address, code []byte) {
	if s.privateState.Exist(addr) {
		s.privateState.SetCode(addr, code)
	} else {
		s.state.SetCode(addr, code)
	}
}

func (s EthAPIState) SetBalance(addr common.Address, balance *big.Int) {
	if s.privateState.Exist(addr) {
		s.privateState.SetBalance(addr, balance)
	} else {
		s.state.SetBalance(addr, balance)
	}
}

func (s EthAPIState) SetStorage(addr common.Address, storage map[common.Hash]common.Hash) {
	if s.privateState.Exist(addr) {
		s.privateState.SetStorage(addr, storage)
	} else {
		s.state.SetStorage(addr, storage)
	}
}

func (s EthAPIState) SetState(a common.Address, key common.Hash, value common.Hash) {
	if s.privateState.Exist(a) {
		s.privateState.SetState(a, key, value)
	} else {
		s.state.SetState(a, key, value)
	}
}

func (s EthAPIState) GetState(a common.Address, b common.Hash) common.Hash {
	if s.privateState.Exist(a) {
		return s.privateState.GetState(a, b)
	}
	return s.state.GetState(a, b)
}

func (s EthAPIState) GetNonce(addr common.Address) uint64 {
	if s.privateState.Exist(addr) {
		return s.privateState.GetNonce(addr)
	}
	return s.state.GetNonce(addr)
}

func (s EthAPIState) GetPrivacyMetadata(addr common.Address) (*state.PrivacyMetadata, error) {
	if s.privateState.Exist(addr) {
		return s.privateState.GetPrivacyMetadata(addr)
	}
	return nil, fmt.Errorf("%x: %w", addr, common.ErrNotPrivateContract)
}

func (s EthAPIState) GetManagedParties(addr common.Address) ([]string, error) {
	if s.privateState.Exist(addr) {
		return s.privateState.GetManagedParties(addr)
	}
	return nil, fmt.Errorf("%x: %w", addr, common.ErrNotPrivateContract)
}

func (s EthAPIState) GetRLPEncodedStateObject(addr common.Address) ([]byte, error) {
	getFunc := s.state.GetRLPEncodedStateObject
	if s.privateState.Exist(addr) {
		getFunc = s.privateState.GetRLPEncodedStateObject
	}
	return getFunc(addr)
}

func (s EthAPIState) GetProof(addr common.Address) ([][]byte, error) {
	if s.privateState.Exist(addr) {
		return s.privateState.GetProof(addr)
	}
	return s.state.GetProof(addr)
}

func (s EthAPIState) GetStorageProof(addr common.Address, h common.Hash) ([][]byte, error) {
	if s.privateState.Exist(addr) {
		return s.privateState.GetStorageProof(addr, h)
	}
	return s.state.GetStorageProof(addr, h)
}

func (s EthAPIState) StorageTrie(addr common.Address) state.Trie {
	if s.privateState.Exist(addr) {
		return s.privateState.StorageTrie(addr)
	}
	return s.state.StorageTrie(addr)
}

func (s EthAPIState) Error() error {
	if s.privateState.Error() != nil {
		return s.privateState.Error()
	}
	return s.state.Error()
}

func (s EthAPIState) GetCodeHash(addr common.Address) common.Hash {
	if s.privateState.Exist(addr) {
		return s.privateState.GetCodeHash(addr)
	}
	return s.state.GetCodeHash(addr)
}

//func (s MinimalApiState) Error
>>>>>>> 155bcdb4
<|MERGE_RESOLUTION|>--- conflicted
+++ resolved
@@ -46,15 +46,10 @@
 
 // EthAPIBackend implements ethapi.Backend for full nodes
 type EthAPIBackend struct {
-<<<<<<< HEAD
 	extRPCEnabled       bool
 	allowUnprotectedTxs bool
 	eth                 *Ethereum
 	gpo                 *gasprice.Oracle
-=======
-	extRPCEnabled bool
-	eth           *Ethereum
-	gpo           *gasprice.Oracle
 
 	// Quorum
 	//
@@ -63,7 +58,6 @@
 
 	// timeout value for call
 	evmCallTimeOut time.Duration
->>>>>>> 155bcdb4
 }
 
 // ChainConfig returns the active chain configuration.
@@ -122,7 +116,7 @@
 func (b *EthAPIBackend) BlockByNumber(ctx context.Context, number rpc.BlockNumber) (*types.Block, error) {
 	// Pending block is only known by the miner
 	if number == rpc.PendingBlockNumber {
-		if b.eth.protocolManager.raftMode {
+		if b.eth.handler.raftMode {
 			// Use latest instead.
 			return b.eth.blockchain.CurrentBlock(), nil
 		}
@@ -169,7 +163,7 @@
 	// Pending state is only known by the miner
 	if number == rpc.PendingBlockNumber {
 		// Quorum
-		if b.eth.protocolManager.raftMode {
+		if b.eth.handler.raftMode {
 			// Use latest instead.
 			header, err := b.HeaderByNumber(ctx, rpc.LatestBlockNumber)
 			if header == nil || err != nil {
@@ -247,10 +241,7 @@
 }
 
 func (b *EthAPIBackend) GetLogs(ctx context.Context, hash common.Hash) ([][]*types.Log, error) {
-	receipts, err := b.GetReceipts(ctx, hash)
-	if err != nil {
-		return nil, err
-	}
+	receipts := b.eth.blockchain.GetReceiptsByHash(hash)
 	if receipts == nil {
 		return nil, nil
 	}
@@ -279,9 +270,6 @@
 
 	txContext := core.NewEVMTxContext(msg)
 	context := core.NewEVMBlockContext(header, b.eth.BlockChain(), nil)
-<<<<<<< HEAD
-	return vm.NewEVM(context, txContext, state, b.eth.blockchain.Config(), *b.eth.blockchain.GetVMConfig()), vmError, nil
-=======
 
 	// Set the private state to public state if contract address is not present in the private state
 	to := common.Address{}
@@ -295,7 +283,6 @@
 	}
 
 	return vm.NewEVM(context, txContext, statedb.state, privateState, b.eth.blockchain.Config(), *b.eth.blockchain.GetVMConfig()), vmError, nil
->>>>>>> 155bcdb4
 }
 
 func (b *EthAPIBackend) SubscribeRemovedLogsEvent(ch chan<- core.RemovedLogsEvent) event.Subscription {
@@ -400,13 +387,12 @@
 	return b.extRPCEnabled
 }
 
-<<<<<<< HEAD
+func (b *EthAPIBackend) CallTimeOut() time.Duration {
+	return b.evmCallTimeOut
+}
+
 func (b *EthAPIBackend) UnprotectedAllowed() bool {
 	return b.allowUnprotectedTxs
-=======
-func (b *EthAPIBackend) CallTimeOut() time.Duration {
-	return b.evmCallTimeOut
->>>>>>> 155bcdb4
 }
 
 func (b *EthAPIBackend) RPCGasCap() uint64 {
@@ -444,8 +430,7 @@
 	return b.eth.StartMining(threads)
 }
 
-<<<<<<< HEAD
-func (b *EthAPIBackend) StateAtBlock(ctx context.Context, block *types.Block, reexec uint64) (*state.StateDB, func(), error) {
+func (b *EthAPIBackend) StateAtBlock(ctx context.Context, block *types.Block, reexec uint64) (*state.StateDB, mps.PrivateStateRepository, func(), error) {
 	return b.eth.stateAtBlock(block, reexec)
 }
 
@@ -456,7 +441,7 @@
 func (b *EthAPIBackend) StateAtTransaction(ctx context.Context, block *types.Block, txIndex int, reexec uint64) (core.Message, vm.BlockContext, *state.StateDB, func(), error) {
 	return b.eth.stateAtTransaction(block, txIndex, reexec)
 }
-=======
+
 // The validation of pre-requisite for multitenancy is done when EthService
 // is being created. So it's safe to use the config value here.
 func (b *EthAPIBackend) SupportsMultitenancy(rpcCtx context.Context) (*proto.PreAuthenticatedAuthenticationToken, bool) {
@@ -606,5 +591,4 @@
 	return s.state.GetCodeHash(addr)
 }
 
-//func (s MinimalApiState) Error
->>>>>>> 155bcdb4
+//func (s MinimalApiState) Error