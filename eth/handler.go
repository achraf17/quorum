// Copyright 2015 The go-ethereum Authors
// This file is part of the go-ethereum library.
//
// The go-ethereum library is free software: you can redistribute it and/or modify
// it under the terms of the GNU Lesser General Public License as published by
// the Free Software Foundation, either version 3 of the License, or
// (at your option) any later version.
//
// The go-ethereum library is distributed in the hope that it will be useful,
// but WITHOUT ANY WARRANTY; without even the implied warranty of
// MERCHANTABILITY or FITNESS FOR A PARTICULAR PURPOSE. See the
// GNU Lesser General Public License for more details.
//
// You should have received a copy of the GNU Lesser General Public License
// along with the go-ethereum library. If not, see <http://www.gnu.org/licenses/>.

package eth

import (
	"encoding/json"
	"errors"
	"fmt"
	"math"
	"math/big"
	"sync"
	"sync/atomic"
	"time"

	"github.com/ethereum/go-ethereum/common"
	"github.com/ethereum/go-ethereum/consensus"
	"github.com/ethereum/go-ethereum/consensus/clique"
	"github.com/ethereum/go-ethereum/consensus/ethash"
	"github.com/ethereum/go-ethereum/core"
	"github.com/ethereum/go-ethereum/core/forkid"
	"github.com/ethereum/go-ethereum/core/types"
	"github.com/ethereum/go-ethereum/crypto"
	"github.com/ethereum/go-ethereum/eth/downloader"
	"github.com/ethereum/go-ethereum/eth/fetcher"
	"github.com/ethereum/go-ethereum/ethdb"
	"github.com/ethereum/go-ethereum/event"
	"github.com/ethereum/go-ethereum/log"
	"github.com/ethereum/go-ethereum/p2p"
	"github.com/ethereum/go-ethereum/p2p/enode"
	"github.com/ethereum/go-ethereum/params"
	"github.com/ethereum/go-ethereum/rlp"
	"github.com/ethereum/go-ethereum/trie"
)

const (
	softResponseLimit = 2 * 1024 * 1024 // Target maximum size of returned blocks, headers or node data.
	estHeaderRlpSize  = 500             // Approximate size of an RLP encoded block header

	// txChanSize is the size of channel listening to NewTxsEvent.
	// The number is referenced from the size of tx pool.
	txChanSize = 4096
)

var (
	syncChallengeTimeout = 15 * time.Second // Time allowance for a node to reply to the sync progress challenge
)

func errResp(code errCode, format string, v ...interface{}) error {
	return fmt.Errorf("%v - %v", code, fmt.Sprintf(format, v...))
}

type ProtocolManager struct {
	networkID  uint64
	forkFilter forkid.Filter // Fork ID filter, constant across the lifetime of the node

	fastSync  uint32 // Flag whether fast sync is enabled (gets disabled if we already have blocks)
	acceptTxs uint32 // Flag whether we're considered synchronised (enables transaction processing)

	checkpointNumber uint64      // Block number for the sync progress validator to cross reference
	checkpointHash   common.Hash // Block hash for the sync progress validator to cross reference

	txpool     txPool
	blockchain *core.BlockChain
	chaindb    ethdb.Database
	maxPeers   int

	downloader   *downloader.Downloader
	blockFetcher *fetcher.BlockFetcher
	txFetcher    *fetcher.TxFetcher
	peers        *peerSet

	eventMux      *event.TypeMux
	txsCh         chan core.NewTxsEvent
	txsSub        event.Subscription
	minedBlockSub *event.TypeMuxSubscription

	whitelist map[uint64]common.Hash

	// channels for fetcher, syncer, txsyncLoop
	txsyncCh chan *txsync
	quitSync chan struct{}

	chainSync *chainSyncer
	wg        sync.WaitGroup
	peerWG    sync.WaitGroup

	// Quorum
	raftMode bool
	engine   consensus.Engine

	// Test fields or hooks
	broadcastTxAnnouncesOnly bool // Testing field, disable transaction propagation
}

// NewProtocolManager returns a new Ethereum sub protocol manager. The Ethereum sub protocol manages peers capable
// with the Ethereum network.
func NewProtocolManager(config *params.ChainConfig, checkpoint *params.TrustedCheckpoint, mode downloader.SyncMode, networkID uint64, mux *event.TypeMux, txpool txPool, engine consensus.Engine, blockchain *core.BlockChain, chaindb ethdb.Database, cacheLimit int, whitelist map[uint64]common.Hash, raftMode bool) (*ProtocolManager, error) {
	// Create the protocol manager with the base fields
	manager := &ProtocolManager{
		networkID:  networkID,
		forkFilter: forkid.NewFilter(blockchain),
		eventMux:   mux,
		txpool:     txpool,
		blockchain: blockchain,
		chaindb:    chaindb,
		peers:      newPeerSet(),
		whitelist:  whitelist,
		txsyncCh:   make(chan *txsync),
		quitSync:   make(chan struct{}),
		raftMode:   raftMode,
		engine:     engine,
	}

	// Quorum
	if handler, ok := manager.engine.(consensus.Handler); ok {
		handler.SetBroadcaster(manager)
	}
	// /Quorum

	if mode == downloader.FullSync {
		// The database seems empty as the current block is the genesis. Yet the fast
		// block is ahead, so fast sync was enabled for this node at a certain point.
		// The scenarios where this can happen is
		// * if the user manually (or via a bad block) rolled back a fast sync node
		//   below the sync point.
		// * the last fast sync is not finished while user specifies a full sync this
		//   time. But we don't have any recent state for full sync.
		// In these cases however it's safe to reenable fast sync.
		fullBlock, fastBlock := blockchain.CurrentBlock(), blockchain.CurrentFastBlock()
		if fullBlock.NumberU64() == 0 && fastBlock.NumberU64() > 0 {
			manager.fastSync = uint32(1)
			log.Warn("Switch sync mode from full sync to fast sync")
		}
	} else {
		if blockchain.CurrentBlock().NumberU64() > 0 {
			// Print warning log if database is not empty to run fast sync.
			log.Warn("Switch sync mode from fast sync to full sync")
		} else {
			// If fast sync was requested and our database is empty, grant it
			manager.fastSync = uint32(1)
		}
	}

	// If we have trusted checkpoints, enforce them on the chain
	if checkpoint != nil {
		manager.checkpointNumber = (checkpoint.SectionIndex+1)*params.CHTFrequency - 1
		manager.checkpointHash = checkpoint.SectionHead
	}

	// Construct the downloader (long sync) and its backing state bloom if fast
	// sync is requested. The downloader is responsible for deallocating the state
	// bloom when it's done.
	var stateBloom *trie.SyncBloom
	if atomic.LoadUint32(&manager.fastSync) == 1 {
		stateBloom = trie.NewSyncBloom(uint64(cacheLimit), chaindb)
	}
	manager.downloader = downloader.New(manager.checkpointNumber, chaindb, stateBloom, manager.eventMux, blockchain, nil, manager.removePeer)

	// Construct the fetcher (short sync)
	validator := func(header *types.Header) error {
		return engine.VerifyHeader(blockchain, header, true)
	}
	heighter := func() uint64 {
		return blockchain.CurrentBlock().NumberU64()
	}
	inserter := func(blocks types.Blocks) (int, error) {
		// If sync hasn't reached the checkpoint yet, deny importing weird blocks.
		//
		// Ideally we would also compare the head block's timestamp and similarly reject
		// the propagated block if the head is too old. Unfortunately there is a corner
		// case when starting new networks, where the genesis might be ancient (0 unix)
		// which would prevent full nodes from accepting it.
		if manager.blockchain.CurrentBlock().NumberU64() < manager.checkpointNumber {
			log.Warn("Unsynced yet, discarded propagated block", "number", blocks[0].Number(), "hash", blocks[0].Hash())
			return 0, nil
		}
		// If fast sync is running, deny importing weird blocks. This is a problematic
		// clause when starting up a new network, because fast-syncing miners might not
		// accept each others' blocks until a restart. Unfortunately we haven't figured
		// out a way yet where nodes can decide unilaterally whether the network is new
		// or not. This should be fixed if we figure out a solution.
		if atomic.LoadUint32(&manager.fastSync) == 1 {
			log.Warn("Fast syncing, discarded propagated block", "number", blocks[0].Number(), "hash", blocks[0].Hash())
			return 0, nil
		}
		n, err := manager.blockchain.InsertChain(blocks)
		if err == nil {
			atomic.StoreUint32(&manager.acceptTxs, 1) // Mark initial sync done on any fetcher import
		}
		return n, err
	}
	manager.blockFetcher = fetcher.NewBlockFetcher(blockchain.GetBlockByHash, validator, manager.BroadcastBlock, heighter, inserter, manager.removePeer)

	fetchTx := func(peer string, hashes []common.Hash) error {
		p := manager.peers.Peer(peer)
		if p == nil {
			return errors.New("unknown peer")
		}
		return p.RequestTxs(hashes)
	}
	manager.txFetcher = fetcher.NewTxFetcher(txpool.Has, txpool.AddRemotes, fetchTx)

	manager.chainSync = newChainSyncer(manager)

	return manager, nil
}

func (pm *ProtocolManager) makeProtocol(version uint) p2p.Protocol {
	// Quorum: Set p2p.Protocol info from engine.Protocol()
	length, ok := protocolLengths[version]
	if !ok {
		panic("makeProtocol for unknown version")
	}

	return p2p.Protocol{
		Name:    protocolName,
		Version: version,
		Length:  length,
		Run: func(p *p2p.Peer, rw p2p.MsgReadWriter) error {
			return pm.runPeer(pm.newPeer(int(version), p, rw, pm.txpool.Get), protocolName)
		},
		NodeInfo: func() interface{} {
			return pm.NodeInfo()
		},
		PeerInfo: func(id enode.ID) interface{} {
			if p := pm.peers.Peer(fmt.Sprintf("%x", id[:8])); p != nil {
				return p.Info()
			}
			return nil
		},
	}
}

func (pm *ProtocolManager) removePeer(id string) {
	// Short circuit if the peer was already removed
	peer := pm.peers.Peer(id)
	if peer == nil {
		return
	}
	log.Debug("Removing Ethereum peer", "peer", id)

	// Unregister the peer from the downloader and Ethereum peer set
	pm.downloader.UnregisterPeer(id)
	pm.txFetcher.Drop(id)

	if err := pm.peers.Unregister(id); err != nil {
		log.Error("Peer removal failed", "peer", id, "err", err)
	}
	// Hard disconnect at the networking layer
	if peer != nil {
		peer.Peer.Disconnect(p2p.DiscUselessPeer)
	}
}

func (pm *ProtocolManager) Start(maxPeers int) {
	pm.maxPeers = maxPeers

	// broadcast transactions
	pm.wg.Add(1)
	pm.txsCh = make(chan core.NewTxsEvent, txChanSize)
	pm.txsSub = pm.txpool.SubscribeNewTxsEvent(pm.txsCh)
	go pm.txBroadcastLoop()

	// Quorum
	if !pm.raftMode {
		// broadcast mined blocks
		pm.wg.Add(1)
		pm.minedBlockSub = pm.eventMux.Subscribe(core.NewMinedBlockEvent{})
		go pm.minedBroadcastLoop()
	} else {
		// We set this immediately in raft mode to make sure the miner never drops
		// incoming txes. Raft mode doesn't use the fetcher or downloader, and so
		// this would never be set otherwise.
		atomic.StoreUint32(&pm.acceptTxs, 1)
	}
	// /Quorum

	// start sync handlers
	pm.wg.Add(2)
	go pm.chainSync.loop()
	go pm.txsyncLoop64() // TODO(karalabe): Legacy initial tx echange, drop with eth/64.
}

func (pm *ProtocolManager) Stop() {
	pm.txsSub.Unsubscribe() // quits txBroadcastLoop
	if !pm.raftMode {
		pm.minedBlockSub.Unsubscribe() // quits blockBroadcastLoop
	}

	// Quit chainSync and txsync64.
	// After this is done, no new peers will be accepted.
	close(pm.quitSync)
	pm.wg.Wait()

	// Disconnect existing sessions.
	// This also closes the gate for any new registrations on the peer set.
	// sessions which are already established but not added to pm.peers yet
	// will exit when they try to register.
	pm.peers.Close()
	pm.peerWG.Wait()

	log.Info("Ethereum protocol stopped")
}

func (pm *ProtocolManager) newPeer(pv int, p *p2p.Peer, rw p2p.MsgReadWriter, getPooledTx func(hash common.Hash) *types.Transaction) *peer {
	return newPeer(pv, p, rw, getPooledTx)
}

// Quorum - added protoName argument
func (pm *ProtocolManager) runPeer(p *peer, protoName string) error {
	if !pm.chainSync.handlePeerEvent(p) {
		return p2p.DiscQuitting
	}
	pm.peerWG.Add(1)
	defer pm.peerWG.Done()
	return pm.handle(p, protoName)
}

// quorum: protoname is either "eth" or a subprotocol that overrides "eth", e.g. legacy "istanbul/99"
// handle is the callback invoked to manage the life cycle of an eth peer. When
// this function terminates, the peer is disconnected.
func (pm *ProtocolManager) handle(p *peer, protoName string) error {
	// Ignore maxPeers if this is a trusted peer
	if pm.peers.Len() >= pm.maxPeers && !p.Peer.Info().Network.Trusted {
		return p2p.DiscTooManyPeers
	}
	p.Log().Debug("Ethereum peer connected", "name", p.Name())

	// Execute the Ethereum handshake
	var (
		genesis = pm.blockchain.Genesis()
		head    = pm.blockchain.CurrentHeader()
		hash    = head.Hash()
		number  = head.Number.Uint64()
		td      = pm.blockchain.GetTd(hash, number)
	)
	if err := p.Handshake(pm.networkID, td, hash, genesis.Hash(), forkid.NewID(pm.blockchain), pm.forkFilter, protoName); err != nil {
		p.Log().Debug("Ethereum handshake failed", "protoName", protoName, "err", err)
		return err
	}

	// Register the peer locally
<<<<<<< HEAD
	if err := pm.peers.Register(p, pm.removePeer); err != nil {
=======
	if err := pm.peers.Register(p, protoName); err != nil {
>>>>>>> 900595bc
		p.Log().Error("Ethereum peer registration failed", "err", err)
		return err
	}
	defer pm.removePeer(p.id)

	// Register the peer in the downloader. If the downloader considers it banned, we disconnect
	if err := pm.downloader.RegisterPeer(p.id, p.version, p); err != nil {
		return err
	}
	pm.chainSync.handlePeerEvent(p)

	// Propagate existing transactions. new transactions appearing
	// after this will be sent via broadcasts.
	pm.syncTransactions(p)

	// If we have a trusted CHT, reject all peers below that (avoid fast sync eclipse)
	if pm.checkpointHash != (common.Hash{}) {
		// Request the peer's checkpoint header for chain height/weight validation
		if err := p.RequestHeadersByNumber(pm.checkpointNumber, 1, 0, false); err != nil {
			return err
		}
		// Start a timer to disconnect if the peer doesn't reply in time
		p.syncDrop = time.AfterFunc(syncChallengeTimeout, func() {
			p.Log().Warn("Checkpoint challenge timed out, dropping", "addr", p.RemoteAddr(), "type", p.Name())
			pm.removePeer(p.id)
		})
		// Make sure it's cleaned up if the peer dies off
		defer func() {
			if p.syncDrop != nil {
				p.syncDrop.Stop()
				p.syncDrop = nil
			}
		}()
	}
	// If we have any explicit whitelist block hashes, request them
	for number := range pm.whitelist {
		if err := p.RequestHeadersByNumber(number, 1, 0, false); err != nil {
			return err
		}
	}

	// Quorum notify other subprotocols that the eth peer is ready, and has been added to the peerset.
	p.EthPeerRegistered <- struct{}{}
	// Quorum

	// Handle incoming messages until the connection is torn down
	for {
		if err := pm.handleMsg(p); err != nil {
			p.Log().Debug("Ethereum message handling failed", "err", err)
			return err
		}
	}
}

// handleMsg is invoked whenever an inbound message is received from a remote
// peer. The remote connection is torn down upon returning any error.
func (pm *ProtocolManager) handleMsg(p *peer) error {
	// Read the next message from the remote peer, and ensure it's fully consumed
	msg, err := p.rw.ReadMsg()
	if err != nil {
		return err
	}
	if msg.Size > protocolMaxMsgSize {
		return errResp(ErrMsgTooLarge, "%v > %v", msg.Size, protocolMaxMsgSize)
	}
	defer msg.Discard()

	// Quorum
	if pm.raftMode {
		switch msg.Code {
		case TransactionMsg, PooledTransactionsMsg,
			GetPooledTransactionsMsg, NewPooledTransactionHashesMsg,
			GetBlockHeadersMsg, BlockHeadersMsg,
			GetBlockBodiesMsg, BlockBodiesMsg:
			// supported by Raft
		default:
			log.Info("raft: ignoring message", "code", msg.Code)
			return nil
		}
	} else if handler, ok := pm.engine.(consensus.Handler); ok { // quorum: NewBlock required for consensus, e.g. "istanbul"
		pubKey := p.Node().Pubkey()
		addr := crypto.PubkeyToAddress(*pubKey)
		handled, err := handler.HandleMsg(addr, msg)
		if handled {
			return err
		}
	}
	// /Quorum

	// Handle the message depending on its contents
	switch {
	case msg.Code == StatusMsg:
		// Status messages should never arrive after the handshake
		return errResp(ErrExtraStatusMsg, "uncontrolled status message")

	// Block header query, collect the requested headers and reply
	case msg.Code == GetBlockHeadersMsg:
		// Decode the complex header query
		var query getBlockHeadersData
		if err := msg.Decode(&query); err != nil {
			return errResp(ErrDecode, "%v: %v", msg, err)
		}
		hashMode := query.Origin.Hash != (common.Hash{})
		first := true
		maxNonCanonical := uint64(100)

		// Gather headers until the fetch or network limits is reached
		var (
			bytes   common.StorageSize
			headers []*types.Header
			unknown bool
		)
		for !unknown && len(headers) < int(query.Amount) && bytes < softResponseLimit && len(headers) < downloader.MaxHeaderFetch {
			// Retrieve the next header satisfying the query
			var origin *types.Header
			if hashMode {
				if first {
					first = false
					origin = pm.blockchain.GetHeaderByHash(query.Origin.Hash)
					if origin != nil {
						query.Origin.Number = origin.Number.Uint64()
					}
				} else {
					origin = pm.blockchain.GetHeader(query.Origin.Hash, query.Origin.Number)
				}
			} else {
				origin = pm.blockchain.GetHeaderByNumber(query.Origin.Number)
			}
			if origin == nil {
				break
			}
			headers = append(headers, origin)
			bytes += estHeaderRlpSize

			// Advance to the next header of the query
			switch {
			case hashMode && query.Reverse:
				// Hash based traversal towards the genesis block
				ancestor := query.Skip + 1
				if ancestor == 0 {
					unknown = true
				} else {
					query.Origin.Hash, query.Origin.Number = pm.blockchain.GetAncestor(query.Origin.Hash, query.Origin.Number, ancestor, &maxNonCanonical)
					unknown = (query.Origin.Hash == common.Hash{})
				}
			case hashMode && !query.Reverse:
				// Hash based traversal towards the leaf block
				var (
					current = origin.Number.Uint64()
					next    = current + query.Skip + 1
				)
				if next <= current {
					infos, _ := json.MarshalIndent(p.Peer.Info(), "", "  ")
					p.Log().Warn("GetBlockHeaders skip overflow attack", "current", current, "skip", query.Skip, "next", next, "attacker", infos)
					unknown = true
				} else {
					if header := pm.blockchain.GetHeaderByNumber(next); header != nil {
						nextHash := header.Hash()
						expOldHash, _ := pm.blockchain.GetAncestor(nextHash, next, query.Skip+1, &maxNonCanonical)
						if expOldHash == query.Origin.Hash {
							query.Origin.Hash, query.Origin.Number = nextHash, next
						} else {
							unknown = true
						}
					} else {
						unknown = true
					}
				}
			case query.Reverse:
				// Number based traversal towards the genesis block
				if query.Origin.Number >= query.Skip+1 {
					query.Origin.Number -= query.Skip + 1
				} else {
					unknown = true
				}

			case !query.Reverse:
				// Number based traversal towards the leaf block
				query.Origin.Number += query.Skip + 1
			}
		}
		return p.SendBlockHeaders(headers)

	case msg.Code == BlockHeadersMsg:
		// A batch of headers arrived to one of our previous requests
		var headers []*types.Header
		if err := msg.Decode(&headers); err != nil {
			return errResp(ErrDecode, "msg %v: %v", msg, err)
		}
		// If no headers were received, but we're expencting a checkpoint header, consider it that
		if len(headers) == 0 && p.syncDrop != nil {
			// Stop the timer either way, decide later to drop or not
			p.syncDrop.Stop()
			p.syncDrop = nil

			// If we're doing a fast sync, we must enforce the checkpoint block to avoid
			// eclipse attacks. Unsynced nodes are welcome to connect after we're done
			// joining the network
			if atomic.LoadUint32(&pm.fastSync) == 1 {
				p.Log().Warn("Dropping unsynced node during fast sync", "addr", p.RemoteAddr(), "type", p.Name())
				return errors.New("unsynced node cannot serve fast sync")
			}
		}
		// Filter out any explicitly requested headers, deliver the rest to the downloader
		filter := len(headers) == 1
		if filter {
			// If it's a potential sync progress check, validate the content and advertised chain weight
			if p.syncDrop != nil && headers[0].Number.Uint64() == pm.checkpointNumber {
				// Disable the sync drop timer
				p.syncDrop.Stop()
				p.syncDrop = nil

				// Validate the header and either drop the peer or continue
				if headers[0].Hash() != pm.checkpointHash {
					return errors.New("checkpoint hash mismatch")
				}
				return nil
			}
			// Otherwise if it's a whitelisted block, validate against the set
			if want, ok := pm.whitelist[headers[0].Number.Uint64()]; ok {
				if hash := headers[0].Hash(); want != hash {
					p.Log().Info("Whitelist mismatch, dropping peer", "number", headers[0].Number.Uint64(), "hash", hash, "want", want)
					return errors.New("whitelist block mismatch")
				}
				p.Log().Debug("Whitelist block verified", "number", headers[0].Number.Uint64(), "hash", want)
			}
			// Irrelevant of the fork checks, send the header to the fetcher just in case
			headers = pm.blockFetcher.FilterHeaders(p.id, headers, time.Now())
		}
		if len(headers) > 0 || !filter {
			err := pm.downloader.DeliverHeaders(p.id, headers)
			if err != nil {
				log.Debug("Failed to deliver headers", "err", err)
			}
		}

	case msg.Code == GetBlockBodiesMsg:
		// Decode the retrieval message
		msgStream := rlp.NewStream(msg.Payload, uint64(msg.Size))
		if _, err := msgStream.List(); err != nil {
			return err
		}
		// Gather blocks until the fetch or network limits is reached
		var (
			hash   common.Hash
			bytes  int
			bodies []rlp.RawValue
		)
		for bytes < softResponseLimit && len(bodies) < downloader.MaxBlockFetch {
			// Retrieve the hash of the next block
			if err := msgStream.Decode(&hash); err == rlp.EOL {
				break
			} else if err != nil {
				return errResp(ErrDecode, "msg %v: %v", msg, err)
			}
			// Retrieve the requested block body, stopping if enough was found
			if data := pm.blockchain.GetBodyRLP(hash); len(data) != 0 {
				bodies = append(bodies, data)
				bytes += len(data)
			}
		}
		return p.SendBlockBodiesRLP(bodies)

	case msg.Code == BlockBodiesMsg:
		// A batch of block bodies arrived to one of our previous requests
		var request blockBodiesData
		if err := msg.Decode(&request); err != nil {
			return errResp(ErrDecode, "msg %v: %v", msg, err)
		}
		// Deliver them all to the downloader for queuing
		transactions := make([][]*types.Transaction, len(request))
		uncles := make([][]*types.Header, len(request))

		for i, body := range request {
			transactions[i] = body.Transactions
			uncles[i] = body.Uncles
		}
		// Filter out any explicitly requested bodies, deliver the rest to the downloader
		filter := len(transactions) > 0 || len(uncles) > 0
		if filter {
			transactions, uncles = pm.blockFetcher.FilterBodies(p.id, transactions, uncles, time.Now())
		}
		if len(transactions) > 0 || len(uncles) > 0 || !filter {
			err := pm.downloader.DeliverBodies(p.id, transactions, uncles)
			if err != nil {
				log.Debug("Failed to deliver bodies", "err", err)
			}
		}

	case p.version >= eth63 && msg.Code == GetNodeDataMsg:
		// Decode the retrieval message
		msgStream := rlp.NewStream(msg.Payload, uint64(msg.Size))
		if _, err := msgStream.List(); err != nil {
			return err
		}
		// Gather state data until the fetch or network limits is reached
		var (
			hash  common.Hash
			bytes int
			data  [][]byte
		)
		for bytes < softResponseLimit && len(data) < downloader.MaxStateFetch {
			// Retrieve the hash of the next state entry
			if err := msgStream.Decode(&hash); err == rlp.EOL {
				break
			} else if err != nil {
				return errResp(ErrDecode, "msg %v: %v", msg, err)
			}
			// Retrieve the requested state entry, stopping if enough was found
			if entry, err := pm.blockchain.TrieNode(hash); err == nil {
				data = append(data, entry)
				bytes += len(entry)
			}
		}
		return p.SendNodeData(data)

	case p.version >= eth63 && msg.Code == NodeDataMsg:
		// A batch of node state data arrived to one of our previous requests
		var data [][]byte
		if err := msg.Decode(&data); err != nil {
			return errResp(ErrDecode, "msg %v: %v", msg, err)
		}
		// Deliver all to the downloader
		if err := pm.downloader.DeliverNodeData(p.id, data); err != nil {
			log.Debug("Failed to deliver node state data", "err", err)
		}

	case p.version >= eth63 && msg.Code == GetReceiptsMsg:
		// Decode the retrieval message
		msgStream := rlp.NewStream(msg.Payload, uint64(msg.Size))
		if _, err := msgStream.List(); err != nil {
			return err
		}
		// Gather state data until the fetch or network limits is reached
		var (
			hash     common.Hash
			bytes    int
			receipts []rlp.RawValue
		)
		for bytes < softResponseLimit && len(receipts) < downloader.MaxReceiptFetch {
			// Retrieve the hash of the next block
			if err := msgStream.Decode(&hash); err == rlp.EOL {
				break
			} else if err != nil {
				return errResp(ErrDecode, "msg %v: %v", msg, err)
			}
			// Retrieve the requested block's receipts, skipping if unknown to us
			results := pm.blockchain.GetReceiptsByHash(hash)
			if results == nil {
				if header := pm.blockchain.GetHeaderByHash(hash); header == nil || header.ReceiptHash != types.EmptyRootHash {
					continue
				}
			}
			// If known, encode and queue for response packet
			if encoded, err := rlp.EncodeToBytes(results); err != nil {
				log.Error("Failed to encode receipt", "err", err)
			} else {
				receipts = append(receipts, encoded)
				bytes += len(encoded)
			}
		}
		return p.SendReceiptsRLP(receipts)

	case p.version >= eth63 && msg.Code == ReceiptsMsg:
		// A batch of receipts arrived to one of our previous requests
		var receipts [][]*types.Receipt
		if err := msg.Decode(&receipts); err != nil {
			return errResp(ErrDecode, "msg %v: %v", msg, err)
		}
		// Deliver all to the downloader
		if err := pm.downloader.DeliverReceipts(p.id, receipts); err != nil {
			log.Debug("Failed to deliver receipts", "err", err)
		}

	case msg.Code == NewBlockHashesMsg:
		var announces newBlockHashesData
		if err := msg.Decode(&announces); err != nil {
			return errResp(ErrDecode, "%v: %v", msg, err)
		}
		// Mark the hashes as present at the remote node
		for _, block := range announces {
			p.MarkBlock(block.Hash)
		}
		// Schedule all the unknown hashes for retrieval
		unknown := make(newBlockHashesData, 0, len(announces))
		for _, block := range announces {
			if !pm.blockchain.HasBlock(block.Hash, block.Number) {
				unknown = append(unknown, block)
			}
		}
		for _, block := range unknown {
			pm.blockFetcher.Notify(p.id, block.Hash, block.Number, time.Now(), p.RequestOneHeader, p.RequestBodies)
		}

	case msg.Code == NewBlockMsg:
		// Retrieve and decode the propagated block
		var request newBlockData
		if err := msg.Decode(&request); err != nil {
			return errResp(ErrDecode, "%v: %v", msg, err)
		}
		if hash := types.CalcUncleHash(request.Block.Uncles()); hash != request.Block.UncleHash() {
			log.Warn("Propagated block has invalid uncles", "have", hash, "exp", request.Block.UncleHash())
			break // TODO(karalabe): return error eventually, but wait a few releases
		}
		if hash := types.DeriveSha(request.Block.Transactions()); hash != request.Block.TxHash() {
			log.Warn("Propagated block has invalid body", "have", hash, "exp", request.Block.TxHash())
			break // TODO(karalabe): return error eventually, but wait a few releases
		}
		if err := request.sanityCheck(); err != nil {
			return err
		}
		request.Block.ReceivedAt = msg.ReceivedAt
		request.Block.ReceivedFrom = p

		// Mark the peer as owning the block and schedule it for import
		p.MarkBlock(request.Block.Hash())
		pm.blockFetcher.Enqueue(p.id, request.Block)

		// Assuming the block is importable by the peer, but possibly not yet done so,
		// calculate the head hash and TD that the peer truly must have.
		var (
			trueHead = request.Block.ParentHash()
			trueTD   = new(big.Int).Sub(request.TD, request.Block.Difficulty())
		)
		// Update the peer's total difficulty if better than the previous
		if _, td := p.Head(); trueTD.Cmp(td) > 0 {
			p.SetHead(trueHead, trueTD)
			pm.chainSync.handlePeerEvent(p)
		}

	case msg.Code == NewPooledTransactionHashesMsg && p.version >= eth65:
		// New transaction announcement arrived, make sure we have
		// a valid and fresh chain to handle them
		if atomic.LoadUint32(&pm.acceptTxs) == 0 {
			break
		}
		var hashes []common.Hash
		if err := msg.Decode(&hashes); err != nil {
			return errResp(ErrDecode, "msg %v: %v", msg, err)
		}
		// Schedule all the unknown hashes for retrieval
		for _, hash := range hashes {
			p.MarkTransaction(hash)
		}
		pm.txFetcher.Notify(p.id, hashes)

	case msg.Code == GetPooledTransactionsMsg && p.version >= eth65:
		// Decode the retrieval message
		msgStream := rlp.NewStream(msg.Payload, uint64(msg.Size))
		if _, err := msgStream.List(); err != nil {
			return err
		}
		// Gather transactions until the fetch or network limits is reached
		var (
			hash   common.Hash
			bytes  int
			hashes []common.Hash
			txs    []rlp.RawValue
		)
		for bytes < softResponseLimit {
			// Retrieve the hash of the next block
			if err := msgStream.Decode(&hash); err == rlp.EOL {
				break
			} else if err != nil {
				return errResp(ErrDecode, "msg %v: %v", msg, err)
			}
			// Retrieve the requested transaction, skipping if unknown to us
			tx := pm.txpool.Get(hash)
			if tx == nil {
				continue
			}
			// If known, encode and queue for response packet
			if encoded, err := rlp.EncodeToBytes(tx); err != nil {
				log.Error("Failed to encode transaction", "err", err)
			} else {
				hashes = append(hashes, hash)
				txs = append(txs, encoded)
				bytes += len(encoded)
			}
		}
		return p.SendPooledTransactionsRLP(hashes, txs)

	case msg.Code == TransactionMsg || (msg.Code == PooledTransactionsMsg && p.version >= eth65):
		// Transactions arrived, make sure we have a valid and fresh chain to handle them
		if atomic.LoadUint32(&pm.acceptTxs) == 0 {
			break
		}
		// Transactions can be processed, parse all of them and deliver to the pool
		var txs []*types.Transaction
		if err := msg.Decode(&txs); err != nil {
			return errResp(ErrDecode, "msg %v: %v", msg, err)
		}
		for i, tx := range txs {
			// Validate and mark the remote transaction
			if tx == nil {
				return errResp(ErrDecode, "transaction %d is nil", i)
			}
			p.MarkTransaction(tx.Hash())
		}
		pm.txFetcher.Enqueue(p.id, txs, msg.Code == PooledTransactionsMsg)

	default:
		return errResp(ErrInvalidMsgCode, "%v", msg.Code)
	}
	return nil
}

// Quorum
func (pm *ProtocolManager) Enqueue(id string, block *types.Block) {
	pm.blockFetcher.Enqueue(id, block)
}

// BroadcastBlock will either propagate a block to a subset of its peers, or
// will only announce its availability (depending what's requested).
func (pm *ProtocolManager) BroadcastBlock(block *types.Block, propagate bool) {
	hash := block.Hash()
	peers := pm.peers.PeersWithoutBlock(hash)

	// If propagation is requested, send to a subset of the peer
	if propagate {
		// Calculate the TD of the block (it's not imported yet, so block.Td is not valid)
		var td *big.Int
		if parent := pm.blockchain.GetBlock(block.ParentHash(), block.NumberU64()-1); parent != nil {
			td = new(big.Int).Add(block.Difficulty(), pm.blockchain.GetTd(block.ParentHash(), block.NumberU64()-1))
		} else {
			log.Error("Propagating dangling block", "number", block.Number(), "hash", hash)
			return
		}
		// Send the block to a subset of our peers
		transfer := peers[:int(math.Sqrt(float64(len(peers))))]
		for _, peer := range transfer {
			peer.AsyncSendNewBlock(block, td)
		}
		log.Trace("Propagated block", "hash", hash, "recipients", len(transfer), "duration", common.PrettyDuration(time.Since(block.ReceivedAt)))
		return
	}
	// Otherwise if the block is indeed in out own chain, announce it
	if pm.blockchain.HasBlock(hash, block.NumberU64()) {
		for _, peer := range peers {
			peer.AsyncSendNewBlockHash(block)
		}
		log.Trace("Announced block", "hash", hash, "recipients", len(peers), "duration", common.PrettyDuration(time.Since(block.ReceivedAt)))
	}
}

// BroadcastTransactions will propagate a batch of transactions to all peers which are not known to
// already have the given transaction.
func (pm *ProtocolManager) BroadcastTransactions(txs types.Transactions, propagate bool) {
	var (
		txset = make(map[*peer][]common.Hash)
		annos = make(map[*peer][]common.Hash)
	)
	// Broadcast transactions to a batch of peers not knowing about it
	// NOTE: Raft-based consensus currently assumes that geth broadcasts
	// transactions to all peers in the network. A previous comment here
	// indicated that this logic might change in the future to only send to a
	// subset of peers. If this change occurs upstream, a merge conflict should
	// arise here, and we should add logic to send to *all* peers in raft mode.

	if propagate {
		for _, tx := range txs {
			peers := pm.peers.PeersWithoutTx(tx.Hash())

			// Send the block to a subset of our peers
			transfer := peers[:int(math.Sqrt(float64(len(peers))))]
			for _, peer := range transfer {
				txset[peer] = append(txset[peer], tx.Hash())
			}
			log.Trace("Broadcast transaction", "hash", tx.Hash(), "recipients", len(peers))
		}
		for peer, hashes := range txset {
			peer.AsyncSendTransactions(hashes)
		}
		return
	}
	// Otherwise only broadcast the announcement to peers
	for _, tx := range txs {
		peers := pm.peers.PeersWithoutTx(tx.Hash())
		for _, peer := range peers {
			annos[peer] = append(annos[peer], tx.Hash())
		}
	}
	for peer, hashes := range annos {
		if peer.version >= eth65 {
			peer.AsyncSendPooledTransactionHashes(hashes)
		} else {
			peer.AsyncSendTransactions(hashes)
		}
	}
}

// minedBroadcastLoop sends mined blocks to connected peers.
func (pm *ProtocolManager) minedBroadcastLoop() {
	defer pm.wg.Done()

	for obj := range pm.minedBlockSub.Chan() {
		if ev, ok := obj.Data.(core.NewMinedBlockEvent); ok {
			pm.BroadcastBlock(ev.Block, true)  // First propagate block to peers
			pm.BroadcastBlock(ev.Block, false) // Only then announce to the rest
		}
	}
}

// txBroadcastLoop announces new transactions to connected peers.
func (pm *ProtocolManager) txBroadcastLoop() {
	defer pm.wg.Done()

	for {
		select {
		case event := <-pm.txsCh:
			// For testing purpose only, disable propagation
			if pm.broadcastTxAnnouncesOnly {
				pm.BroadcastTransactions(event.Txs, false)
				continue
			}
			pm.BroadcastTransactions(event.Txs, true)  // First propagate transactions to peers
			pm.BroadcastTransactions(event.Txs, false) // Only then announce to the rest

		case <-pm.txsSub.Err():
			return
		}
	}
}

// NodeInfo represents a short summary of the Ethereum sub-protocol metadata
// known about the host peer.
type NodeInfo struct {
	Network    uint64              `json:"network"`    // Ethereum network ID (1=Frontier, 2=Morden, Ropsten=3, Rinkeby=4)
	Difficulty *big.Int            `json:"difficulty"` // Total difficulty of the host's blockchain
	Genesis    common.Hash         `json:"genesis"`    // SHA3 hash of the host's genesis block
	Config     *params.ChainConfig `json:"config"`     // Chain configuration for the fork rules
	Head       common.Hash         `json:"head"`       // SHA3 hash of the host's best owned block
	Consensus  string              `json:"consensus"`  // Consensus mechanism in use
}

// NodeInfo retrieves some protocol metadata about the running host node.
func (pm *ProtocolManager) NodeInfo() *NodeInfo {
	currentBlock := pm.blockchain.CurrentBlock()
	// //Quorum
	//
	// changes done to fetch maxCodeSize dynamically based on the
	// maxCodeSizeConfig changes
	// /Quorum
	chainConfig := pm.blockchain.Config()
	chainConfig.MaxCodeSize = uint64(chainConfig.GetMaxCodeSize(pm.blockchain.CurrentBlock().Number()) / 1024)

	return &NodeInfo{
		Network:    pm.networkID,
		Difficulty: pm.blockchain.GetTd(currentBlock.Hash(), currentBlock.NumberU64()),
		Genesis:    pm.blockchain.Genesis().Hash(),
		Config:     chainConfig,
		Head:       currentBlock.Hash(),
		Consensus:  pm.getConsensusAlgorithm(),
	}
}

// Quorum
func (pm *ProtocolManager) getConsensusAlgorithm() string {
	var consensusAlgo string
	if pm.raftMode { // raft does not use consensus interface
		consensusAlgo = "raft"
	} else {
		switch pm.engine.(type) {
		case consensus.Istanbul:
			consensusAlgo = "istanbul"
		case *clique.Clique:
			consensusAlgo = "clique"
		case *ethash.Ethash:
			consensusAlgo = "ethash"
		default:
			consensusAlgo = "unknown"
		}
	}
	return consensusAlgo
}

func (self *ProtocolManager) FindPeers(targets map[common.Address]bool) map[common.Address]consensus.Peer {
	m := make(map[common.Address]consensus.Peer)
	for _, p := range self.peers.Peers() {
		pubKey := p.Node().Pubkey()
		addr := crypto.PubkeyToAddress(*pubKey)
		if targets[addr] {
			m[addr] = p
		}
	}
	return m
}<|MERGE_RESOLUTION|>--- conflicted
+++ resolved
@@ -354,11 +354,7 @@
 	}
 
 	// Register the peer locally
-<<<<<<< HEAD
-	if err := pm.peers.Register(p, pm.removePeer); err != nil {
-=======
-	if err := pm.peers.Register(p, protoName); err != nil {
->>>>>>> 900595bc
+	if err := pm.peers.Register(p, pm.removePeer, protoName); err != nil {
 		p.Log().Error("Ethereum peer registration failed", "err", err)
 		return err
 	}
@@ -446,7 +442,7 @@
 			return err
 		}
 	}
-	// /Quorum
+	// End Quorum
 
 	// Handle the message depending on its contents
 	switch {
@@ -1045,4 +1041,5 @@
 		}
 	}
 	return m
-}+}
+// End Quorum