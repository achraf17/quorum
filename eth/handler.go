--- conflicted
+++ resolved
@@ -101,11 +101,7 @@
 
 // NewProtocolManager returns a new ethereum sub protocol manager. The Ethereum sub protocol manages peers capable
 // with the ethereum network.
-<<<<<<< HEAD
-func NewProtocolManager(config *params.ChainConfig, mode downloader.SyncMode, networkId uint64, maxPeers int, mux *event.TypeMux, txpool txPool, engine consensus.Engine, blockchain *core.BlockChain, chaindb ethdb.Database, raftMode bool) (*ProtocolManager, error) {
-=======
-func NewProtocolManager(config *params.ChainConfig, mode downloader.SyncMode, networkId uint64, mux *event.TypeMux, txpool txPool, engine consensus.Engine, blockchain *core.BlockChain, chaindb ethdb.Database) (*ProtocolManager, error) {
->>>>>>> 6c6c7b2a
+func NewProtocolManager(config *params.ChainConfig, mode downloader.SyncMode, networkId uint64, mux *event.TypeMux, txpool txPool, engine consensus.Engine, blockchain *core.BlockChain, chaindb ethdb.Database, raftMode bool) (*ProtocolManager, error) {
 	// Create the protocol manager with the base fields
 	manager := &ProtocolManager{
 		networkId:   networkId,
@@ -217,7 +213,6 @@
 	pm.txSub = pm.txpool.SubscribeTxPreEvent(pm.txCh)
 	go pm.txBroadcastLoop()
 
-<<<<<<< HEAD
 	if !pm.raftMode {
 		// broadcast mined blocks
 		pm.minedBlockSub = pm.eventMux.Subscribe(core.NewMinedBlockEvent{})
@@ -228,11 +223,6 @@
 		// this would never be set otherwise.
 		atomic.StoreUint32(&pm.acceptTxs, 1)
 	}
-=======
-	// broadcast mined blocks
-	pm.minedBlockSub = pm.eventMux.Subscribe(core.NewMinedBlockEvent{})
-	go pm.minedBroadcastLoop()
->>>>>>> 6c6c7b2a
 
 	// start sync handlers
 	go pm.syncer()
