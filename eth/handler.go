--- conflicted
+++ resolved
@@ -519,36 +519,27 @@
 		txset = make(map[*ethPeer][]common.Hash) // Set peer->hash to transfer directly
 		annos = make(map[*ethPeer][]common.Hash) // Set peer->hash to announce
 
-<<<<<<< HEAD
 	)
 	// Broadcast transactions to a batch of peers not knowing about it
-=======
-			// Quorum - Propagate the transactions to all our peers (instead of subset as geth is doing)
-			transfer := peers
-			// End Quorum
-			for _, peer := range transfer {
-				txset[peer] = append(txset[peer], tx.Hash())
-			}
-			log.Trace("Broadcast transaction", "hash", tx.Hash(), "recipients", len(peers))
-		}
-		for peer, hashes := range txset {
-			peer.AsyncSendTransactions(hashes)
-		}
-		return
-	}
-	// Otherwise only broadcast the announcement to peers
->>>>>>> 9b8739ef
+	// NOTE: Raft-based consensus currently assumes that geth broadcasts
+	// transactions to all peers in the network. A previous comment here
+	// indicated that this logic might change in the future to only send to a
+	// subset of peers. If this change occurs upstream, a merge conflict should
+	// arise here, and we should add logic to send to *all* peers in raft mode.
+
 	for _, tx := range txs {
 		peers := h.peers.peersWithoutTransaction(tx.Hash())
 		// Send the tx unconditionally to a subset of our peers
-		numDirect := int(math.Sqrt(float64(len(peers))))
-		for _, peer := range peers[:numDirect] {
+		// Quorum changes for broadcasting to all peers not only Sqrt
+		//numDirect := int(math.Sqrt(float64(len(peers))))
+		for _, peer := range peers {
 			txset[peer] = append(txset[peer], tx.Hash())
 		}
 		// For the remaining peers, send announcement only
-		for _, peer := range peers[numDirect:] {
-			annos[peer] = append(annos[peer], tx.Hash())
-		}
+		//for _, peer := range peers[numDirect:] {
+		//	annos[peer] = append(annos[peer], tx.Hash())
+		//}
+		log.Trace("Broadcast transaction", "hash", tx.Hash(), "recipients", len(peers))
 	}
 	for peer, hashes := range txset {
 		directPeers++
