// Copyright 2015 The go-ethereum Authors
// This file is part of the go-ethereum library.
//
// The go-ethereum library is free software: you can redistribute it and/or modify
// it under the terms of the GNU Lesser General Public License as published by
// the Free Software Foundation, either version 3 of the License, or
// (at your option) any later version.
//
// The go-ethereum library is distributed in the hope that it will be useful,
// but WITHOUT ANY WARRANTY; without even the implied warranty of
// MERCHANTABILITY or FITNESS FOR A PARTICULAR PURPOSE. See the
// GNU Lesser General Public License for more details.
//
// You should have received a copy of the GNU Lesser General Public License
// along with the go-ethereum library. If not, see <http://www.gnu.org/licenses/>.

package eth

import (
	"encoding/json"
	"errors"
	"fmt"
	"math"
	"math/big"
	"sync"
	"sync/atomic"
	"time"

	"github.com/ethereum/go-ethereum/common"
	"github.com/ethereum/go-ethereum/consensus"
	"github.com/ethereum/go-ethereum/consensus/clique"
	"github.com/ethereum/go-ethereum/consensus/ethash"
	"github.com/ethereum/go-ethereum/core"
	"github.com/ethereum/go-ethereum/core/forkid"
	"github.com/ethereum/go-ethereum/core/types"
	"github.com/ethereum/go-ethereum/crypto"
	"github.com/ethereum/go-ethereum/eth/downloader"
	"github.com/ethereum/go-ethereum/eth/fetcher"
	"github.com/ethereum/go-ethereum/ethdb"
	"github.com/ethereum/go-ethereum/event"
	"github.com/ethereum/go-ethereum/log"
	"github.com/ethereum/go-ethereum/p2p"
	"github.com/ethereum/go-ethereum/p2p/enode"
	"github.com/ethereum/go-ethereum/params"
	"github.com/ethereum/go-ethereum/rlp"
	"github.com/ethereum/go-ethereum/trie"
)

const (
	softResponseLimit = 2 * 1024 * 1024 // Target maximum size of returned blocks, headers or node data.
	estHeaderRlpSize  = 500             // Approximate size of an RLP encoded block header

	// txChanSize is the size of channel listening to NewTxsEvent.
	// The number is referenced from the size of tx pool.
	txChanSize = 4096
)

var (
	syncChallengeTimeout = 15 * time.Second // Time allowance for a node to reply to the sync progress challenge
)

func errResp(code errCode, format string, v ...interface{}) error {
	return fmt.Errorf("%v - %v", code, fmt.Sprintf(format, v...))
}

type ProtocolManager struct {
	networkID  uint64
	forkFilter forkid.Filter // Fork ID filter, constant across the lifetime of the node

	fastSync  uint32 // Flag whether fast sync is enabled (gets disabled if we already have blocks)
	acceptTxs uint32 // Flag whether we're considered synchronised (enables transaction processing)

	checkpointNumber uint64      // Block number for the sync progress validator to cross reference
	checkpointHash   common.Hash // Block hash for the sync progress validator to cross reference

	txpool     txPool
	blockchain *core.BlockChain
	chaindb    ethdb.Database
	maxPeers   int

	downloader   *downloader.Downloader
	blockFetcher *fetcher.BlockFetcher
	txFetcher    *fetcher.TxFetcher
	peers        *peerSet

	eventMux      *event.TypeMux
	txsCh         chan core.NewTxsEvent
	txsSub        event.Subscription
	minedBlockSub *event.TypeMuxSubscription

	whitelist map[uint64]common.Hash

	// channels for fetcher, syncer, txsyncLoop
	txsyncCh chan *txsync
	quitSync chan struct{}

	chainSync *chainSyncer
	wg        sync.WaitGroup
	peerWG    sync.WaitGroup

	// Quorum
	raftMode bool
	engine   consensus.Engine

	// Test fields or hooks
	broadcastTxAnnouncesOnly bool // Testing field, disable transaction propagation
}

// NewProtocolManager returns a new Ethereum sub protocol manager. The Ethereum sub protocol manages peers capable
// with the Ethereum network.
func NewProtocolManager(config *params.ChainConfig, checkpoint *params.TrustedCheckpoint, mode downloader.SyncMode, networkID uint64, mux *event.TypeMux, txpool txPool, engine consensus.Engine, blockchain *core.BlockChain, chaindb ethdb.Database, cacheLimit int, whitelist map[uint64]common.Hash, raftMode bool) (*ProtocolManager, error) {
	// Create the protocol manager with the base fields
	manager := &ProtocolManager{
		networkID:  networkID,
		forkFilter: forkid.NewFilter(blockchain),
		eventMux:   mux,
		txpool:     txpool,
		blockchain: blockchain,
		chaindb:    chaindb,
		peers:      newPeerSet(),
		whitelist:  whitelist,
		txsyncCh:   make(chan *txsync),
		quitSync:   make(chan struct{}),
		raftMode:   raftMode,
		engine:     engine,
	}

	// Quorum
	if handler, ok := manager.engine.(consensus.Handler); ok {
		handler.SetBroadcaster(manager)
	}
	// /Quorum

	if mode == downloader.FullSync {
		// The database seems empty as the current block is the genesis. Yet the fast
		// block is ahead, so fast sync was enabled for this node at a certain point.
		// The scenarios where this can happen is
		// * if the user manually (or via a bad block) rolled back a fast sync node
		//   below the sync point.
		// * the last fast sync is not finished while user specifies a full sync this
		//   time. But we don't have any recent state for full sync.
		// In these cases however it's safe to reenable fast sync.
		fullBlock, fastBlock := blockchain.CurrentBlock(), blockchain.CurrentFastBlock()
		if fullBlock.NumberU64() == 0 && fastBlock.NumberU64() > 0 {
			manager.fastSync = uint32(1)
			log.Warn("Switch sync mode from full sync to fast sync")
		}
	} else {
		if blockchain.CurrentBlock().NumberU64() > 0 {
			// Print warning log if database is not empty to run fast sync.
			log.Warn("Switch sync mode from fast sync to full sync")
		} else {
			// If fast sync was requested and our database is empty, grant it
			manager.fastSync = uint32(1)
		}
	}

	// If we have trusted checkpoints, enforce them on the chain
	if checkpoint != nil {
		manager.checkpointNumber = (checkpoint.SectionIndex+1)*params.CHTFrequency - 1
		manager.checkpointHash = checkpoint.SectionHead
	}

	// Construct the downloader (long sync) and its backing state bloom if fast
	// sync is requested. The downloader is responsible for deallocating the state
	// bloom when it's done.
	var stateBloom *trie.SyncBloom
	if atomic.LoadUint32(&manager.fastSync) == 1 {
		stateBloom = trie.NewSyncBloom(uint64(cacheLimit), chaindb)
	}
	manager.downloader = downloader.New(manager.checkpointNumber, chaindb, stateBloom, manager.eventMux, blockchain, nil, manager.removePeer)

	// Construct the fetcher (short sync)
	validator := func(header *types.Header) error {
		return engine.VerifyHeader(blockchain, header, true)
	}
	heighter := func() uint64 {
		return blockchain.CurrentBlock().NumberU64()
	}
	inserter := func(blocks types.Blocks) (int, error) {
		// If sync hasn't reached the checkpoint yet, deny importing weird blocks.
		//
		// Ideally we would also compare the head block's timestamp and similarly reject
		// the propagated block if the head is too old. Unfortunately there is a corner
		// case when starting new networks, where the genesis might be ancient (0 unix)
		// which would prevent full nodes from accepting it.
		if manager.blockchain.CurrentBlock().NumberU64() < manager.checkpointNumber {
			log.Warn("Unsynced yet, discarded propagated block", "number", blocks[0].Number(), "hash", blocks[0].Hash())
			return 0, nil
		}
		// If fast sync is running, deny importing weird blocks. This is a problematic
		// clause when starting up a new network, because fast-syncing miners might not
		// accept each others' blocks until a restart. Unfortunately we haven't figured
		// out a way yet where nodes can decide unilaterally whether the network is new
		// or not. This should be fixed if we figure out a solution.
		if atomic.LoadUint32(&manager.fastSync) == 1 {
			log.Warn("Fast syncing, discarded propagated block", "number", blocks[0].Number(), "hash", blocks[0].Hash())
			return 0, nil
		}
		n, err := manager.blockchain.InsertChain(blocks)
		if err == nil {
			atomic.StoreUint32(&manager.acceptTxs, 1) // Mark initial sync done on any fetcher import
		}
		return n, err
	}
	manager.blockFetcher = fetcher.NewBlockFetcher(blockchain.GetBlockByHash, validator, manager.BroadcastBlock, heighter, inserter, manager.removePeer)

	fetchTx := func(peer string, hashes []common.Hash) error {
		p := manager.peers.Peer(peer)
		if p == nil {
			return errors.New("unknown peer")
		}
		return p.RequestTxs(hashes)
	}
	manager.txFetcher = fetcher.NewTxFetcher(txpool.Has, txpool.AddRemotes, fetchTx)

	manager.chainSync = newChainSyncer(manager)

	return manager, nil
}

func (pm *ProtocolManager) makeProtocol(version uint) p2p.Protocol {
	// Quorum: Set p2p.Protocol info from engine.Protocol()
	length, ok := protocolLengths[version]
	if !ok {
		panic("makeProtocol for unknown version")
	}

	return p2p.Protocol{
		Name:    protocolName,
		Version: version,
		Length:  length,
		Run: func(p *p2p.Peer, rw p2p.MsgReadWriter) error {
<<<<<<< HEAD
			peer := pm.newPeer(int(version), p, rw)
			select {
			case pm.newPeerCh <- peer:
				pm.wg.Add(1)
				defer pm.wg.Done()
				return pm.handle(peer, protocolName)
			case <-pm.quitSync:
				return p2p.DiscQuitting
			}
=======
			return pm.runPeer(pm.newPeer(int(version), p, rw, pm.txpool.Get), protocolName)
>>>>>>> 6e8585c2
		},
		NodeInfo: func() interface{} {
			return pm.NodeInfo()
		},
		PeerInfo: func(id enode.ID) interface{} {
			if p := pm.peers.Peer(fmt.Sprintf("%x", id[:8])); p != nil {
				return p.Info()
			}
			return nil
		},
	}
}

func (pm *ProtocolManager) removePeer(id string) {
	// Short circuit if the peer was already removed
	peer := pm.peers.Peer(id)
	if peer == nil {
		return
	}
	log.Debug("Removing Ethereum peer", "peer", id)

	// Unregister the peer from the downloader and Ethereum peer set
	pm.downloader.UnregisterPeer(id)
	pm.txFetcher.Drop(id)

	if err := pm.peers.Unregister(id); err != nil {
		log.Error("Peer removal failed", "peer", id, "err", err)
	}
	// Hard disconnect at the networking layer
	if peer != nil {
		peer.Peer.Disconnect(p2p.DiscUselessPeer)
	}
}

func (pm *ProtocolManager) Start(maxPeers int) {
	pm.maxPeers = maxPeers

	// broadcast transactions
	pm.wg.Add(1)
	pm.txsCh = make(chan core.NewTxsEvent, txChanSize)
	pm.txsSub = pm.txpool.SubscribeNewTxsEvent(pm.txsCh)
	go pm.txBroadcastLoop()

	// Quorum
	if !pm.raftMode {
		// broadcast mined blocks
		pm.wg.Add(1)
		pm.minedBlockSub = pm.eventMux.Subscribe(core.NewMinedBlockEvent{})
		go pm.minedBroadcastLoop()
	} else {
		// We set this immediately in raft mode to make sure the miner never drops
		// incoming txes. Raft mode doesn't use the fetcher or downloader, and so
		// this would never be set otherwise.
		atomic.StoreUint32(&pm.acceptTxs, 1)
	}
	// /Quorum

	// start sync handlers
	pm.wg.Add(2)
	go pm.chainSync.loop()
	go pm.txsyncLoop64() // TODO(karalabe): Legacy initial tx echange, drop with eth/64.
}

func (pm *ProtocolManager) Stop() {
	pm.txsSub.Unsubscribe() // quits txBroadcastLoop
	if !pm.raftMode {
		pm.minedBlockSub.Unsubscribe() // quits blockBroadcastLoop
	}

	// Quit chainSync and txsync64.
	// After this is done, no new peers will be accepted.
	close(pm.quitSync)
	pm.wg.Wait()

	// Disconnect existing sessions.
	// This also closes the gate for any new registrations on the peer set.
	// sessions which are already established but not added to pm.peers yet
	// will exit when they try to register.
	pm.peers.Close()
	pm.peerWG.Wait()

	log.Info("Ethereum protocol stopped")
}

func (pm *ProtocolManager) newPeer(pv int, p *p2p.Peer, rw p2p.MsgReadWriter, getPooledTx func(hash common.Hash) *types.Transaction) *peer {
	return newPeer(pv, p, rw, getPooledTx)
}

// Quorum - added protoName argument
func (pm *ProtocolManager) runPeer(p *peer, protoName string) error {
	if !pm.chainSync.handlePeerEvent(p) {
		return p2p.DiscQuitting
	}
	pm.peerWG.Add(1)
	defer pm.peerWG.Done()
	return pm.handle(p, protoName)
}

// quorum: protoname is either "eth" or a subprotocol that overrides "eth", e.g. legacy "istanbul/99"
// handle is the callback invoked to manage the life cycle of an eth peer. When
// this function terminates, the peer is disconnected.
func (pm *ProtocolManager) handle(p *peer, protoName string) error {
	// Ignore maxPeers if this is a trusted peer
	if pm.peers.Len() >= pm.maxPeers && !p.Peer.Info().Network.Trusted {
		return p2p.DiscTooManyPeers
	}
	p.Log().Debug("Ethereum peer connected", "name", p.Name())

	// Execute the Ethereum handshake
	var (
		genesis = pm.blockchain.Genesis()
		head    = pm.blockchain.CurrentHeader()
		hash    = head.Hash()
		number  = head.Number.Uint64()
		td      = pm.blockchain.GetTd(hash, number)
	)
	if err := p.Handshake(pm.networkID, td, hash, genesis.Hash(), forkid.NewID(pm.blockchain), pm.forkFilter, protoName); err != nil {
		p.Log().Debug("Ethereum handshake failed", "protoName", protoName, "err", err)
		return err
	}

	// Register the peer locally
<<<<<<< HEAD
	if err := pm.peers.Register(p, protoName); err != nil {
=======
	if err := pm.peers.Register(p, pm.removePeer, protoName); err != nil {
>>>>>>> 6e8585c2
		p.Log().Error("Ethereum peer registration failed", "err", err)
		return err
	}
	defer pm.removePeer(p.id)

	// Register the peer in the downloader. If the downloader considers it banned, we disconnect
	if err := pm.downloader.RegisterPeer(p.id, p.version, p); err != nil {
		return err
	}
	pm.chainSync.handlePeerEvent(p)

	// Propagate existing transactions. new transactions appearing
	// after this will be sent via broadcasts.
	pm.syncTransactions(p)

	// If we have a trusted CHT, reject all peers below that (avoid fast sync eclipse)
	if pm.checkpointHash != (common.Hash{}) {
		// Request the peer's checkpoint header for chain height/weight validation
		if err := p.RequestHeadersByNumber(pm.checkpointNumber, 1, 0, false); err != nil {
			return err
		}
		// Start a timer to disconnect if the peer doesn't reply in time
		p.syncDrop = time.AfterFunc(syncChallengeTimeout, func() {
			p.Log().Warn("Checkpoint challenge timed out, dropping", "addr", p.RemoteAddr(), "type", p.Name())
			pm.removePeer(p.id)
		})
		// Make sure it's cleaned up if the peer dies off
		defer func() {
			if p.syncDrop != nil {
				p.syncDrop.Stop()
				p.syncDrop = nil
			}
		}()
	}
	// If we have any explicit whitelist block hashes, request them
	for number := range pm.whitelist {
		if err := p.RequestHeadersByNumber(number, 1, 0, false); err != nil {
			return err
		}
	}

	// Quorum notify other subprotocols that the eth peer is ready, and has been added to the peerset.
	p.EthPeerRegistered <- struct{}{}
	// Quorum

	// Handle incoming messages until the connection is torn down
	for {
		if err := pm.handleMsg(p); err != nil {
			p.Log().Debug("Ethereum message handling failed", "err", err)
			return err
		}
	}
}

// handleMsg is invoked whenever an inbound message is received from a remote
// peer. The remote connection is torn down upon returning any error.
func (pm *ProtocolManager) handleMsg(p *peer) error {
	//log.Warn("QBFT: PM handleMsg")
	// Read the next message from the remote peer, and ensure it's fully consumed
	msg, err := p.rw.ReadMsg()
	if err != nil {
		return err
	}
	if msg.Size > protocolMaxMsgSize {
		return errResp(ErrMsgTooLarge, "%v > %v", msg.Size, protocolMaxMsgSize)
	}
	defer msg.Discard()

	// Quorum
	if pm.raftMode {
		switch msg.Code {
		case TransactionMsg, PooledTransactionsMsg,
			GetPooledTransactionsMsg, NewPooledTransactionHashesMsg,
			GetBlockHeadersMsg, BlockHeadersMsg,
			GetBlockBodiesMsg, BlockBodiesMsg:
			// supported by Raft
		default:
			log.Info("raft: ignoring message", "code", msg.Code)
			return nil
		}
	} else if handler, ok := pm.engine.(consensus.Handler); ok { // quorum: NewBlock required for consensus, e.g. "istanbul"
		pubKey := p.Node().Pubkey()
		addr := crypto.PubkeyToAddress(*pubKey)
		handled, err := handler.HandleMsg(addr, msg)
		if handled {
			return err
		}
	}
	// End Quorum

	// Handle the message depending on its contents
	switch {
	case msg.Code == StatusMsg:
		// Status messages should never arrive after the handshake
		return errResp(ErrExtraStatusMsg, "uncontrolled status message")

	// Block header query, collect the requested headers and reply
	case msg.Code == GetBlockHeadersMsg:
		// Decode the complex header query
		var query getBlockHeadersData
		if err := msg.Decode(&query); err != nil {
			return errResp(ErrDecode, "%v: %v", msg, err)
		}
		hashMode := query.Origin.Hash != (common.Hash{})
		first := true
		maxNonCanonical := uint64(100)

		// Gather headers until the fetch or network limits is reached
		var (
			bytes   common.StorageSize
			headers []*types.Header
			unknown bool
		)
		for !unknown && len(headers) < int(query.Amount) && bytes < softResponseLimit && len(headers) < downloader.MaxHeaderFetch {
			// Retrieve the next header satisfying the query
			var origin *types.Header
			if hashMode {
				if first {
					first = false
					origin = pm.blockchain.GetHeaderByHash(query.Origin.Hash)
					if origin != nil {
						query.Origin.Number = origin.Number.Uint64()
					}
				} else {
					origin = pm.blockchain.GetHeader(query.Origin.Hash, query.Origin.Number)
				}
			} else {
				origin = pm.blockchain.GetHeaderByNumber(query.Origin.Number)
			}
			if origin == nil {
				break
			}
			headers = append(headers, origin)
			bytes += estHeaderRlpSize

			// Advance to the next header of the query
			switch {
			case hashMode && query.Reverse:
				// Hash based traversal towards the genesis block
				ancestor := query.Skip + 1
				if ancestor == 0 {
					unknown = true
				} else {
					query.Origin.Hash, query.Origin.Number = pm.blockchain.GetAncestor(query.Origin.Hash, query.Origin.Number, ancestor, &maxNonCanonical)
					unknown = (query.Origin.Hash == common.Hash{})
				}
			case hashMode && !query.Reverse:
				// Hash based traversal towards the leaf block
				var (
					current = origin.Number.Uint64()
					next    = current + query.Skip + 1
				)
				if next <= current {
					infos, _ := json.MarshalIndent(p.Peer.Info(), "", "  ")
					p.Log().Warn("GetBlockHeaders skip overflow attack", "current", current, "skip", query.Skip, "next", next, "attacker", infos)
					unknown = true
				} else {
					if header := pm.blockchain.GetHeaderByNumber(next); header != nil {
						nextHash := header.Hash()
						expOldHash, _ := pm.blockchain.GetAncestor(nextHash, next, query.Skip+1, &maxNonCanonical)
						if expOldHash == query.Origin.Hash {
							query.Origin.Hash, query.Origin.Number = nextHash, next
						} else {
							unknown = true
						}
					} else {
						unknown = true
					}
				}
			case query.Reverse:
				// Number based traversal towards the genesis block
				if query.Origin.Number >= query.Skip+1 {
					query.Origin.Number -= query.Skip + 1
				} else {
					unknown = true
				}

			case !query.Reverse:
				// Number based traversal towards the leaf block
				query.Origin.Number += query.Skip + 1
			}
		}
		return p.SendBlockHeaders(headers)

	case msg.Code == BlockHeadersMsg:
		// A batch of headers arrived to one of our previous requests
		var headers []*types.Header
		if err := msg.Decode(&headers); err != nil {
			return errResp(ErrDecode, "msg %v: %v", msg, err)
		}
		// If no headers were received, but we're expencting a checkpoint header, consider it that
		if len(headers) == 0 && p.syncDrop != nil {
			// Stop the timer either way, decide later to drop or not
			p.syncDrop.Stop()
			p.syncDrop = nil

			// If we're doing a fast sync, we must enforce the checkpoint block to avoid
			// eclipse attacks. Unsynced nodes are welcome to connect after we're done
			// joining the network
			if atomic.LoadUint32(&pm.fastSync) == 1 {
				p.Log().Warn("Dropping unsynced node during fast sync", "addr", p.RemoteAddr(), "type", p.Name())
				return errors.New("unsynced node cannot serve fast sync")
			}
		}
		// Filter out any explicitly requested headers, deliver the rest to the downloader
		filter := len(headers) == 1
		if filter {
			// If it's a potential sync progress check, validate the content and advertised chain weight
			if p.syncDrop != nil && headers[0].Number.Uint64() == pm.checkpointNumber {
				// Disable the sync drop timer
				p.syncDrop.Stop()
				p.syncDrop = nil

				// Validate the header and either drop the peer or continue
				if headers[0].Hash() != pm.checkpointHash {
					return errors.New("checkpoint hash mismatch")
				}
				return nil
			}
			// Otherwise if it's a whitelisted block, validate against the set
			if want, ok := pm.whitelist[headers[0].Number.Uint64()]; ok {
				if hash := headers[0].Hash(); want != hash {
					p.Log().Info("Whitelist mismatch, dropping peer", "number", headers[0].Number.Uint64(), "hash", hash, "want", want)
					return errors.New("whitelist block mismatch")
				}
				p.Log().Debug("Whitelist block verified", "number", headers[0].Number.Uint64(), "hash", want)
			}
			// Irrelevant of the fork checks, send the header to the fetcher just in case
			headers = pm.blockFetcher.FilterHeaders(p.id, headers, time.Now())
		}
		if len(headers) > 0 || !filter {
			err := pm.downloader.DeliverHeaders(p.id, headers)
			if err != nil {
				log.Debug("Failed to deliver headers", "err", err)
			}
		}

	case msg.Code == GetBlockBodiesMsg:
		// Decode the retrieval message
		msgStream := rlp.NewStream(msg.Payload, uint64(msg.Size))
		if _, err := msgStream.List(); err != nil {
			return err
		}
		// Gather blocks until the fetch or network limits is reached
		var (
			hash   common.Hash
			bytes  int
			bodies []rlp.RawValue
		)
		for bytes < softResponseLimit && len(bodies) < downloader.MaxBlockFetch {
			// Retrieve the hash of the next block
			if err := msgStream.Decode(&hash); err == rlp.EOL {
				break
			} else if err != nil {
				return errResp(ErrDecode, "msg %v: %v", msg, err)
			}
			// Retrieve the requested block body, stopping if enough was found
			if data := pm.blockchain.GetBodyRLP(hash); len(data) != 0 {
				bodies = append(bodies, data)
				bytes += len(data)
			}
		}
		return p.SendBlockBodiesRLP(bodies)

	case msg.Code == BlockBodiesMsg:
		// A batch of block bodies arrived to one of our previous requests
		var request blockBodiesData
		if err := msg.Decode(&request); err != nil {
			return errResp(ErrDecode, "msg %v: %v", msg, err)
		}
		// Deliver them all to the downloader for queuing
		transactions := make([][]*types.Transaction, len(request))
		uncles := make([][]*types.Header, len(request))

		for i, body := range request {
			transactions[i] = body.Transactions
			uncles[i] = body.Uncles
		}
		// Filter out any explicitly requested bodies, deliver the rest to the downloader
		filter := len(transactions) > 0 || len(uncles) > 0
		if filter {
			transactions, uncles = pm.blockFetcher.FilterBodies(p.id, transactions, uncles, time.Now())
		}
		if len(transactions) > 0 || len(uncles) > 0 || !filter {
			err := pm.downloader.DeliverBodies(p.id, transactions, uncles)
			if err != nil {
				log.Debug("Failed to deliver bodies", "err", err)
			}
		}

	case p.version >= eth63 && msg.Code == GetNodeDataMsg:
		// Decode the retrieval message
		msgStream := rlp.NewStream(msg.Payload, uint64(msg.Size))
		if _, err := msgStream.List(); err != nil {
			return err
		}
		// Gather state data until the fetch or network limits is reached
		var (
			hash  common.Hash
			bytes int
			data  [][]byte
		)
		for bytes < softResponseLimit && len(data) < downloader.MaxStateFetch {
			// Retrieve the hash of the next state entry
			if err := msgStream.Decode(&hash); err == rlp.EOL {
				break
			} else if err != nil {
				return errResp(ErrDecode, "msg %v: %v", msg, err)
			}
			// Retrieve the requested state entry, stopping if enough was found
			if entry, err := pm.blockchain.TrieNode(hash); err == nil {
				data = append(data, entry)
				bytes += len(entry)
			}
		}
		return p.SendNodeData(data)

	case p.version >= eth63 && msg.Code == NodeDataMsg:
		// A batch of node state data arrived to one of our previous requests
		var data [][]byte
		if err := msg.Decode(&data); err != nil {
			return errResp(ErrDecode, "msg %v: %v", msg, err)
		}
		// Deliver all to the downloader
		if err := pm.downloader.DeliverNodeData(p.id, data); err != nil {
			log.Debug("Failed to deliver node state data", "err", err)
		}

	case p.version >= eth63 && msg.Code == GetReceiptsMsg:
		// Decode the retrieval message
		msgStream := rlp.NewStream(msg.Payload, uint64(msg.Size))
		if _, err := msgStream.List(); err != nil {
			return err
		}
		// Gather state data until the fetch or network limits is reached
		var (
			hash     common.Hash
			bytes    int
			receipts []rlp.RawValue
		)
		for bytes < softResponseLimit && len(receipts) < downloader.MaxReceiptFetch {
			// Retrieve the hash of the next block
			if err := msgStream.Decode(&hash); err == rlp.EOL {
				break
			} else if err != nil {
				return errResp(ErrDecode, "msg %v: %v", msg, err)
			}
			// Retrieve the requested block's receipts, skipping if unknown to us
			results := pm.blockchain.GetReceiptsByHash(hash)
			if results == nil {
				if header := pm.blockchain.GetHeaderByHash(hash); header == nil || header.ReceiptHash != types.EmptyRootHash {
					continue
				}
			}
			// If known, encode and queue for response packet
			if encoded, err := rlp.EncodeToBytes(results); err != nil {
				log.Error("Failed to encode receipt", "err", err)
			} else {
				receipts = append(receipts, encoded)
				bytes += len(encoded)
			}
		}
		return p.SendReceiptsRLP(receipts)

	case p.version >= eth63 && msg.Code == ReceiptsMsg:
		// A batch of receipts arrived to one of our previous requests
		var receipts [][]*types.Receipt
		if err := msg.Decode(&receipts); err != nil {
			return errResp(ErrDecode, "msg %v: %v", msg, err)
		}
		// Deliver all to the downloader
		if err := pm.downloader.DeliverReceipts(p.id, receipts); err != nil {
			log.Debug("Failed to deliver receipts", "err", err)
		}

	case msg.Code == NewBlockHashesMsg:
		var announces newBlockHashesData
		if err := msg.Decode(&announces); err != nil {
			return errResp(ErrDecode, "%v: %v", msg, err)
		}
		// Mark the hashes as present at the remote node
		for _, block := range announces {
			p.MarkBlock(block.Hash)
		}
		// Schedule all the unknown hashes for retrieval
		unknown := make(newBlockHashesData, 0, len(announces))
		for _, block := range announces {
			if !pm.blockchain.HasBlock(block.Hash, block.Number) {
				unknown = append(unknown, block)
			}
		}
		for _, block := range unknown {
			pm.blockFetcher.Notify(p.id, block.Hash, block.Number, time.Now(), p.RequestOneHeader, p.RequestBodies)
		}

	case msg.Code == NewBlockMsg:
		// Retrieve and decode the propagated block
		var request newBlockData
		if err := msg.Decode(&request); err != nil {
			return errResp(ErrDecode, "%v: %v", msg, err)
		}
		if hash := types.CalcUncleHash(request.Block.Uncles()); hash != request.Block.UncleHash() {
			log.Warn("Propagated block has invalid uncles", "have", hash, "exp", request.Block.UncleHash())
			break // TODO(karalabe): return error eventually, but wait a few releases
		}
		if hash := types.DeriveSha(request.Block.Transactions()); hash != request.Block.TxHash() {
			log.Warn("Propagated block has invalid body", "have", hash, "exp", request.Block.TxHash())
			break // TODO(karalabe): return error eventually, but wait a few releases
		}
		if err := request.sanityCheck(); err != nil {
			return err
		}
		request.Block.ReceivedAt = msg.ReceivedAt
		request.Block.ReceivedFrom = p

		// Mark the peer as owning the block and schedule it for import
		p.MarkBlock(request.Block.Hash())
		pm.blockFetcher.Enqueue(p.id, request.Block)

		// Assuming the block is importable by the peer, but possibly not yet done so,
		// calculate the head hash and TD that the peer truly must have.
		var (
			trueHead = request.Block.ParentHash()
			trueTD   = new(big.Int).Sub(request.TD, request.Block.Difficulty())
		)
		// Update the peer's total difficulty if better than the previous
		if _, td := p.Head(); trueTD.Cmp(td) > 0 {
			p.SetHead(trueHead, trueTD)
			pm.chainSync.handlePeerEvent(p)
		}

	case msg.Code == NewPooledTransactionHashesMsg && p.version >= eth65:
		// New transaction announcement arrived, make sure we have
		// a valid and fresh chain to handle them
		if atomic.LoadUint32(&pm.acceptTxs) == 0 {
			break
		}
		var hashes []common.Hash
		if err := msg.Decode(&hashes); err != nil {
			return errResp(ErrDecode, "msg %v: %v", msg, err)
		}
		// Schedule all the unknown hashes for retrieval
		for _, hash := range hashes {
			p.MarkTransaction(hash)
		}
		pm.txFetcher.Notify(p.id, hashes)

	case msg.Code == GetPooledTransactionsMsg && p.version >= eth65:
		// Decode the retrieval message
		msgStream := rlp.NewStream(msg.Payload, uint64(msg.Size))
		if _, err := msgStream.List(); err != nil {
			return err
		}
		// Gather transactions until the fetch or network limits is reached
		var (
			hash   common.Hash
			bytes  int
			hashes []common.Hash
			txs    []rlp.RawValue
		)
		for bytes < softResponseLimit {
			// Retrieve the hash of the next block
			if err := msgStream.Decode(&hash); err == rlp.EOL {
				break
			} else if err != nil {
				return errResp(ErrDecode, "msg %v: %v", msg, err)
			}
			// Retrieve the requested transaction, skipping if unknown to us
			tx := pm.txpool.Get(hash)
			if tx == nil {
				continue
			}
			// If known, encode and queue for response packet
			if encoded, err := rlp.EncodeToBytes(tx); err != nil {
				log.Error("Failed to encode transaction", "err", err)
			} else {
				hashes = append(hashes, hash)
				txs = append(txs, encoded)
				bytes += len(encoded)
			}
		}
		return p.SendPooledTransactionsRLP(hashes, txs)

	case msg.Code == TransactionMsg || (msg.Code == PooledTransactionsMsg && p.version >= eth65):
		// Transactions arrived, make sure we have a valid and fresh chain to handle them
		if atomic.LoadUint32(&pm.acceptTxs) == 0 {
			break
		}
		// Transactions can be processed, parse all of them and deliver to the pool
		var txs []*types.Transaction
		if err := msg.Decode(&txs); err != nil {
			return errResp(ErrDecode, "msg %v: %v", msg, err)
		}
		for i, tx := range txs {
			// Validate and mark the remote transaction
			if tx == nil {
				return errResp(ErrDecode, "transaction %d is nil", i)
			}
			p.MarkTransaction(tx.Hash())
		}
		pm.txFetcher.Enqueue(p.id, txs, msg.Code == PooledTransactionsMsg)

	default:
		return errResp(ErrInvalidMsgCode, "%v", msg.Code)
	}
	return nil
}

// Quorum
func (pm *ProtocolManager) Enqueue(id string, block *types.Block) {
	pm.blockFetcher.Enqueue(id, block)
}

// BroadcastBlock will either propagate a block to a subset of its peers, or
// will only announce its availability (depending what's requested).
func (pm *ProtocolManager) BroadcastBlock(block *types.Block, propagate bool) {
	hash := block.Hash()
	peers := pm.peers.PeersWithoutBlock(hash)

	// If propagation is requested, send to a subset of the peer
	if propagate {
		// Calculate the TD of the block (it's not imported yet, so block.Td is not valid)
		var td *big.Int
		if parent := pm.blockchain.GetBlock(block.ParentHash(), block.NumberU64()-1); parent != nil {
			td = new(big.Int).Add(block.Difficulty(), pm.blockchain.GetTd(block.ParentHash(), block.NumberU64()-1))
		} else {
			log.Error("Propagating dangling block", "number", block.Number(), "hash", hash)
			return
		}
		// Send the block to a subset of our peers
		transfer := peers[:int(math.Sqrt(float64(len(peers))))]
		for _, peer := range transfer {
			peer.AsyncSendNewBlock(block, td)
		}
		log.Trace("Propagated block", "hash", hash, "recipients", len(transfer), "duration", common.PrettyDuration(time.Since(block.ReceivedAt)))
		return
	}
	// Otherwise if the block is indeed in out own chain, announce it
	if pm.blockchain.HasBlock(hash, block.NumberU64()) {
		for _, peer := range peers {
			peer.AsyncSendNewBlockHash(block)
		}
		log.Trace("Announced block", "hash", hash, "recipients", len(peers), "duration", common.PrettyDuration(time.Since(block.ReceivedAt)))
	}
}

// BroadcastTransactions will propagate a batch of transactions to all peers which are not known to
// already have the given transaction.
func (pm *ProtocolManager) BroadcastTransactions(txs types.Transactions, propagate bool) {
	var (
		txset = make(map[*peer][]common.Hash)
		annos = make(map[*peer][]common.Hash)
	)
	// Broadcast transactions to a batch of peers not knowing about it
	// NOTE: Raft-based consensus currently assumes that geth broadcasts
	// transactions to all peers in the network. A previous comment here
	// indicated that this logic might change in the future to only send to a
	// subset of peers. If this change occurs upstream, a merge conflict should
	// arise here, and we should add logic to send to *all* peers in raft mode.

	if propagate {
		for _, tx := range txs {
			peers := pm.peers.PeersWithoutTx(tx.Hash())

			// Send the block to a subset of our peers
			transfer := peers[:int(math.Sqrt(float64(len(peers))))]
			for _, peer := range transfer {
				txset[peer] = append(txset[peer], tx.Hash())
			}
			log.Trace("Broadcast transaction", "hash", tx.Hash(), "recipients", len(peers))
		}
		for peer, hashes := range txset {
			peer.AsyncSendTransactions(hashes)
		}
		return
	}
	// Otherwise only broadcast the announcement to peers
	for _, tx := range txs {
		peers := pm.peers.PeersWithoutTx(tx.Hash())
		for _, peer := range peers {
			annos[peer] = append(annos[peer], tx.Hash())
		}
	}
	for peer, hashes := range annos {
		if peer.version >= eth65 {
			peer.AsyncSendPooledTransactionHashes(hashes)
		} else {
			peer.AsyncSendTransactions(hashes)
		}
	}
}

// minedBroadcastLoop sends mined blocks to connected peers.
func (pm *ProtocolManager) minedBroadcastLoop() {
	defer pm.wg.Done()

	for obj := range pm.minedBlockSub.Chan() {
		if ev, ok := obj.Data.(core.NewMinedBlockEvent); ok {
			pm.BroadcastBlock(ev.Block, true)  // First propagate block to peers
			pm.BroadcastBlock(ev.Block, false) // Only then announce to the rest
		}
	}
}

// txBroadcastLoop announces new transactions to connected peers.
func (pm *ProtocolManager) txBroadcastLoop() {
	defer pm.wg.Done()

	for {
		select {
		case event := <-pm.txsCh:
			// For testing purpose only, disable propagation
			if pm.broadcastTxAnnouncesOnly {
				pm.BroadcastTransactions(event.Txs, false)
				continue
			}
			pm.BroadcastTransactions(event.Txs, true)  // First propagate transactions to peers
			pm.BroadcastTransactions(event.Txs, false) // Only then announce to the rest

		case <-pm.txsSub.Err():
			return
		}
	}
}

// NodeInfo represents a short summary of the Ethereum sub-protocol metadata
// known about the host peer.
type NodeInfo struct {
	Network    uint64              `json:"network"`    // Ethereum network ID (1=Frontier, 2=Morden, Ropsten=3, Rinkeby=4)
	Difficulty *big.Int            `json:"difficulty"` // Total difficulty of the host's blockchain
	Genesis    common.Hash         `json:"genesis"`    // SHA3 hash of the host's genesis block
	Config     *params.ChainConfig `json:"config"`     // Chain configuration for the fork rules
	Head       common.Hash         `json:"head"`       // SHA3 hash of the host's best owned block
	Consensus  string              `json:"consensus"`  // Consensus mechanism in use
}

// NodeInfo retrieves some protocol metadata about the running host node.
func (pm *ProtocolManager) NodeInfo() *NodeInfo {
	currentBlock := pm.blockchain.CurrentBlock()
	// //Quorum
	//
	// changes done to fetch maxCodeSize dynamically based on the
	// maxCodeSizeConfig changes
	// /Quorum
	chainConfig := pm.blockchain.Config()
	chainConfig.MaxCodeSize = uint64(chainConfig.GetMaxCodeSize(pm.blockchain.CurrentBlock().Number()) / 1024)

	return &NodeInfo{
		Network:    pm.networkID,
		Difficulty: pm.blockchain.GetTd(currentBlock.Hash(), currentBlock.NumberU64()),
		Genesis:    pm.blockchain.Genesis().Hash(),
		Config:     chainConfig,
		Head:       currentBlock.Hash(),
		Consensus:  pm.getConsensusAlgorithm(),
	}
}

// Quorum
func (pm *ProtocolManager) getConsensusAlgorithm() string {
	var consensusAlgo string
	if pm.raftMode { // raft does not use consensus interface
		consensusAlgo = "raft"
	} else {
		switch pm.engine.(type) {
		case consensus.Istanbul:
			consensusAlgo = "istanbul"
		case *clique.Clique:
			consensusAlgo = "clique"
		case *ethash.Ethash:
			consensusAlgo = "ethash"
		default:
			consensusAlgo = "unknown"
		}
	}
	return consensusAlgo
}

func (self *ProtocolManager) FindPeers(targets map[common.Address]bool) map[common.Address]consensus.Peer {
	m := make(map[common.Address]consensus.Peer)
	for _, p := range self.peers.Peers() {
		pubKey := p.Node().Pubkey()
		addr := crypto.PubkeyToAddress(*pubKey)
		if targets[addr] {
			m[addr] = p
		}
	}
	return m
}

// End Quorum<|MERGE_RESOLUTION|>--- conflicted
+++ resolved
@@ -231,19 +231,7 @@
 		Version: version,
 		Length:  length,
 		Run: func(p *p2p.Peer, rw p2p.MsgReadWriter) error {
-<<<<<<< HEAD
-			peer := pm.newPeer(int(version), p, rw)
-			select {
-			case pm.newPeerCh <- peer:
-				pm.wg.Add(1)
-				defer pm.wg.Done()
-				return pm.handle(peer, protocolName)
-			case <-pm.quitSync:
-				return p2p.DiscQuitting
-			}
-=======
 			return pm.runPeer(pm.newPeer(int(version), p, rw, pm.txpool.Get), protocolName)
->>>>>>> 6e8585c2
 		},
 		NodeInfo: func() interface{} {
 			return pm.NodeInfo()
@@ -366,11 +354,7 @@
 	}
 
 	// Register the peer locally
-<<<<<<< HEAD
-	if err := pm.peers.Register(p, protoName); err != nil {
-=======
 	if err := pm.peers.Register(p, pm.removePeer, protoName); err != nil {
->>>>>>> 6e8585c2
 		p.Log().Error("Ethereum peer registration failed", "err", err)
 		return err
 	}
