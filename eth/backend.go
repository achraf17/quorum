// Copyright 2014 The go-ethereum Authors
// This file is part of the go-ethereum library.
//
// The go-ethereum library is free software: you can redistribute it and/or modify
// it under the terms of the GNU Lesser General Public License as published by
// the Free Software Foundation, either version 3 of the License, or
// (at your option) any later version.
//
// The go-ethereum library is distributed in the hope that it will be useful,
// but WITHOUT ANY WARRANTY; without even the implied warranty of
// MERCHANTABILITY or FITNESS FOR A PARTICULAR PURPOSE. See the
// GNU Lesser General Public License for more details.
//
// You should have received a copy of the GNU Lesser General Public License
// along with the go-ethereum library. If not, see <http://www.gnu.org/licenses/>.

// Package eth implements the Ethereum protocol.
package eth

import (
	"errors"
	"fmt"
	"math/big"
	"runtime"
	"sync"
	"sync/atomic"
	"time"

	"github.com/ethereum/go-ethereum/accounts"
	"github.com/ethereum/go-ethereum/common"
	"github.com/ethereum/go-ethereum/common/hexutil"
	"github.com/ethereum/go-ethereum/consensus"
	"github.com/ethereum/go-ethereum/consensus/clique"
<<<<<<< HEAD
=======
	"github.com/ethereum/go-ethereum/consensus/ethash"
	"github.com/ethereum/go-ethereum/consensus/istanbul"
	istanbulBackend "github.com/ethereum/go-ethereum/consensus/istanbul/backend"
>>>>>>> 155bcdb4
	"github.com/ethereum/go-ethereum/core"
	"github.com/ethereum/go-ethereum/core/bloombits"
	"github.com/ethereum/go-ethereum/core/rawdb"
	"github.com/ethereum/go-ethereum/core/state/pruner"
	"github.com/ethereum/go-ethereum/core/types"
	"github.com/ethereum/go-ethereum/core/vm"
	"github.com/ethereum/go-ethereum/crypto"
	"github.com/ethereum/go-ethereum/eth/downloader"
	"github.com/ethereum/go-ethereum/eth/ethconfig"
	"github.com/ethereum/go-ethereum/eth/filters"
	"github.com/ethereum/go-ethereum/eth/gasprice"
	"github.com/ethereum/go-ethereum/eth/protocols/eth"
	"github.com/ethereum/go-ethereum/eth/protocols/snap"
	"github.com/ethereum/go-ethereum/ethdb"
	"github.com/ethereum/go-ethereum/event"
	"github.com/ethereum/go-ethereum/internal/ethapi"
	"github.com/ethereum/go-ethereum/log"
	"github.com/ethereum/go-ethereum/miner"
	"github.com/ethereum/go-ethereum/node"
	"github.com/ethereum/go-ethereum/p2p"
	"github.com/ethereum/go-ethereum/p2p/enode"
	"github.com/ethereum/go-ethereum/params"
	"github.com/ethereum/go-ethereum/rlp"
	"github.com/ethereum/go-ethereum/rpc"
)

// Config contains the configuration options of the ETH protocol.
// Deprecated: use ethconfig.Config instead.
type Config = ethconfig.Config

// Ethereum implements the Ethereum full node service.
type Ethereum struct {
	config *ethconfig.Config

	// Handlers
	txPool             *core.TxPool
	blockchain         *core.BlockChain
	handler            *handler
	ethDialCandidates  enode.Iterator
	snapDialCandidates enode.Iterator

	// DB interfaces
	chainDb ethdb.Database // Block chain database

	eventMux       *event.TypeMux
	engine         consensus.Engine
	accountManager *accounts.Manager

	bloomRequests     chan chan *bloombits.Retrieval // Channel receiving bloom data retrieval requests
	bloomIndexer      *core.ChainIndexer             // Bloom indexer operating during block imports
	closeBloomHandler chan struct{}

	APIBackend *EthAPIBackend

	miner     *miner.Miner
	gasPrice  *big.Int
	etherbase common.Address

	networkID     uint64
	netRPCService *ethapi.PublicNetAPI

	p2pServer *p2p.Server

	lock sync.RWMutex // Protects the variadic fields (e.g. gas price and etherbase)

	// Quorum - consensus as eth-service (e.g. raft)
	consensusServicePendingLogsFeed *event.Feed
}

// New creates a new Ethereum object (including the
// initialisation of the common Ethereum object)
func New(stack *node.Node, config *ethconfig.Config) (*Ethereum, error) {
	// Ensure configuration values are compatible and sane
	if config.SyncMode == downloader.LightSync {
		return nil, errors.New("can't run eth.Ethereum in light sync mode, use les.LightEthereum")
	}
	if !config.SyncMode.IsValid() {
		return nil, fmt.Errorf("invalid sync mode %d", config.SyncMode)
	}
	if config.Miner.GasPrice == nil || config.Miner.GasPrice.Cmp(common.Big0) <= 0 {
		log.Warn("Sanitizing invalid miner gas price", "provided", config.Miner.GasPrice, "updated", ethconfig.Defaults.Miner.GasPrice)
		config.Miner.GasPrice = new(big.Int).Set(ethconfig.Defaults.Miner.GasPrice)
	}
	if config.NoPruning && config.TrieDirtyCache > 0 {
		if config.SnapshotCache > 0 {
			config.TrieCleanCache += config.TrieDirtyCache * 3 / 5
			config.SnapshotCache += config.TrieDirtyCache * 2 / 5
		} else {
			config.TrieCleanCache += config.TrieDirtyCache
		}
		config.TrieDirtyCache = 0
	}
	log.Info("Allocated trie memory caches", "clean", common.StorageSize(config.TrieCleanCache)*1024*1024, "dirty", common.StorageSize(config.TrieDirtyCache)*1024*1024)

	// Assemble the Ethereum object
	chainDb, err := stack.OpenDatabaseWithFreezer("chaindata", config.DatabaseCache, config.DatabaseHandles, config.DatabaseFreezer, "eth/db/chaindata/")
	if err != nil {
		return nil, err
	}
	chainConfig, genesisHash, genesisErr := core.SetupGenesisBlockWithOverride(chainDb, config.Genesis, config.OverrideBerlin)
	if _, ok := genesisErr.(*params.ConfigCompatError); genesisErr != nil && !ok {
		return nil, genesisErr
	}
	log.Info("Initialised chain configuration", "config", chainConfig)

<<<<<<< HEAD
	if err := pruner.RecoverPruning(stack.ResolvePath(""), chainDb, stack.ResolvePath(config.TrieCleanCacheJournal)); err != nil {
		log.Error("Failed to recover state", "error", err)
	}
	eth := &Ethereum{
		config:            config,
		chainDb:           chainDb,
		eventMux:          stack.EventMux(),
		accountManager:    stack.AccountManager(),
		engine:            ethconfig.CreateConsensusEngine(stack, chainConfig, &config.Ethash, config.Miner.Notify, config.Miner.Noverify, chainDb),
		closeBloomHandler: make(chan struct{}),
		networkID:         config.NetworkId,
		gasPrice:          config.Miner.GasPrice,
		etherbase:         config.Miner.Etherbase,
		bloomRequests:     make(chan chan *bloombits.Retrieval),
		bloomIndexer:      core.NewBloomIndexer(chainDb, params.BloomBitsBlocks, params.BloomConfirms),
		p2pServer:         stack.Server(),
=======
	if chainConfig.IsQuorum {
		// changes to manipulate the chain id for migration from 2.0.2 and below version to 2.0.3
		// version of Quorum  - this is applicable for v2.0.3 onwards
		if (chainConfig.ChainID != nil && chainConfig.ChainID.Int64() == 1) || config.NetworkId == 1 {
			return nil, errors.New("Cannot have chain id or network id as 1.")
		}

		if config.QuorumChainConfig.PrivacyMarkerEnabled() && chainConfig.PrivacyPrecompileBlock == nil {
			return nil, errors.New("Privacy marker transactions require privacyPrecompileBlock to be set in genesis.json")
		}
	}

	if !rawdb.GetIsQuorumEIP155Activated(chainDb) && chainConfig.ChainID != nil {
		//Upon starting the node, write the flag to disallow changing ChainID/EIP155 block after HF
		rawdb.WriteQuorumEIP155Activation(chainDb)
>>>>>>> 155bcdb4
	}

	eth := &Ethereum{
		config:                          config,
		chainDb:                         chainDb,
		eventMux:                        stack.EventMux(),
		accountManager:                  stack.AccountManager(),
		engine:                          CreateConsensusEngine(stack, chainConfig, config, config.Miner.Notify, config.Miner.Noverify, chainDb),
		closeBloomHandler:               make(chan struct{}),
		networkID:                       config.NetworkId,
		gasPrice:                        config.Miner.GasPrice,
		etherbase:                       config.Miner.Etherbase,
		bloomRequests:                   make(chan chan *bloombits.Retrieval),
		bloomIndexer:                    NewBloomIndexer(chainDb, params.BloomBitsBlocks, params.BloomConfirms),
		p2pServer:                       stack.Server(),
		consensusServicePendingLogsFeed: new(event.Feed),
	}

	// Quorum: Set protocol Name/Version
	// keep `var protocolName = "eth"` as is, and only update the quorum consensus specific protocol
	// This is used to enable the eth service to return multiple devp2p subprotocols.
	// Previously, for istanbul/64 istnbul/99 and clique (v2.6) `protocolName` would be overridden and
	// set to the consensus subprotocol name instead of "eth", meaning the node would no longer
	// communicate over the "eth" subprotocol, e.g. "eth" or "istanbul/99" but not eth" and "istanbul/99".
	// With this change, support is added so that the "eth" subprotocol remains and optionally a consensus subprotocol
	// can be added allowing the node to communicate over "eth" and an optional consensus subprotocol, e.g. "eth" and "istanbul/100"
	if chainConfig.IsQuorum {
		quorumProtocol := eth.engine.Protocol()
		// set the quorum specific consensus devp2p subprotocol, eth subprotocol remains set to protocolName as in upstream geth.
		quorumConsensusProtocolName = quorumProtocol.Name
		quorumConsensusProtocolVersions = quorumProtocol.Versions
		quorumConsensusProtocolLengths = quorumProtocol.Lengths
	}

	// force to set the istanbul etherbase to node key address
	if chainConfig.Istanbul != nil {
		eth.etherbase = crypto.PubkeyToAddress(stack.GetNodeKey().PublicKey)
	}
	bcVersion := rawdb.ReadDatabaseVersion(chainDb)
	var dbVer = "<nil>"
	if bcVersion != nil {
		dbVer = fmt.Sprintf("%d", *bcVersion)
	}
<<<<<<< HEAD
	log.Info("Initialising Ethereum protocol", "network", config.NetworkId, "dbversion", dbVer)
=======
	log.Info("Initialising Ethereum protocol", "name", protocolName, "versions", ProtocolVersions, "network", config.NetworkId, "dbversion", dbVer)
	if chainConfig.IsQuorum {
		log.Info("Initialising Quorum consensus protocol", "name", quorumConsensusProtocolName, "versions", quorumConsensusProtocolVersions, "network", config.NetworkId, "dbversion", dbVer)
	}
>>>>>>> 155bcdb4

	if !config.SkipBcVersionCheck {
		if bcVersion != nil && *bcVersion > core.BlockChainVersion {
			return nil, fmt.Errorf("database version is v%d, Geth %s only supports v%d", *bcVersion, params.VersionWithMeta, core.BlockChainVersion)
		} else if bcVersion == nil || *bcVersion < core.BlockChainVersion {
			log.Warn("Upgrade blockchain database version", "from", dbVer, "to", core.BlockChainVersion)
			rawdb.WriteDatabaseVersion(chainDb, core.BlockChainVersion)
		}
	}
	var (
		vmConfig = vm.Config{
			EnablePreimageRecording: config.EnablePreimageRecording,
			EWASMInterpreter:        config.EWASMInterpreter,
			EVMInterpreter:          config.EVMInterpreter,
		}
		cacheConfig = &core.CacheConfig{
			TrieCleanLimit:      config.TrieCleanCache,
			TrieCleanJournal:    stack.ResolvePath(config.TrieCleanCacheJournal),
			TrieCleanRejournal:  config.TrieCleanCacheRejournal,
			TrieCleanNoPrefetch: config.NoPrefetch,
			TrieDirtyLimit:      config.TrieDirtyCache,
			TrieDirtyDisabled:   config.NoPruning,
			TrieTimeLimit:       config.TrieTimeout,
			SnapshotLimit:       config.SnapshotCache,
			Preimages:           config.Preimages,
<<<<<<< HEAD
=======
			// Quorum
			PrivateTrieCleanJournal: stack.ResolvePath(config.PrivateTrieCleanCacheJournal),
>>>>>>> 155bcdb4
		}
	)
	newBlockChainFunc := core.NewBlockChain
	if config.QuorumChainConfig.MultiTenantEnabled() {
		newBlockChainFunc = core.NewMultitenantBlockChain
	}
	eth.blockchain, err = newBlockChainFunc(chainDb, cacheConfig, chainConfig, eth.engine, vmConfig, eth.shouldPreserve, &config.TxLookupLimit, &config.QuorumChainConfig)
	if err != nil {
		return nil, err
	}

	// Rewind the chain in case of an incompatible config upgrade.
	if compat, ok := genesisErr.(*params.ConfigCompatError); ok {
		log.Warn("Rewinding chain to upgrade configuration", "err", compat)
		eth.blockchain.SetHead(compat.RewindTo)
		rawdb.WriteChainConfig(chainDb, genesisHash, chainConfig)
	}
	eth.bloomIndexer.Start(eth.blockchain)

	if config.TxPool.Journal != "" {
		config.TxPool.Journal = stack.ResolvePath(config.TxPool.Journal)
	}
	eth.txPool = core.NewTxPool(config.TxPool, chainConfig, eth.blockchain)

	// Permit the downloader to use the trie cache allowance during fast sync
	cacheLimit := cacheConfig.TrieCleanLimit + cacheConfig.TrieDirtyLimit + cacheConfig.SnapshotLimit
	checkpoint := config.Checkpoint
	if checkpoint == nil {
		checkpoint = params.TrustedCheckpoints[genesisHash]
	}
<<<<<<< HEAD
	if eth.handler, err = newHandler(&handlerConfig{
		Database:   chainDb,
		Chain:      eth.blockchain,
		TxPool:     eth.txPool,
		Network:    config.NetworkId,
		Sync:       config.SyncMode,
		BloomCache: uint64(cacheLimit),
		EventMux:   eth.eventMux,
		Checkpoint: checkpoint,
		Whitelist:  config.Whitelist,
	}); err != nil {
=======
	if eth.protocolManager, err = NewProtocolManager(chainConfig, checkpoint, config.SyncMode, config.NetworkId, eth.eventMux, eth.txPool, eth.engine, eth.blockchain, chainDb, cacheLimit, config.AuthorizationList, config.RaftMode); err != nil {
>>>>>>> 155bcdb4
		return nil, err
	}
	eth.miner = miner.New(eth, &config.Miner, chainConfig, eth.EventMux(), eth.engine, eth.isLocalBlock)
	eth.miner.SetExtra(makeExtraData(config.Miner.ExtraData, eth.blockchain.Config().IsQuorum))

	hexNodeId := fmt.Sprintf("%x", crypto.FromECDSAPub(&stack.GetNodeKey().PublicKey)[1:]) // Quorum
	eth.APIBackend = &EthAPIBackend{stack.Config().ExtRPCEnabled(), eth, nil, hexNodeId, config.EVMCallTimeOut}

<<<<<<< HEAD
	eth.APIBackend = &EthAPIBackend{stack.Config().ExtRPCEnabled(), stack.Config().AllowUnprotectedTxs, eth, nil}
	if eth.APIBackend.allowUnprotectedTxs {
		log.Info("Unprotected transactions allowed")
	}
=======
>>>>>>> 155bcdb4
	gpoParams := config.GPO
	if gpoParams.Default == nil {
		gpoParams.Default = config.Miner.GasPrice
	}
	eth.APIBackend.gpo = gasprice.NewOracle(eth.APIBackend, gpoParams)

<<<<<<< HEAD
	eth.ethDialCandidates, err = setupDiscovery(eth.config.EthDiscoveryURLs)
	if err != nil {
		return nil, err
	}
	eth.snapDialCandidates, err = setupDiscovery(eth.config.SnapDiscoveryURLs)
=======
	eth.dialCandidates, err = eth.setupDiscovery()
>>>>>>> 155bcdb4
	if err != nil {
		return nil, err
	}
	// Start the RPC service
	eth.netRPCService = ethapi.NewPublicNetAPI(eth.p2pServer, config.NetworkId)

	// Register the backend on the node
	stack.RegisterAPIs(eth.APIs())
	stack.RegisterProtocols(eth.Protocols())
	stack.RegisterLifecycle(eth)
	// Check for unclean shutdown
	if uncleanShutdowns, discards, err := rawdb.PushUncleanShutdownMarker(chainDb); err != nil {
		log.Error("Could not update unclean-shutdown-marker list", "error", err)
	} else {
		if discards > 0 {
			log.Warn("Old unclean shutdowns found", "count", discards)
		}
		for _, tstamp := range uncleanShutdowns {
			t := time.Unix(int64(tstamp), 0)
			log.Warn("Unclean shutdown detected", "booted", t,
				"age", common.PrettyAge(t))
		}
	}
	return eth, nil
}

func makeExtraData(extra []byte, isQuorum bool) []byte {
	if len(extra) == 0 {
		// create default extradata
		extra, _ = rlp.EncodeToBytes([]interface{}{
			uint(params.VersionMajor<<16 | params.VersionMinor<<8 | params.VersionPatch),
			"geth",
			runtime.Version(),
			runtime.GOOS,
		})
	}
	if uint64(len(extra)) > params.GetMaximumExtraDataSize(isQuorum) {
		log.Warn("Miner extra data exceed limit", "extra", hexutil.Bytes(extra), "limit", params.GetMaximumExtraDataSize(isQuorum))
		extra = nil
	}
	return extra
}

<<<<<<< HEAD
=======
// CreateConsensusEngine creates the required type of consensus engine instance for an Ethereum service
func CreateConsensusEngine(stack *node.Node, chainConfig *params.ChainConfig, config *Config, notify []string, noverify bool, db ethdb.Database) consensus.Engine {
	// If proof-of-authority is requested, set it up
	if chainConfig.Clique != nil {
		chainConfig.Clique.AllowedFutureBlockTime = config.Miner.AllowedFutureBlockTime //Quorum
		return clique.New(chainConfig.Clique, db)
	}
	// If Istanbul is requested, set it up
	if chainConfig.Istanbul != nil {
		if chainConfig.Istanbul.Epoch != 0 {
			config.Istanbul.Epoch = chainConfig.Istanbul.Epoch
		}
		config.Istanbul.ProposerPolicy = istanbul.NewProposerPolicy(istanbul.ProposerPolicyId(chainConfig.Istanbul.ProposerPolicy))
		config.Istanbul.Ceil2Nby3Block = chainConfig.Istanbul.Ceil2Nby3Block
		config.Istanbul.AllowedFutureBlockTime = config.Miner.AllowedFutureBlockTime //Quorum
		config.Istanbul.TestQBFTBlock = chainConfig.Istanbul.TestQBFTBlock

		return istanbulBackend.New(&config.Istanbul, stack.GetNodeKey(), db)
	}

	// Otherwise assume proof-of-work
	switch config.Ethash.PowMode {
	case ethash.ModeFake:
		log.Warn("Ethash used in fake mode")
		return ethash.NewFaker()
	case ethash.ModeTest:
		log.Warn("Ethash used in test mode")
		return ethash.NewTester(nil, noverify)
	case ethash.ModeShared:
		log.Warn("Ethash used in shared mode")
		return ethash.NewShared()
	default:
		// For Quorum, Raft run as a separate service, so
		// the Ethereum service still needs a consensus engine,
		// use the consensus with the lightest overhead
		log.Warn("Ethash used in full fake mode")
		return ethash.NewFullFaker()
	}
}

>>>>>>> 155bcdb4
// APIs return the collection of RPC services the ethereum package offers.
// NOTE, some of these services probably need to be moved to somewhere else.
func (s *Ethereum) APIs() []rpc.API {
	apis := ethapi.GetAPIs(s.APIBackend)

	// Append any APIs exposed explicitly by the consensus engine
	apis = append(apis, s.engine.APIs(s.BlockChain())...)

	// Append all the local APIs and return
	apis = append(apis, []rpc.API{
		{
			Namespace: "eth",
			Version:   "1.0",
			Service:   NewPublicEthereumAPI(s),
			Public:    true,
		}, {
			Namespace: "eth",
			Version:   "1.0",
			Service:   NewPublicMinerAPI(s),
			Public:    true,
		}, {
			Namespace: "eth",
			Version:   "1.0",
			Service:   downloader.NewPublicDownloaderAPI(s.handler.downloader, s.eventMux),
			Public:    true,
		}, {
			Namespace: "miner",
			Version:   "1.0",
			Service:   NewPrivateMinerAPI(s),
			Public:    false,
		}, {
			Namespace: "eth",
			Version:   "1.0",
			Service:   filters.NewPublicFilterAPI(s.APIBackend, false, 5*time.Minute),
			Public:    true,
		}, {
			Namespace: "admin",
			Version:   "1.0",
			Service:   NewPrivateAdminAPI(s),
		}, {
			Namespace: "debug",
			Version:   "1.0",
			Service:   NewPublicDebugAPI(s),
			Public:    true,
		}, {
			Namespace: "debug",
			Version:   "1.0",
			Service:   NewPrivateDebugAPI(s),
		}, {
			Namespace: "net",
			Version:   "1.0",
			Service:   s.netRPCService,
			Public:    true,
		},
	}...)
	return apis
}

func (s *Ethereum) ResetWithGenesisBlock(gb *types.Block) {
	s.blockchain.ResetWithGenesisBlock(gb)
}

func (s *Ethereum) Etherbase() (eb common.Address, err error) {
	s.lock.RLock()
	etherbase := s.etherbase
	s.lock.RUnlock()

	if etherbase != (common.Address{}) {
		return etherbase, nil
	}
	if wallets := s.AccountManager().Wallets(); len(wallets) > 0 {
		if accounts := wallets[0].Accounts(); len(accounts) > 0 {
			etherbase := accounts[0].Address

			s.lock.Lock()
			s.etherbase = etherbase
			s.lock.Unlock()

			log.Info("Etherbase automatically configured", "address", etherbase)
			return etherbase, nil
		}
	}
	return common.Address{}, fmt.Errorf("etherbase must be explicitly specified")
}

// isLocalBlock checks whether the specified block is mined
// by local miner accounts.
//
// We regard two types of accounts as local miner account: etherbase
// and accounts specified via `txpool.locals` flag.
func (s *Ethereum) isLocalBlock(block *types.Block) bool {
	author, err := s.engine.Author(block.Header())
	if err != nil {
		log.Warn("Failed to retrieve block author", "number", block.NumberU64(), "hash", block.Hash(), "err", err)
		return false
	}
	// Check whether the given address is etherbase.
	s.lock.RLock()
	etherbase := s.etherbase
	s.lock.RUnlock()
	if author == etherbase {
		return true
	}
	// Check whether the given address is specified by `txpool.local`
	// CLI flag.
	for _, account := range s.config.TxPool.Locals {
		if account == author {
			return true
		}
	}
	return false
}

// shouldPreserve checks whether we should preserve the given block
// during the chain reorg depending on whether the author of block
// is a local account.
func (s *Ethereum) shouldPreserve(block *types.Block) bool {
	// The reason we need to disable the self-reorg preserving for clique
	// is it can be probable to introduce a deadlock.
	//
	// e.g. If there are 7 available signers
	//
	// r1   A
	// r2     B
	// r3       C
	// r4         D
	// r5   A      [X] F G
	// r6    [X]
	//
	// In the round5, the inturn signer E is offline, so the worst case
	// is A, F and G sign the block of round5 and reject the block of opponents
	// and in the round6, the last available signer B is offline, the whole
	// network is stuck.
	if _, ok := s.engine.(*clique.Clique); ok {
		return false
	}
	return s.isLocalBlock(block)
}

// SetEtherbase sets the mining reward address.
func (s *Ethereum) SetEtherbase(etherbase common.Address) {
	s.lock.Lock()
	defer s.lock.Unlock()
	if _, ok := s.engine.(consensus.Istanbul); ok {
		log.Error("Cannot set etherbase in Istanbul consensus")
		return
	}
	s.etherbase = etherbase

	s.miner.SetEtherbase(etherbase)
}

// StartMining starts the miner with the given number of CPU threads. If mining
// is already running, this method adjust the number of threads allowed to use
// and updates the minimum price required by the transaction pool.
func (s *Ethereum) StartMining(threads int) error {
	// Update the thread count within the consensus engine
	type threaded interface {
		SetThreads(threads int)
	}
	if th, ok := s.engine.(threaded); ok {
		log.Info("Updated mining threads", "threads", threads)
		if threads == 0 {
			threads = -1 // Disable the miner from within
		}
		th.SetThreads(threads)
	}
	// If the miner was not running, initialize it
	if !s.IsMining() {
		// Propagate the initial price point to the transaction pool
		s.lock.RLock()
		price := s.gasPrice
		s.lock.RUnlock()
		s.txPool.SetGasPrice(price)

		// Configure the local mining address
		eb, err := s.Etherbase()
		if err != nil {
			log.Error("Cannot start mining without etherbase", "err", err)
			return fmt.Errorf("etherbase missing: %v", err)
		}
		if clique, ok := s.engine.(*clique.Clique); ok {
			wallet, err := s.accountManager.Find(accounts.Account{Address: eb})
			if wallet == nil || err != nil {
				log.Error("Etherbase account unavailable locally", "err", err)
				return fmt.Errorf("signer missing: %v", err)
			}
			clique.Authorize(eb, wallet.SignData)
		}
		// If mining is started, we can disable the transaction rejection mechanism
		// introduced to speed sync times.
		atomic.StoreUint32(&s.handler.acceptTxs, 1)

		go s.miner.Start(eb)
	}
	return nil
}

// StopMining terminates the miner, both at the consensus engine level as well as
// at the block creation level.
func (s *Ethereum) StopMining() {
	// Update the thread count within the consensus engine
	type threaded interface {
		SetThreads(threads int)
	}
	if th, ok := s.engine.(threaded); ok {
		th.SetThreads(-1)
	}
	// Stop the block creating itself
	s.miner.Stop()
}

func (s *Ethereum) IsMining() bool      { return s.miner.Mining() }
func (s *Ethereum) Miner() *miner.Miner { return s.miner }

func (s *Ethereum) AccountManager() *accounts.Manager  { return s.accountManager }
func (s *Ethereum) BlockChain() *core.BlockChain       { return s.blockchain }
func (s *Ethereum) TxPool() *core.TxPool               { return s.txPool }
func (s *Ethereum) EventMux() *event.TypeMux           { return s.eventMux }
func (s *Ethereum) Engine() consensus.Engine           { return s.engine }
func (s *Ethereum) ChainDb() ethdb.Database            { return s.chainDb }
func (s *Ethereum) IsListening() bool                  { return true } // Always listening
func (s *Ethereum) Downloader() *downloader.Downloader { return s.handler.downloader }
func (s *Ethereum) Synced() bool                       { return atomic.LoadUint32(&s.handler.acceptTxs) == 1 }
func (s *Ethereum) ArchiveMode() bool                  { return s.config.NoPruning }
func (s *Ethereum) BloomIndexer() *core.ChainIndexer   { return s.bloomIndexer }

// Quorum
// adds quorum specific protocols to the Protocols() function which in the associated upstream geth version returns
// only one subprotocol, "eth", and the supported versions of the "eth" protocol.
// Quorum uses the eth service to run configurable consensus protocols, e.g. istanbul. Thru release v20.10.0
// the "eth" subprotocol would be replaced with a modified subprotocol, e.g. "istanbul/99" which would contain all the "eth"
// messages + the istanbul message and be communicated over the consensus specific subprotocol ("istanbul"), and
// not over "eth".
// Now the eth service supports multiple protocols, e.g. "eth" and an optional consensus
// protocol, e.g. "istanbul/100".
// /Quorum

// Protocols returns all the currently configured
// network protocols to start.
func (s *Ethereum) Protocols() []p2p.Protocol {
	protos := eth.MakeProtocols((*ethHandler)(s.handler), s.networkID, s.ethDialCandidates)
	if s.config.SnapshotCache > 0 {
		protos = append(protos, snap.MakeProtocols((*snapHandler)(s.handler), s.snapDialCandidates)...)
	}

	// /Quorum
	// add additional quorum consensus protocol if set and if not set to "eth", e.g. istanbul
	if quorumConsensusProtocolName != "" && quorumConsensusProtocolName != protocolName {
		quorumProtos := s.quorumConsensusProtocols()
		protos = append(protos, quorumProtos...)
	}
	// /end Quorum

	return protos
}

// Start implements node.Lifecycle, starting all internal goroutines needed by the
// Ethereum protocol implementation.
func (s *Ethereum) Start() error {
	eth.StartENRUpdater(s.blockchain, s.p2pServer.LocalNode())

	// Start the bloom bits servicing goroutines
	s.startBloomHandlers(params.BloomBitsBlocks)

	// Figure out a max peers count based on the server limits
	maxPeers := s.p2pServer.MaxPeers
	if s.config.LightServ > 0 {
		if s.config.LightPeers >= s.p2pServer.MaxPeers {
			return fmt.Errorf("invalid peer config: light peer count (%d) >= total peer count (%d)", s.config.LightPeers, s.p2pServer.MaxPeers)
		}
		maxPeers -= s.config.LightPeers
	}
	// Start the networking layer and the light server if requested
	s.handler.Start(maxPeers)
	return nil
}

// Stop implements node.Lifecycle, terminating all internal goroutines used by the
// Ethereum protocol.
func (s *Ethereum) Stop() error {
	// Stop all the peer-related stuff first.
	s.handler.Stop()

	// Then stop everything else.
	s.bloomIndexer.Close()
	close(s.closeBloomHandler)
	s.txPool.Stop()
	s.miner.Stop()
	s.blockchain.Stop()
	s.engine.Close()
	rawdb.PopUncleanShutdownMarker(s.chainDb)
	s.chainDb.Close()
	s.eventMux.Stop()

	return nil
}

func (s *Ethereum) CalcGasLimit(block *types.Block) uint64 {
	return core.CalcGasLimit(block, s.config.Miner.GasFloor, s.config.Miner.GasCeil)
}

// (Quorum)
// ConsensusServicePendingLogsFeed returns an event.Feed.  When the consensus protocol does not use eth.worker (e.g. raft), the event.Feed should be used to send logs from transactions included in the pending block
func (s *Ethereum) ConsensusServicePendingLogsFeed() *event.Feed {
	return s.consensusServicePendingLogsFeed
}

// (Quorum)
// SubscribePendingLogs starts delivering logs from transactions included in the consensus engine's pending block to the given channel.
func (s *Ethereum) SubscribePendingLogs(ch chan<- []*types.Log) event.Subscription {
	if s.config.RaftMode {
		return s.consensusServicePendingLogsFeed.Subscribe(ch)
	}
	return s.miner.SubscribePendingLogs(ch)
}<|MERGE_RESOLUTION|>--- conflicted
+++ resolved
@@ -31,12 +31,6 @@
 	"github.com/ethereum/go-ethereum/common/hexutil"
 	"github.com/ethereum/go-ethereum/consensus"
 	"github.com/ethereum/go-ethereum/consensus/clique"
-<<<<<<< HEAD
-=======
-	"github.com/ethereum/go-ethereum/consensus/ethash"
-	"github.com/ethereum/go-ethereum/consensus/istanbul"
-	istanbulBackend "github.com/ethereum/go-ethereum/consensus/istanbul/backend"
->>>>>>> 155bcdb4
 	"github.com/ethereum/go-ethereum/core"
 	"github.com/ethereum/go-ethereum/core/bloombits"
 	"github.com/ethereum/go-ethereum/core/rawdb"
@@ -142,24 +136,9 @@
 	}
 	log.Info("Initialised chain configuration", "config", chainConfig)
 
-<<<<<<< HEAD
 	if err := pruner.RecoverPruning(stack.ResolvePath(""), chainDb, stack.ResolvePath(config.TrieCleanCacheJournal)); err != nil {
 		log.Error("Failed to recover state", "error", err)
 	}
-	eth := &Ethereum{
-		config:            config,
-		chainDb:           chainDb,
-		eventMux:          stack.EventMux(),
-		accountManager:    stack.AccountManager(),
-		engine:            ethconfig.CreateConsensusEngine(stack, chainConfig, &config.Ethash, config.Miner.Notify, config.Miner.Noverify, chainDb),
-		closeBloomHandler: make(chan struct{}),
-		networkID:         config.NetworkId,
-		gasPrice:          config.Miner.GasPrice,
-		etherbase:         config.Miner.Etherbase,
-		bloomRequests:     make(chan chan *bloombits.Retrieval),
-		bloomIndexer:      core.NewBloomIndexer(chainDb, params.BloomBitsBlocks, params.BloomConfirms),
-		p2pServer:         stack.Server(),
-=======
 	if chainConfig.IsQuorum {
 		// changes to manipulate the chain id for migration from 2.0.2 and below version to 2.0.3
 		// version of Quorum  - this is applicable for v2.0.3 onwards
@@ -175,7 +154,6 @@
 	if !rawdb.GetIsQuorumEIP155Activated(chainDb) && chainConfig.ChainID != nil {
 		//Upon starting the node, write the flag to disallow changing ChainID/EIP155 block after HF
 		rawdb.WriteQuorumEIP155Activation(chainDb)
->>>>>>> 155bcdb4
 	}
 
 	eth := &Ethereum{
@@ -183,13 +161,13 @@
 		chainDb:                         chainDb,
 		eventMux:                        stack.EventMux(),
 		accountManager:                  stack.AccountManager(),
-		engine:                          CreateConsensusEngine(stack, chainConfig, config, config.Miner.Notify, config.Miner.Noverify, chainDb),
+		engine:                          ethconfig.CreateConsensusEngine(stack, chainConfig, config, config.Miner.Notify, config.Miner.Noverify, chainDb),
 		closeBloomHandler:               make(chan struct{}),
 		networkID:                       config.NetworkId,
 		gasPrice:                        config.Miner.GasPrice,
 		etherbase:                       config.Miner.Etherbase,
 		bloomRequests:                   make(chan chan *bloombits.Retrieval),
-		bloomIndexer:                    NewBloomIndexer(chainDb, params.BloomBitsBlocks, params.BloomConfirms),
+		bloomIndexer:                    core.NewBloomIndexer(chainDb, params.BloomBitsBlocks, params.BloomConfirms),
 		p2pServer:                       stack.Server(),
 		consensusServicePendingLogsFeed: new(event.Feed),
 	}
@@ -219,14 +197,10 @@
 	if bcVersion != nil {
 		dbVer = fmt.Sprintf("%d", *bcVersion)
 	}
-<<<<<<< HEAD
 	log.Info("Initialising Ethereum protocol", "network", config.NetworkId, "dbversion", dbVer)
-=======
-	log.Info("Initialising Ethereum protocol", "name", protocolName, "versions", ProtocolVersions, "network", config.NetworkId, "dbversion", dbVer)
 	if chainConfig.IsQuorum {
 		log.Info("Initialising Quorum consensus protocol", "name", quorumConsensusProtocolName, "versions", quorumConsensusProtocolVersions, "network", config.NetworkId, "dbversion", dbVer)
 	}
->>>>>>> 155bcdb4
 
 	if !config.SkipBcVersionCheck {
 		if bcVersion != nil && *bcVersion > core.BlockChainVersion {
@@ -252,11 +226,8 @@
 			TrieTimeLimit:       config.TrieTimeout,
 			SnapshotLimit:       config.SnapshotCache,
 			Preimages:           config.Preimages,
-<<<<<<< HEAD
-=======
 			// Quorum
 			PrivateTrieCleanJournal: stack.ResolvePath(config.PrivateTrieCleanCacheJournal),
->>>>>>> 155bcdb4
 		}
 	)
 	newBlockChainFunc := core.NewBlockChain
@@ -267,7 +238,6 @@
 	if err != nil {
 		return nil, err
 	}
-
 	// Rewind the chain in case of an incompatible config upgrade.
 	if compat, ok := genesisErr.(*params.ConfigCompatError); ok {
 		log.Warn("Rewinding chain to upgrade configuration", "err", compat)
@@ -287,51 +257,39 @@
 	if checkpoint == nil {
 		checkpoint = params.TrustedCheckpoints[genesisHash]
 	}
-<<<<<<< HEAD
 	if eth.handler, err = newHandler(&handlerConfig{
-		Database:   chainDb,
-		Chain:      eth.blockchain,
-		TxPool:     eth.txPool,
-		Network:    config.NetworkId,
-		Sync:       config.SyncMode,
-		BloomCache: uint64(cacheLimit),
-		EventMux:   eth.eventMux,
-		Checkpoint: checkpoint,
-		Whitelist:  config.Whitelist,
+		Database:          chainDb,
+		Chain:             eth.blockchain,
+		TxPool:            eth.txPool,
+		Network:           config.NetworkId,
+		Sync:              config.SyncMode,
+		BloomCache:        uint64(cacheLimit),
+		EventMux:          eth.eventMux,
+		Checkpoint:        checkpoint,
+		AuthorizationList: config.AuthorizationList,
+		RaftMode:          config.RaftMode,
 	}); err != nil {
-=======
-	if eth.protocolManager, err = NewProtocolManager(chainConfig, checkpoint, config.SyncMode, config.NetworkId, eth.eventMux, eth.txPool, eth.engine, eth.blockchain, chainDb, cacheLimit, config.AuthorizationList, config.RaftMode); err != nil {
->>>>>>> 155bcdb4
 		return nil, err
 	}
 	eth.miner = miner.New(eth, &config.Miner, chainConfig, eth.EventMux(), eth.engine, eth.isLocalBlock)
 	eth.miner.SetExtra(makeExtraData(config.Miner.ExtraData, eth.blockchain.Config().IsQuorum))
 
 	hexNodeId := fmt.Sprintf("%x", crypto.FromECDSAPub(&stack.GetNodeKey().PublicKey)[1:]) // Quorum
-	eth.APIBackend = &EthAPIBackend{stack.Config().ExtRPCEnabled(), eth, nil, hexNodeId, config.EVMCallTimeOut}
-
-<<<<<<< HEAD
-	eth.APIBackend = &EthAPIBackend{stack.Config().ExtRPCEnabled(), stack.Config().AllowUnprotectedTxs, eth, nil}
+	eth.APIBackend = &EthAPIBackend{stack.Config().ExtRPCEnabled(), stack.Config().AllowUnprotectedTxs, eth, nil, hexNodeId, config.EVMCallTimeOut}
 	if eth.APIBackend.allowUnprotectedTxs {
 		log.Info("Unprotected transactions allowed")
 	}
-=======
->>>>>>> 155bcdb4
 	gpoParams := config.GPO
 	if gpoParams.Default == nil {
 		gpoParams.Default = config.Miner.GasPrice
 	}
 	eth.APIBackend.gpo = gasprice.NewOracle(eth.APIBackend, gpoParams)
 
-<<<<<<< HEAD
 	eth.ethDialCandidates, err = setupDiscovery(eth.config.EthDiscoveryURLs)
 	if err != nil {
 		return nil, err
 	}
 	eth.snapDialCandidates, err = setupDiscovery(eth.config.SnapDiscoveryURLs)
-=======
-	eth.dialCandidates, err = eth.setupDiscovery()
->>>>>>> 155bcdb4
 	if err != nil {
 		return nil, err
 	}
@@ -375,49 +333,6 @@
 	return extra
 }
 
-<<<<<<< HEAD
-=======
-// CreateConsensusEngine creates the required type of consensus engine instance for an Ethereum service
-func CreateConsensusEngine(stack *node.Node, chainConfig *params.ChainConfig, config *Config, notify []string, noverify bool, db ethdb.Database) consensus.Engine {
-	// If proof-of-authority is requested, set it up
-	if chainConfig.Clique != nil {
-		chainConfig.Clique.AllowedFutureBlockTime = config.Miner.AllowedFutureBlockTime //Quorum
-		return clique.New(chainConfig.Clique, db)
-	}
-	// If Istanbul is requested, set it up
-	if chainConfig.Istanbul != nil {
-		if chainConfig.Istanbul.Epoch != 0 {
-			config.Istanbul.Epoch = chainConfig.Istanbul.Epoch
-		}
-		config.Istanbul.ProposerPolicy = istanbul.NewProposerPolicy(istanbul.ProposerPolicyId(chainConfig.Istanbul.ProposerPolicy))
-		config.Istanbul.Ceil2Nby3Block = chainConfig.Istanbul.Ceil2Nby3Block
-		config.Istanbul.AllowedFutureBlockTime = config.Miner.AllowedFutureBlockTime //Quorum
-		config.Istanbul.TestQBFTBlock = chainConfig.Istanbul.TestQBFTBlock
-
-		return istanbulBackend.New(&config.Istanbul, stack.GetNodeKey(), db)
-	}
-
-	// Otherwise assume proof-of-work
-	switch config.Ethash.PowMode {
-	case ethash.ModeFake:
-		log.Warn("Ethash used in fake mode")
-		return ethash.NewFaker()
-	case ethash.ModeTest:
-		log.Warn("Ethash used in test mode")
-		return ethash.NewTester(nil, noverify)
-	case ethash.ModeShared:
-		log.Warn("Ethash used in shared mode")
-		return ethash.NewShared()
-	default:
-		// For Quorum, Raft run as a separate service, so
-		// the Ethereum service still needs a consensus engine,
-		// use the consensus with the lightest overhead
-		log.Warn("Ethash used in full fake mode")
-		return ethash.NewFullFaker()
-	}
-}
-
->>>>>>> 155bcdb4
 // APIs return the collection of RPC services the ethereum package offers.
 // NOTE, some of these services probably need to be moved to somewhere else.
 func (s *Ethereum) APIs() []rpc.API {
@@ -666,7 +581,7 @@
 
 	// /Quorum
 	// add additional quorum consensus protocol if set and if not set to "eth", e.g. istanbul
-	if quorumConsensusProtocolName != "" && quorumConsensusProtocolName != protocolName {
+	if quorumConsensusProtocolName != "" && quorumConsensusProtocolName != eth.ProtocolName {
 		quorumProtos := s.quorumConsensusProtocols()
 		protos = append(protos, quorumProtos...)
 	}
