// Copyright 2014 The go-ethereum Authors
// This file is part of the go-ethereum library.
//
// The go-ethereum library is free software: you can redistribute it and/or modify
// it under the terms of the GNU Lesser General Public License as published by
// the Free Software Foundation, either version 3 of the License, or
// (at your option) any later version.
//
// The go-ethereum library is distributed in the hope that it will be useful,
// but WITHOUT ANY WARRANTY; without even the implied warranty of
// MERCHANTABILITY or FITNESS FOR A PARTICULAR PURPOSE. See the
// GNU Lesser General Public License for more details.
//
// You should have received a copy of the GNU Lesser General Public License
// along with the go-ethereum library. If not, see <http://www.gnu.org/licenses/>.

package filters

import (
	"context"
	"errors"
	"github.com/ethereum/go-ethereum/core/rawdb"
	"math/big"

	"github.com/ethereum/go-ethereum/common"
	"github.com/ethereum/go-ethereum/core"
	"github.com/ethereum/go-ethereum/core/bloombits"
	"github.com/ethereum/go-ethereum/core/types"
	"github.com/ethereum/go-ethereum/ethdb"
	"github.com/ethereum/go-ethereum/event"
	"github.com/ethereum/go-ethereum/rpc"
)

type Backend interface {
	ChainDb() ethdb.Database
	EventMux() *event.TypeMux
	HeaderByNumber(ctx context.Context, blockNr rpc.BlockNumber) (*types.Header, error)
	HeaderByHash(ctx context.Context, blockHash common.Hash) (*types.Header, error)
	GetReceipts(ctx context.Context, blockHash common.Hash) (types.Receipts, error)
	GetLogs(ctx context.Context, blockHash common.Hash) ([][]*types.Log, error)

	SubscribeNewTxsEvent(chan<- core.NewTxsEvent) event.Subscription
	SubscribeChainEvent(ch chan<- core.ChainEvent) event.Subscription
	SubscribeRemovedLogsEvent(ch chan<- core.RemovedLogsEvent) event.Subscription
	SubscribeLogsEvent(ch chan<- []*types.Log) event.Subscription

	BloomStatus() (uint64, uint64)
	ServiceFilter(ctx context.Context, session *bloombits.MatcherSession)
}

// Filter can be used to retrieve and filter logs.
type Filter struct {
	backend Backend

	db        ethdb.Database
	addresses []common.Address
	topics    [][]common.Hash

	block      common.Hash // Block hash if filtering a single block
	begin, end int64       // Range interval if filtering multiple blocks

	matcher *bloombits.Matcher
}

// NewRangeFilter creates a new filter which uses a bloom filter on blocks to
// figure out whether a particular block is interesting or not.
func NewRangeFilter(backend Backend, begin, end int64, addresses []common.Address, topics [][]common.Hash) *Filter {
	// Flatten the address and topic filter clauses into a single bloombits filter
	// system. Since the bloombits are not positional, nil topics are permitted,
	// which get flattened into a nil byte slice.
	var filters [][][]byte
	if len(addresses) > 0 {
		filter := make([][]byte, len(addresses))
		for i, address := range addresses {
			filter[i] = address.Bytes()
		}
		filters = append(filters, filter)
	}
	for _, topicList := range topics {
		filter := make([][]byte, len(topicList))
		for i, topic := range topicList {
			filter[i] = topic.Bytes()
		}
		filters = append(filters, filter)
	}
	size, _ := backend.BloomStatus()

	// Create a generic filter and convert it into a range filter
	filter := newFilter(backend, addresses, topics)

	filter.matcher = bloombits.NewMatcher(size, filters)
	filter.begin = begin
	filter.end = end

	return filter
}

// NewBlockFilter creates a new filter which directly inspects the contents of
// a block to figure out whether it is interesting or not.
func NewBlockFilter(backend Backend, block common.Hash, addresses []common.Address, topics [][]common.Hash) *Filter {
	// Create a generic filter and convert it into a block filter
	filter := newFilter(backend, addresses, topics)
	filter.block = block
	return filter
}

// newFilter creates a generic filter that can either filter based on a block hash,
// or based on range queries. The search criteria needs to be explicitly set.
func newFilter(backend Backend, addresses []common.Address, topics [][]common.Hash) *Filter {
	return &Filter{
		backend:   backend,
		addresses: addresses,
		topics:    topics,
		db:        backend.ChainDb(),
	}
}

// Logs searches the blockchain for matching log entries, returning all from the
// first block that contains matches, updating the start of the filter accordingly.
func (f *Filter) Logs(ctx context.Context) ([]*types.Log, error) {
	// If we're doing singleton block filtering, execute and return
	if f.block != (common.Hash{}) {
		header, err := f.backend.HeaderByHash(ctx, f.block)
		if err != nil {
			return nil, err
		}
		if header == nil {
			return nil, errors.New("unknown block")
		}
		return f.blockLogs(ctx, header)
	}
	// Figure out the limits of the filter range
	header, _ := f.backend.HeaderByNumber(ctx, rpc.LatestBlockNumber)
	if header == nil {
		return nil, nil
	}
	head := header.Number.Uint64()

	if f.begin == -1 {
		f.begin = int64(head)
	}
	end := uint64(f.end)
	if f.end == -1 {
		end = head
	}
	// Gather all indexed logs, and finish with non indexed ones
	var (
		logs []*types.Log
		err  error
	)
	size, sections := f.backend.BloomStatus()
	if indexed := sections * size; indexed > uint64(f.begin) {
		if indexed > end {
			logs, err = f.indexedLogs(ctx, end)
		} else {
			logs, err = f.indexedLogs(ctx, indexed-1)
		}
		if err != nil {
			return logs, err
		}
	}
	rest, err := f.unindexedLogs(ctx, end)
	logs = append(logs, rest...)
	return logs, err
}

// indexedLogs returns the logs matching the filter criteria based on the bloom
// bits indexed available locally or via the network.
func (f *Filter) indexedLogs(ctx context.Context, end uint64) ([]*types.Log, error) {
	// Create a matcher session and request servicing from the backend
	matches := make(chan uint64, 64)

	session, err := f.matcher.Start(ctx, uint64(f.begin), end, matches)
	if err != nil {
		return nil, err
	}
	defer session.Close()

	f.backend.ServiceFilter(ctx, session)

	// Iterate over the matches until exhausted or context closed
	var logs []*types.Log

	for {
		select {
		case number, ok := <-matches:
			// Abort if all matches have been fulfilled
			if !ok {
				err := session.Error()
				if err == nil {
					f.begin = int64(end) + 1
				}
				return logs, err
			}
			f.begin = int64(number) + 1

			// Retrieve the suggested block and pull any truly matching logs
			header, err := f.backend.HeaderByNumber(ctx, rpc.BlockNumber(number))
			if header == nil || err != nil {
				return logs, err
			}
			found, err := f.checkMatches(ctx, header)
			if err != nil {
				return logs, err
			}
			logs = append(logs, found...)

		case <-ctx.Done():
			return logs, ctx.Err()
		}
	}
}

// indexedLogs returns the logs matching the filter criteria based on raw block
// iteration and bloom matching.
func (f *Filter) unindexedLogs(ctx context.Context, end uint64) ([]*types.Log, error) {
	var logs []*types.Log

	for ; f.begin <= int64(end); f.begin++ {
		header, err := f.backend.HeaderByNumber(ctx, rpc.BlockNumber(f.begin))
		if header == nil || err != nil {
			return logs, err
		}
<<<<<<< HEAD

		bloomMatches := bloomFilter(header.Bloom, f.addresses, f.topics) ||
			bloomFilter(rawdb.GetPrivateBlockBloom(f.db, uint64(blockNumber)), f.addresses, f.topics)
		if bloomMatches {
			found, err := f.checkMatches(ctx, header)
			if err != nil {
				return logs, err
			}
			logs = append(logs, found...)
=======
		found, err := f.blockLogs(ctx, header)
		if err != nil {
			return logs, err
>>>>>>> 12755995
		}
		logs = append(logs, found...)
	}
	return logs, nil
}

// blockLogs returns the logs matching the filter criteria within a single block.
func (f *Filter) blockLogs(ctx context.Context, header *types.Header) (logs []*types.Log, err error) {
	// Quorum
	// Apply bloom filter for both public bloom and private bloom
	bloomMatches := bloomFilter(header.Bloom, f.addresses, f.topics) ||
		bloomFilter(core.GetPrivateBlockBloom(f.db, header.Number.Uint64()), f.addresses, f.topics)
	if bloomMatches {
		found, err := f.checkMatches(ctx, header)
		if err != nil {
			return logs, err
		}
		logs = append(logs, found...)
	}
	return logs, nil
}

// checkMatches checks if the receipts belonging to the given header contain any log events that
// match the filter criteria. This function is called when the bloom filter signals a potential match.
func (f *Filter) checkMatches(ctx context.Context, header *types.Header) (logs []*types.Log, err error) {
	// Get the logs of the block
	logsList, err := f.backend.GetLogs(ctx, header.Hash())
	if err != nil {
		return nil, err
	}
	var unfiltered []*types.Log
	for _, logs := range logsList {
		unfiltered = append(unfiltered, logs...)
	}
	logs = filterLogs(unfiltered, nil, nil, f.addresses, f.topics)
	if len(logs) > 0 {
		// We have matching logs, check if we need to resolve full logs via the light client
		if logs[0].TxHash == (common.Hash{}) {
			receipts, err := f.backend.GetReceipts(ctx, header.Hash())
			if err != nil {
				return nil, err
			}
			unfiltered = unfiltered[:0]
			for _, receipt := range receipts {
				unfiltered = append(unfiltered, receipt.Logs...)
			}
			logs = filterLogs(unfiltered, nil, nil, f.addresses, f.topics)
		}
		return logs, nil
	}
	return nil, nil
}

func includes(addresses []common.Address, a common.Address) bool {
	for _, addr := range addresses {
		if addr == a {
			return true
		}
	}

	return false
}

// filterLogs creates a slice of logs matching the given criteria.
func filterLogs(logs []*types.Log, fromBlock, toBlock *big.Int, addresses []common.Address, topics [][]common.Hash) []*types.Log {
	var ret []*types.Log
Logs:
	for _, log := range logs {
		if fromBlock != nil && fromBlock.Int64() >= 0 && fromBlock.Uint64() > log.BlockNumber {
			continue
		}
		if toBlock != nil && toBlock.Int64() >= 0 && toBlock.Uint64() < log.BlockNumber {
			continue
		}

		if len(addresses) > 0 && !includes(addresses, log.Address) {
			continue
		}
		// If the to filtered topics is greater than the amount of topics in logs, skip.
		if len(topics) > len(log.Topics) {
			continue Logs
		}
		for i, sub := range topics {
			match := len(sub) == 0 // empty rule set == wildcard
			for _, topic := range sub {
				if log.Topics[i] == topic {
					match = true
					break
				}
			}
			if !match {
				continue Logs
			}
		}
		ret = append(ret, log)
	}
	return ret
}

func bloomFilter(bloom types.Bloom, addresses []common.Address, topics [][]common.Hash) bool {
	if len(addresses) > 0 {
		var included bool
		for _, addr := range addresses {
			if types.BloomLookup(bloom, addr) {
				included = true
				break
			}
		}
		if !included {
			return false
		}
	}

	for _, sub := range topics {
		included := len(sub) == 0 // empty rule set == wildcard
		for _, topic := range sub {
			if types.BloomLookup(bloom, topic) {
				included = true
				break
			}
		}
		if !included {
			return false
		}
	}
	return true
}<|MERGE_RESOLUTION|>--- conflicted
+++ resolved
@@ -221,21 +221,9 @@
 		if header == nil || err != nil {
 			return logs, err
 		}
-<<<<<<< HEAD
-
-		bloomMatches := bloomFilter(header.Bloom, f.addresses, f.topics) ||
-			bloomFilter(rawdb.GetPrivateBlockBloom(f.db, uint64(blockNumber)), f.addresses, f.topics)
-		if bloomMatches {
-			found, err := f.checkMatches(ctx, header)
-			if err != nil {
-				return logs, err
-			}
-			logs = append(logs, found...)
-=======
 		found, err := f.blockLogs(ctx, header)
 		if err != nil {
 			return logs, err
->>>>>>> 12755995
 		}
 		logs = append(logs, found...)
 	}
@@ -247,7 +235,7 @@
 	// Quorum
 	// Apply bloom filter for both public bloom and private bloom
 	bloomMatches := bloomFilter(header.Bloom, f.addresses, f.topics) ||
-		bloomFilter(core.GetPrivateBlockBloom(f.db, header.Number.Uint64()), f.addresses, f.topics)
+		bloomFilter(rawdb.GetPrivateBlockBloom(f.db, header.Number.Uint64()), f.addresses, f.topics)
 	if bloomMatches {
 		found, err := f.checkMatches(ctx, header)
 		if err != nil {
