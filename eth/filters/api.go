--- conflicted
+++ resolved
@@ -299,17 +299,12 @@
 //
 // In case "fromBlock" > "toBlock" an error is returned.
 //
-<<<<<<< HEAD
 // https://eth.wiki/json-rpc/API#eth_newfilter
-func (api *PublicFilterAPI) NewFilter(crit FilterCriteria) (rpc.ID, error) {
-=======
-// https://github.com/ethereum/wiki/wiki/JSON-RPC#eth_newfilter
 func (api *PublicFilterAPI) NewFilter(ctx context.Context, crit FilterCriteria) (rpc.ID, error) {
->>>>>>> 155bcdb4
 	logs := make(chan []*types.Log)
 	psm, err := api.backend.PSMR().ResolveForUserContext(ctx)
 	if err != nil {
-		return "", err
+		return rpc.ID(""), err
 	}
 	crit.PSI = psm.ID
 	logsSub, err := api.events.SubscribeLogs(ethereum.FilterQuery(crit), logs)
@@ -447,13 +442,8 @@
 // For pending transaction and block filters the result is []common.Hash.
 // (pending)Log filters return []Log.
 //
-<<<<<<< HEAD
 // https://eth.wiki/json-rpc/API#eth_getfilterchanges
-func (api *PublicFilterAPI) GetFilterChanges(id rpc.ID) (interface{}, error) {
-=======
-// https://github.com/ethereum/wiki/wiki/JSON-RPC#eth_getfilterchanges
 func (api *PublicFilterAPI) GetFilterChanges(ctx context.Context, id rpc.ID) (interface{}, error) {
->>>>>>> 155bcdb4
 	api.filtersMu.Lock()
 	defer api.filtersMu.Unlock()
 
