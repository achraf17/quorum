// Copyright 2016 The go-ethereum Authors
// This file is part of the go-ethereum library.
//
// The go-ethereum library is free software: you can redistribute it and/or modify
// it under the terms of the GNU Lesser General Public License as published by
// the Free Software Foundation, either version 3 of the License, or
// (at your option) any later version.
//
// The go-ethereum library is distributed in the hope that it will be useful,
// but WITHOUT ANY WARRANTY; without even the implied warranty of
// MERCHANTABILITY or FITNESS FOR A PARTICULAR PURPOSE. See the
// GNU Lesser General Public License for more details.
//
// You should have received a copy of the GNU Lesser General Public License
// along with the go-ethereum library. If not, see <http://www.gnu.org/licenses/>.

package params

import (
	"encoding/binary"
	"errors"
	"fmt"
	"math/big"

	"github.com/ethereum/go-ethereum/common"
	"github.com/ethereum/go-ethereum/crypto"
)

// Genesis hashes to enforce below configs on.
var (
	MainnetGenesisHash = common.HexToHash("0xd4e56740f876aef8c010b86a40d5f56745a118d0906a34e69aec8c0db1cb8fa3")
	TestnetGenesisHash = common.HexToHash("0x41941023680923e0fe4d74a34bdac8141f2540e3ae90623718e47d66d1ca4a2d")
	RinkebyGenesisHash = common.HexToHash("0x6341fd3daf94b748c72ced5a5b26028f2474f5f00d824504e4fa37a75767e177")
	GoerliGenesisHash  = common.HexToHash("0xbf7e331f7f7c1dd2e05159666b3bf8bc7a8a3a9eb1d518969eab529dd9b88c1a")
)

// TrustedCheckpoints associates each known checkpoint with the genesis hash of
// the chain it belongs to.
var TrustedCheckpoints = map[common.Hash]*TrustedCheckpoint{
	MainnetGenesisHash: MainnetTrustedCheckpoint,
	TestnetGenesisHash: TestnetTrustedCheckpoint,
	RinkebyGenesisHash: RinkebyTrustedCheckpoint,
	GoerliGenesisHash:  GoerliTrustedCheckpoint,
}

// CheckpointOracles associates each known checkpoint oracles with the genesis hash of
// the chain it belongs to.
var CheckpointOracles = map[common.Hash]*CheckpointOracleConfig{
	MainnetGenesisHash: MainnetCheckpointOracle,
	TestnetGenesisHash: TestnetCheckpointOracle,
	RinkebyGenesisHash: RinkebyCheckpointOracle,
	GoerliGenesisHash:  GoerliCheckpointOracle,
}

var (
	// MainnetChainConfig is the chain parameters to run a node on the main network.
	MainnetChainConfig = &ChainConfig{
		ChainID:             big.NewInt(1),
		HomesteadBlock:      big.NewInt(1150000),
		DAOForkBlock:        big.NewInt(1920000),
		DAOForkSupport:      true,
		EIP150Block:         big.NewInt(2463000),
		EIP150Hash:          common.HexToHash("0x2086799aeebeae135c246c65021c82b4e15a2c451340993aacfd2751886514f0"),
		EIP155Block:         big.NewInt(2675000),
		EIP158Block:         big.NewInt(2675000),
		ByzantiumBlock:      big.NewInt(4370000),
		ConstantinopleBlock: big.NewInt(7280000),
		PetersburgBlock:     big.NewInt(7280000),
		IstanbulBlock:       nil,
		Ethash:              new(EthashConfig),
	}

	// MainnetTrustedCheckpoint contains the light client trusted checkpoint for the main network.
	MainnetTrustedCheckpoint = &TrustedCheckpoint{
		SectionIndex: 260,
		SectionHead:  common.HexToHash("0x613fc3c65f2abe9d66564c2d1f7c7600cd51a90a26bd9c0fda1ad9c6739428eb"),
		CHTRoot:      common.HexToHash("0x2a81a659f524be86929e4d34e4da05c024a68c9f44bd1184eae303802baa121e"),
		BloomRoot:    common.HexToHash("0x7718ec4b9ce11365b98063dc90808a87c7c1dc14c76e418a2a64a717688a601d"),
	}

	// MainnetCheckpointOracle contains a set of configs for the main network oracle.
	MainnetCheckpointOracle = &CheckpointOracleConfig{
		Address: common.HexToAddress("0x9a9070028361F7AAbeB3f2F2Dc07F82C4a98A02a"),
		Signers: []common.Address{
			common.HexToAddress("0x1b2C260efc720BE89101890E4Db589b44E950527"), // Peter
			common.HexToAddress("0x78d1aD571A1A09D60D9BBf25894b44e4C8859595"), // Martin
			common.HexToAddress("0x286834935f4A8Cfb4FF4C77D5770C2775aE2b0E7"), // Zsolt
			common.HexToAddress("0xb86e2B0Ab5A4B1373e40c51A7C712c70Ba2f9f8E"), // Gary
			common.HexToAddress("0x0DF8fa387C602AE62559cC4aFa4972A7045d6707"), // Guillaume
		},
		Threshold: 2,
	}

	// TestnetChainConfig contains the chain parameters to run a node on the Ropsten test network.
	TestnetChainConfig = &ChainConfig{
		ChainID:             big.NewInt(3),
		HomesteadBlock:      big.NewInt(0),
		DAOForkBlock:        nil,
		DAOForkSupport:      true,
		EIP150Block:         big.NewInt(0),
		EIP150Hash:          common.HexToHash("0x41941023680923e0fe4d74a34bdac8141f2540e3ae90623718e47d66d1ca4a2d"),
		EIP155Block:         big.NewInt(10),
		EIP158Block:         big.NewInt(10),
		ByzantiumBlock:      big.NewInt(1700000),
		ConstantinopleBlock: big.NewInt(4230000),
		PetersburgBlock:     big.NewInt(4939394),
		IstanbulBlock:       big.NewInt(6485846),
		Ethash:              new(EthashConfig),
	}

	// TestnetTrustedCheckpoint contains the light client trusted checkpoint for the Ropsten test network.
	TestnetTrustedCheckpoint = &TrustedCheckpoint{
		SectionIndex: 194,
		SectionHead:  common.HexToHash("0x34b61d0b77bbbbc7747db9a786e5ac976a83ec0c7c0238d319ec95243754cfcc"),
		CHTRoot:      common.HexToHash("0x6793d6efd08e5f17074f5cfe3f32cc552a7514d967d03ea253b0c1cefec68f00"),
		BloomRoot:    common.HexToHash("0x07570f99a7d5dcdc95c40ec9145b65ecbda0c4e61f9f99fa9eff39d91a4d8ad5"),
	}

	// TestnetCheckpointOracle contains a set of configs for the Ropsten test network oracle.
	TestnetCheckpointOracle = &CheckpointOracleConfig{
		Address: common.HexToAddress("0xEF79475013f154E6A65b54cB2742867791bf0B84"),
		Signers: []common.Address{
			common.HexToAddress("0x32162F3581E88a5f62e8A61892B42C46E2c18f7b"), // Peter
			common.HexToAddress("0x78d1aD571A1A09D60D9BBf25894b44e4C8859595"), // Martin
			common.HexToAddress("0x286834935f4A8Cfb4FF4C77D5770C2775aE2b0E7"), // Zsolt
			common.HexToAddress("0xb86e2B0Ab5A4B1373e40c51A7C712c70Ba2f9f8E"), // Gary
			common.HexToAddress("0x0DF8fa387C602AE62559cC4aFa4972A7045d6707"), // Guillaume
		},
		Threshold: 2,
	}

	// RinkebyChainConfig contains the chain parameters to run a node on the Rinkeby test network.
	RinkebyChainConfig = &ChainConfig{
		ChainID:             big.NewInt(4),
		HomesteadBlock:      big.NewInt(1),
		DAOForkBlock:        nil,
		DAOForkSupport:      true,
		EIP150Block:         big.NewInt(2),
		EIP150Hash:          common.HexToHash("0x9b095b36c15eaf13044373aef8ee0bd3a382a5abb92e402afa44b8249c3a90e9"),
		EIP155Block:         big.NewInt(3),
		EIP158Block:         big.NewInt(3),
		ByzantiumBlock:      big.NewInt(1035301),
		ConstantinopleBlock: big.NewInt(3660663),
		PetersburgBlock:     big.NewInt(4321234),
		IstanbulBlock:       big.NewInt(5435345),
		Clique: &CliqueConfig{
			Period: 15,
			Epoch:  30000,
		},
	}

	// RinkebyTrustedCheckpoint contains the light client trusted checkpoint for the Rinkeby test network.
	RinkebyTrustedCheckpoint = &TrustedCheckpoint{
		SectionIndex: 155,
		SectionHead:  common.HexToHash("0x746df19e755fa6310ce3b00bb29229d590aa80002012e64ef648010b8b63db67"),
		CHTRoot:      common.HexToHash("0xc6a1093d82003141feb1052a96e0c95cea62d64c230f805d7835857d321c0c1a"),
		BloomRoot:    common.HexToHash("0x9d0fc2ea21c5850a9bceb73a82a405e9934788f56a5d20f81b0bb417497a9f92"),
	}

	// RinkebyCheckpointOracle contains a set of configs for the Rinkeby test network oracle.
	RinkebyCheckpointOracle = &CheckpointOracleConfig{
		Address: common.HexToAddress("0xebe8eFA441B9302A0d7eaECc277c09d20D684540"),
		Signers: []common.Address{
			common.HexToAddress("0xd9c9cd5f6779558b6e0ed4e6acf6b1947e7fa1f3"), // Peter
			common.HexToAddress("0x78d1aD571A1A09D60D9BBf25894b44e4C8859595"), // Martin
			common.HexToAddress("0x286834935f4A8Cfb4FF4C77D5770C2775aE2b0E7"), // Zsolt
			common.HexToAddress("0xb86e2B0Ab5A4B1373e40c51A7C712c70Ba2f9f8E"), // Gary
		},
		Threshold: 2,
	}

	// GoerliChainConfig contains the chain parameters to run a node on the Görli test network.
	GoerliChainConfig = &ChainConfig{
		ChainID:             big.NewInt(5),
		HomesteadBlock:      big.NewInt(0),
		DAOForkBlock:        nil,
		DAOForkSupport:      true,
		EIP150Block:         big.NewInt(0),
		EIP155Block:         big.NewInt(0),
		EIP158Block:         big.NewInt(0),
		ByzantiumBlock:      big.NewInt(0),
		ConstantinopleBlock: big.NewInt(0),
		PetersburgBlock:     big.NewInt(0),
		IstanbulBlock:       big.NewInt(1561651),
		Clique: &CliqueConfig{
			Period: 15,
			Epoch:  30000,
		},
	}

	// GoerliTrustedCheckpoint contains the light client trusted checkpoint for the Görli test network.
	GoerliTrustedCheckpoint = &TrustedCheckpoint{
		SectionIndex: 39,
		SectionHead:  common.HexToHash("0x512b5c1533d6faa3b968f095e61ad96007fda91ea296af433d96045580d9c140"),
		CHTRoot:      common.HexToHash("0x1a8e8ffd2cae5de61c2d06a686944b7809064ce38109c0e3ca203b5ed363bb0e"),
		BloomRoot:    common.HexToHash("0x32a3fec7d590143b0ccc4f1bb9fc1d9e03a30894e625a1d44d5be60e7b932491"),
	}

	// GoerliCheckpointOracle contains a set of configs for the Goerli test network oracle.
	GoerliCheckpointOracle = &CheckpointOracleConfig{
		Address: common.HexToAddress("0x18CA0E045F0D772a851BC7e48357Bcaab0a0795D"),
		Signers: []common.Address{
			common.HexToAddress("0x4769bcaD07e3b938B7f43EB7D278Bc7Cb9efFb38"), // Peter
			common.HexToAddress("0x78d1aD571A1A09D60D9BBf25894b44e4C8859595"), // Martin
			common.HexToAddress("0x286834935f4A8Cfb4FF4C77D5770C2775aE2b0E7"), // Zsolt
			common.HexToAddress("0xb86e2B0Ab5A4B1373e40c51A7C712c70Ba2f9f8E"), // Gary
			common.HexToAddress("0x0DF8fa387C602AE62559cC4aFa4972A7045d6707"), // Guillaume
		},
		Threshold: 2,
	}

	// AllEthashProtocolChanges contains every protocol change (EIPs) introduced
	// and accepted by the Ethereum core developers into the Ethash consensus.
	//
	// This configuration is intentionally not using keyed fields to force anyone
	// adding flags to the config to also have to set these fields.
<<<<<<< HEAD
	AllEthashProtocolChanges = &ChainConfig{big.NewInt(1337), big.NewInt(0), nil, false, big.NewInt(0), common.Hash{}, big.NewInt(0), big.NewInt(0), big.NewInt(0), big.NewInt(0), big.NewInt(0), nil, new(EthashConfig), nil, nil, false, 32, 50, big.NewInt(0)}
=======
	AllEthashProtocolChanges = &ChainConfig{big.NewInt(1337), big.NewInt(0), nil, false, big.NewInt(0), common.Hash{}, big.NewInt(0), big.NewInt(0), big.NewInt(0), big.NewInt(0), big.NewInt(0), big.NewInt(0), nil, new(EthashConfig), nil}
>>>>>>> bd059680

	// AllCliqueProtocolChanges contains every protocol change (EIPs) introduced
	// and accepted by the Ethereum core developers into the Clique consensus.
	//
	// This configuration is intentionally not using keyed fields to force anyone
	// adding flags to the config to also have to set these fields.
<<<<<<< HEAD
	AllCliqueProtocolChanges = &ChainConfig{big.NewInt(1337), big.NewInt(0), nil, false, big.NewInt(0), common.Hash{}, big.NewInt(0), big.NewInt(0), big.NewInt(0), big.NewInt(0), big.NewInt(0), nil, nil, &CliqueConfig{Period: 0, Epoch: 30000}, nil, false, 32, 32, big.NewInt(0)}

	TestChainConfig = &ChainConfig{big.NewInt(10), big.NewInt(0), nil, false, big.NewInt(0), common.Hash{}, big.NewInt(0), big.NewInt(0), big.NewInt(0), big.NewInt(0), big.NewInt(0), nil, new(EthashConfig), nil, nil, false, 32, 32, big.NewInt(0)}
=======
	AllCliqueProtocolChanges = &ChainConfig{big.NewInt(1337), big.NewInt(0), nil, false, big.NewInt(0), common.Hash{}, big.NewInt(0), big.NewInt(0), big.NewInt(0), big.NewInt(0), big.NewInt(0), big.NewInt(0), nil, nil, &CliqueConfig{Period: 0, Epoch: 30000}}

	TestChainConfig = &ChainConfig{big.NewInt(1), big.NewInt(0), nil, false, big.NewInt(0), common.Hash{}, big.NewInt(0), big.NewInt(0), big.NewInt(0), big.NewInt(0), big.NewInt(0), big.NewInt(0), nil, new(EthashConfig), nil}
>>>>>>> bd059680
	TestRules       = TestChainConfig.Rules(new(big.Int))

	QuorumTestChainConfig = &ChainConfig{big.NewInt(10), big.NewInt(0), nil, false, nil, common.Hash{}, nil, nil, nil, nil, big.NewInt(0), nil, new(EthashConfig), nil, nil, true, 64, 32, big.NewInt(0)}
)

// TrustedCheckpoint represents a set of post-processed trie roots (CHT and
// BloomTrie) associated with the appropriate section index and head hash. It is
// used to start light syncing from this checkpoint and avoid downloading the
// entire header chain while still being able to securely access old headers/logs.
type TrustedCheckpoint struct {
	SectionIndex uint64      `json:"sectionIndex"`
	SectionHead  common.Hash `json:"sectionHead"`
	CHTRoot      common.Hash `json:"chtRoot"`
	BloomRoot    common.Hash `json:"bloomRoot"`
}

// HashEqual returns an indicator comparing the itself hash with given one.
func (c *TrustedCheckpoint) HashEqual(hash common.Hash) bool {
	if c.Empty() {
		return hash == common.Hash{}
	}
	return c.Hash() == hash
}

// Hash returns the hash of checkpoint's four key fields(index, sectionHead, chtRoot and bloomTrieRoot).
func (c *TrustedCheckpoint) Hash() common.Hash {
	buf := make([]byte, 8+3*common.HashLength)
	binary.BigEndian.PutUint64(buf, c.SectionIndex)
	copy(buf[8:], c.SectionHead.Bytes())
	copy(buf[8+common.HashLength:], c.CHTRoot.Bytes())
	copy(buf[8+2*common.HashLength:], c.BloomRoot.Bytes())
	return crypto.Keccak256Hash(buf)
}

// Empty returns an indicator whether the checkpoint is regarded as empty.
func (c *TrustedCheckpoint) Empty() bool {
	return c.SectionHead == (common.Hash{}) || c.CHTRoot == (common.Hash{}) || c.BloomRoot == (common.Hash{})
}

// CheckpointOracleConfig represents a set of checkpoint contract(which acts as an oracle)
// config which used for light client checkpoint syncing.
type CheckpointOracleConfig struct {
	Address   common.Address   `json:"address"`
	Signers   []common.Address `json:"signers"`
	Threshold uint64           `json:"threshold"`
}

// ChainConfig is the core config which determines the blockchain settings.
//
// ChainConfig is stored in the database on a per block basis. This means
// that any network, identified by its genesis block, can have its own
// set of configuration options.
type ChainConfig struct {
	ChainID *big.Int `json:"chainId"` // chainId identifies the current chain and is used for replay protection

	HomesteadBlock *big.Int `json:"homesteadBlock,omitempty"` // Homestead switch block (nil = no fork, 0 = already homestead)

	DAOForkBlock   *big.Int `json:"daoForkBlock,omitempty"`   // TheDAO hard-fork switch block (nil = no fork)
	DAOForkSupport bool     `json:"daoForkSupport,omitempty"` // Whether the nodes supports or opposes the DAO hard-fork

	// EIP150 implements the Gas price changes (https://github.com/ethereum/EIPs/issues/150)
	EIP150Block *big.Int    `json:"eip150Block,omitempty"` // EIP150 HF block (nil = no fork)
	EIP150Hash  common.Hash `json:"eip150Hash,omitempty"`  // EIP150 HF hash (needed for header only clients as only gas pricing changed)

	EIP155Block *big.Int `json:"eip155Block,omitempty"` // EIP155 HF block
	EIP158Block *big.Int `json:"eip158Block,omitempty"` // EIP158 HF block

	ByzantiumBlock      *big.Int `json:"byzantiumBlock,omitempty"`      // Byzantium switch block (nil = no fork, 0 = already on byzantium)
	ConstantinopleBlock *big.Int `json:"constantinopleBlock,omitempty"` // Constantinople switch block (nil = no fork, 0 = already activated)
	PetersburgBlock     *big.Int `json:"petersburgBlock,omitempty"`     // Petersburg switch block (nil = same as Constantinople)
	IstanbulBlock       *big.Int `json:"istanbulBlock,omitempty"`       // Istanbul switch block (nil = no fork, 0 = already on istanbul)
	EWASMBlock          *big.Int `json:"ewasmBlock,omitempty"`          // EWASM switch block (nil = no fork, 0 = already activated)

	// Various consensus engines
	Ethash   *EthashConfig   `json:"ethash,omitempty"`
	Clique   *CliqueConfig   `json:"clique,omitempty"`
	Istanbul *IstanbulConfig `json:"istanbul,omitempty"`

	IsQuorum             bool   `json:"isQuorum"`     // Quorum flag
	TransactionSizeLimit uint64 `json:"txnSizeLimit"` // Quorum - transaction size limit
	MaxCodeSize          uint64 `json:"maxCodeSize"`  // Quorum -  maximum CodeSize of contract
	// Quorum
	//
	// QIP714Block implements the permissions related changes
	QIP714Block *big.Int `json:"qip714Block,omitempty"`
}

// EthashConfig is the consensus engine configs for proof-of-work based sealing.
type EthashConfig struct{}

// String implements the stringer interface, returning the consensus engine details.
func (c *EthashConfig) String() string {
	return "ethash"
}

// CliqueConfig is the consensus engine configs for proof-of-authority based sealing.
type CliqueConfig struct {
	Period uint64 `json:"period"` // Number of seconds between blocks to enforce
	Epoch  uint64 `json:"epoch"`  // Epoch length to reset votes and checkpoint
}

// String implements the stringer interface, returning the consensus engine details.
func (c *CliqueConfig) String() string {
	return "clique"
}

// IstanbulConfig is the consensus engine configs for Istanbul based sealing.
type IstanbulConfig struct {
	Epoch          uint64   `json:"epoch"`                    // Epoch length to reset votes and checkpoint
	ProposerPolicy uint64   `json:"policy"`                   // The policy for proposer selection
	Ceil2Nby3Block *big.Int `json:"ceil2Nby3Block,omitempty"` // Number of confirmations required to move from one state to next [2F + 1 to Ceil(2N/3)]
}

// String implements the stringer interface, returning the consensus engine details.
func (c *IstanbulConfig) String() string {
	return "istanbul"
}

// String implements the fmt.Stringer interface.
func (c *ChainConfig) String() string {
	var engine interface{}
	switch {
	case c.Ethash != nil:
		engine = c.Ethash
	case c.Clique != nil:
		engine = c.Clique
	case c.Istanbul != nil:
		engine = c.Istanbul
	default:
		engine = "unknown"
	}
<<<<<<< HEAD
	return fmt.Sprintf("{ChainID: %v Homestead: %v DAO: %v DAOSupport: %v EIP150: %v EIP155: %v EIP158: %v Byzantium: %v IsQuorum: %v Constantinople: %v Petersburg: %v Engine: %v}",
=======
	return fmt.Sprintf("{ChainID: %v Homestead: %v DAO: %v DAOSupport: %v EIP150: %v EIP155: %v EIP158: %v Byzantium: %v Constantinople: %v Petersburg: %v Istanbul: %v Engine: %v}",
>>>>>>> bd059680
		c.ChainID,
		c.HomesteadBlock,
		c.DAOForkBlock,
		c.DAOForkSupport,
		c.EIP150Block,
		c.EIP155Block,
		c.EIP158Block,
		c.ByzantiumBlock,
		c.IsQuorum,
		c.ConstantinopleBlock,
		c.PetersburgBlock,
		c.IstanbulBlock,
		engine,
	)
}

// Quorum - validate code size and transaction size limit
func (c *ChainConfig) IsValid() error {

	if c.TransactionSizeLimit < 32 || c.TransactionSizeLimit > 128 {
		return errors.New("Genesis transaction size limit must be between 32 and 128")
	}

	if c.MaxCodeSize < 24 || c.MaxCodeSize > 128 {
		return errors.New("Genesis max code size must be between 24 and 128")
	}

	return nil
}

// IsHomestead returns whether num is either equal to the homestead block or greater.
func (c *ChainConfig) IsHomestead(num *big.Int) bool {
	return isForked(c.HomesteadBlock, num)
}

// IsDAOFork returns whether num is either equal to the DAO fork block or greater.
func (c *ChainConfig) IsDAOFork(num *big.Int) bool {
	return isForked(c.DAOForkBlock, num)
}

// IsEIP150 returns whether num is either equal to the EIP150 fork block or greater.
func (c *ChainConfig) IsEIP150(num *big.Int) bool {
	return isForked(c.EIP150Block, num)
}

// IsEIP155 returns whether num is either equal to the EIP155 fork block or greater.
func (c *ChainConfig) IsEIP155(num *big.Int) bool {
	return isForked(c.EIP155Block, num)
}

// IsEIP158 returns whether num is either equal to the EIP158 fork block or greater.
func (c *ChainConfig) IsEIP158(num *big.Int) bool {
	return isForked(c.EIP158Block, num)
}

// IsByzantium returns whether num is either equal to the Byzantium fork block or greater.
func (c *ChainConfig) IsByzantium(num *big.Int) bool {
	return isForked(c.ByzantiumBlock, num)
}

// IsConstantinople returns whether num is either equal to the Constantinople fork block or greater.
func (c *ChainConfig) IsConstantinople(num *big.Int) bool {
	return isForked(c.ConstantinopleBlock, num)
}

// IsPetersburg returns whether num is either
// - equal to or greater than the PetersburgBlock fork block,
// - OR is nil, and Constantinople is active
func (c *ChainConfig) IsPetersburg(num *big.Int) bool {
	return isForked(c.PetersburgBlock, num) || c.PetersburgBlock == nil && isForked(c.ConstantinopleBlock, num)
}

// IsIstanbul returns whether num is either equal to the Istanbul fork block or greater.
func (c *ChainConfig) IsIstanbul(num *big.Int) bool {
	return isForked(c.IstanbulBlock, num)
}

// IsEWASM returns whether num represents a block number after the EWASM fork
func (c *ChainConfig) IsEWASM(num *big.Int) bool {
	return isForked(c.EWASMBlock, num)
}

<<<<<<< HEAD
// Quorum
//
// IsQIP714 returns whether num represents a block number where permissions is enabled
func (c *ChainConfig) IsQIP714(num *big.Int) bool {
	return isForked(c.QIP714Block, num)
}

// GasTable returns the gas table corresponding to the current phase (homestead or homestead reprice).
//
// The returned GasTable's fields shouldn't, under any circumstances, be changed.
func (c *ChainConfig) GasTable(num *big.Int) GasTable {
	if num == nil {
		return GasTableHomestead
	}
	switch {
	case c.IsConstantinople(num):
		return GasTableConstantinople
	case c.IsEIP158(num):
		return GasTableEIP158
	case c.IsEIP150(num):
		return GasTableEIP150
	default:
		return GasTableHomestead
	}
}

=======
>>>>>>> bd059680
// CheckCompatible checks whether scheduled fork transitions have been imported
// with a mismatching chain configuration.
func (c *ChainConfig) CheckCompatible(newcfg *ChainConfig, height uint64, isQuorumEIP155Activated bool) *ConfigCompatError {
	bhead := new(big.Int).SetUint64(height)

	// Iterate checkCompatible to find the lowest conflict.
	var lasterr *ConfigCompatError
	for {
		err := c.checkCompatible(newcfg, bhead, isQuorumEIP155Activated)
		if err == nil || (lasterr != nil && err.RewindTo == lasterr.RewindTo) {
			break
		}
		lasterr = err
		bhead.SetUint64(err.RewindTo)
	}
	return lasterr
}

func (c *ChainConfig) checkCompatible(newcfg *ChainConfig, head *big.Int, isQuorumEIP155Activated bool) *ConfigCompatError {
	if isForkIncompatible(c.HomesteadBlock, newcfg.HomesteadBlock, head) {
		return newCompatError("Homestead fork block", c.HomesteadBlock, newcfg.HomesteadBlock)
	}
	if isForkIncompatible(c.DAOForkBlock, newcfg.DAOForkBlock, head) {
		return newCompatError("DAO fork block", c.DAOForkBlock, newcfg.DAOForkBlock)
	}
	if c.IsDAOFork(head) && c.DAOForkSupport != newcfg.DAOForkSupport {
		return newCompatError("DAO fork support flag", c.DAOForkBlock, newcfg.DAOForkBlock)
	}
	if isForkIncompatible(c.EIP150Block, newcfg.EIP150Block, head) {
		return newCompatError("EIP150 fork block", c.EIP150Block, newcfg.EIP150Block)
	}
	if isQuorumEIP155Activated && c.ChainID != nil && isForkIncompatible(c.EIP155Block, newcfg.EIP155Block, head) {
		return newCompatError("EIP155 fork block", c.EIP155Block, newcfg.EIP155Block)
	}
	if isQuorumEIP155Activated && c.ChainID != nil && c.IsEIP155(head) && !configNumEqual(c.ChainID, newcfg.ChainID) {
		return newCompatError("EIP155 chain ID", c.ChainID, newcfg.ChainID)
	}
	if isForkIncompatible(c.EIP158Block, newcfg.EIP158Block, head) {
		return newCompatError("EIP158 fork block", c.EIP158Block, newcfg.EIP158Block)
	}
	if c.IsEIP158(head) && !configNumEqual(c.ChainID, newcfg.ChainID) {
		return newCompatError("EIP158 chain ID", c.EIP158Block, newcfg.EIP158Block)
	}
	if isForkIncompatible(c.ByzantiumBlock, newcfg.ByzantiumBlock, head) {
		return newCompatError("Byzantium fork block", c.ByzantiumBlock, newcfg.ByzantiumBlock)
	}
	if isForkIncompatible(c.ConstantinopleBlock, newcfg.ConstantinopleBlock, head) {
		return newCompatError("Constantinople fork block", c.ConstantinopleBlock, newcfg.ConstantinopleBlock)
	}
	if isForkIncompatible(c.PetersburgBlock, newcfg.PetersburgBlock, head) {
		return newCompatError("Petersburg fork block", c.PetersburgBlock, newcfg.PetersburgBlock)
	}
	if isForkIncompatible(c.IstanbulBlock, newcfg.IstanbulBlock, head) {
		return newCompatError("Istanbul fork block", c.IstanbulBlock, newcfg.IstanbulBlock)
	}
	if isForkIncompatible(c.EWASMBlock, newcfg.EWASMBlock, head) {
		return newCompatError("ewasm fork block", c.EWASMBlock, newcfg.EWASMBlock)
	}
	if c.Istanbul != nil && newcfg.Istanbul != nil && isForkIncompatible(c.Istanbul.Ceil2Nby3Block, newcfg.Istanbul.Ceil2Nby3Block, head) {
		return newCompatError("Ceil 2N/3 fork block", c.Istanbul.Ceil2Nby3Block, newcfg.Istanbul.Ceil2Nby3Block)
	}
	if isForkIncompatible(c.QIP714Block, newcfg.QIP714Block, head) {
		return newCompatError("permissions fork block", c.QIP714Block, newcfg.QIP714Block)
	}
	return nil
}

// isForkIncompatible returns true if a fork scheduled at s1 cannot be rescheduled to
// block s2 because head is already past the fork.
func isForkIncompatible(s1, s2, head *big.Int) bool {
	return (isForked(s1, head) || isForked(s2, head)) && !configNumEqual(s1, s2)
}

// isForked returns whether a fork scheduled at block s is active at the given head block.
func isForked(s, head *big.Int) bool {
	if s == nil || head == nil {
		return false
	}
	return s.Cmp(head) <= 0
}

func configNumEqual(x, y *big.Int) bool {
	if x == nil {
		return y == nil
	}
	if y == nil {
		return x == nil
	}
	return x.Cmp(y) == 0
}

// ConfigCompatError is raised if the locally-stored blockchain is initialised with a
// ChainConfig that would alter the past.
type ConfigCompatError struct {
	What string
	// block numbers of the stored and new configurations
	StoredConfig, NewConfig *big.Int
	// the block number to which the local chain must be rewound to correct the error
	RewindTo uint64
}

func newCompatError(what string, storedblock, newblock *big.Int) *ConfigCompatError {
	var rew *big.Int
	switch {
	case storedblock == nil:
		rew = newblock
	case newblock == nil || storedblock.Cmp(newblock) < 0:
		rew = storedblock
	default:
		rew = newblock
	}
	err := &ConfigCompatError{what, storedblock, newblock, 0}
	if rew != nil && rew.Sign() > 0 {
		err.RewindTo = rew.Uint64() - 1
	}
	return err
}

func (err *ConfigCompatError) Error() string {
	return fmt.Sprintf("mismatching %s in database (have %d, want %d, rewindto %d)", err.What, err.StoredConfig, err.NewConfig, err.RewindTo)
}

// Rules wraps ChainConfig and is merely syntactic sugar or can be used for functions
// that do not have or require information about the block.
//
// Rules is a one time interface meaning that it shouldn't be used in between transition
// phases.
type Rules struct {
	ChainID                                                 *big.Int
	IsHomestead, IsEIP150, IsEIP155, IsEIP158               bool
	IsByzantium, IsConstantinople, IsPetersburg, IsIstanbul bool
}

// Rules ensures c's ChainID is not nil.
func (c *ChainConfig) Rules(num *big.Int) Rules {
	chainID := c.ChainID
	if chainID == nil {
		chainID = new(big.Int)
	}
	return Rules{
		ChainID:          new(big.Int).Set(chainID),
		IsHomestead:      c.IsHomestead(num),
		IsEIP150:         c.IsEIP150(num),
		IsEIP155:         c.IsEIP155(num),
		IsEIP158:         c.IsEIP158(num),
		IsByzantium:      c.IsByzantium(num),
		IsConstantinople: c.IsConstantinople(num),
		IsPetersburg:     c.IsPetersburg(num),
		IsIstanbul:       c.IsIstanbul(num),
	}
}<|MERGE_RESOLUTION|>--- conflicted
+++ resolved
@@ -214,29 +214,19 @@
 	//
 	// This configuration is intentionally not using keyed fields to force anyone
 	// adding flags to the config to also have to set these fields.
-<<<<<<< HEAD
-	AllEthashProtocolChanges = &ChainConfig{big.NewInt(1337), big.NewInt(0), nil, false, big.NewInt(0), common.Hash{}, big.NewInt(0), big.NewInt(0), big.NewInt(0), big.NewInt(0), big.NewInt(0), nil, new(EthashConfig), nil, nil, false, 32, 50, big.NewInt(0)}
-=======
-	AllEthashProtocolChanges = &ChainConfig{big.NewInt(1337), big.NewInt(0), nil, false, big.NewInt(0), common.Hash{}, big.NewInt(0), big.NewInt(0), big.NewInt(0), big.NewInt(0), big.NewInt(0), big.NewInt(0), nil, new(EthashConfig), nil}
->>>>>>> bd059680
+	AllEthashProtocolChanges = &ChainConfig{big.NewInt(1337), big.NewInt(0), nil, false, big.NewInt(0), common.Hash{}, big.NewInt(0), big.NewInt(0), big.NewInt(0), big.NewInt(0), big.NewInt(0), nil, nil, new(EthashConfig), nil, nil, false, 32, 50, big.NewInt(0)}
 
 	// AllCliqueProtocolChanges contains every protocol change (EIPs) introduced
 	// and accepted by the Ethereum core developers into the Clique consensus.
 	//
 	// This configuration is intentionally not using keyed fields to force anyone
 	// adding flags to the config to also have to set these fields.
-<<<<<<< HEAD
-	AllCliqueProtocolChanges = &ChainConfig{big.NewInt(1337), big.NewInt(0), nil, false, big.NewInt(0), common.Hash{}, big.NewInt(0), big.NewInt(0), big.NewInt(0), big.NewInt(0), big.NewInt(0), nil, nil, &CliqueConfig{Period: 0, Epoch: 30000}, nil, false, 32, 32, big.NewInt(0)}
-
-	TestChainConfig = &ChainConfig{big.NewInt(10), big.NewInt(0), nil, false, big.NewInt(0), common.Hash{}, big.NewInt(0), big.NewInt(0), big.NewInt(0), big.NewInt(0), big.NewInt(0), nil, new(EthashConfig), nil, nil, false, 32, 32, big.NewInt(0)}
-=======
-	AllCliqueProtocolChanges = &ChainConfig{big.NewInt(1337), big.NewInt(0), nil, false, big.NewInt(0), common.Hash{}, big.NewInt(0), big.NewInt(0), big.NewInt(0), big.NewInt(0), big.NewInt(0), big.NewInt(0), nil, nil, &CliqueConfig{Period: 0, Epoch: 30000}}
-
-	TestChainConfig = &ChainConfig{big.NewInt(1), big.NewInt(0), nil, false, big.NewInt(0), common.Hash{}, big.NewInt(0), big.NewInt(0), big.NewInt(0), big.NewInt(0), big.NewInt(0), big.NewInt(0), nil, new(EthashConfig), nil}
->>>>>>> bd059680
+	AllCliqueProtocolChanges = &ChainConfig{big.NewInt(1337), big.NewInt(0), nil, false, big.NewInt(0), common.Hash{}, big.NewInt(0), big.NewInt(0), big.NewInt(0), big.NewInt(0), big.NewInt(0), nil, nil, nil, &CliqueConfig{Period: 0, Epoch: 30000}, nil, false, 32, 32, big.NewInt(0)}
+
+	TestChainConfig = &ChainConfig{big.NewInt(10), big.NewInt(0), nil, false, big.NewInt(0), common.Hash{}, big.NewInt(0), big.NewInt(0), big.NewInt(0), big.NewInt(0), big.NewInt(0), nil, nil, new(EthashConfig), nil, nil, false, 32, 32, big.NewInt(0)}
 	TestRules       = TestChainConfig.Rules(new(big.Int))
 
-	QuorumTestChainConfig = &ChainConfig{big.NewInt(10), big.NewInt(0), nil, false, nil, common.Hash{}, nil, nil, nil, nil, big.NewInt(0), nil, new(EthashConfig), nil, nil, true, 64, 32, big.NewInt(0)}
+	QuorumTestChainConfig = &ChainConfig{big.NewInt(10), big.NewInt(0), nil, false, nil, common.Hash{}, nil, nil, nil, nil, big.NewInt(0), nil, nil, new(EthashConfig), nil, nil, true, 64, 32, big.NewInt(0)}
 )
 
 // TrustedCheckpoint represents a set of post-processed trie roots (CHT and
@@ -365,11 +355,7 @@
 	default:
 		engine = "unknown"
 	}
-<<<<<<< HEAD
-	return fmt.Sprintf("{ChainID: %v Homestead: %v DAO: %v DAOSupport: %v EIP150: %v EIP155: %v EIP158: %v Byzantium: %v IsQuorum: %v Constantinople: %v Petersburg: %v Engine: %v}",
-=======
-	return fmt.Sprintf("{ChainID: %v Homestead: %v DAO: %v DAOSupport: %v EIP150: %v EIP155: %v EIP158: %v Byzantium: %v Constantinople: %v Petersburg: %v Istanbul: %v Engine: %v}",
->>>>>>> bd059680
+	return fmt.Sprintf("{ChainID: %v Homestead: %v DAO: %v DAOSupport: %v EIP150: %v EIP155: %v EIP158: %v Byzantium: %v IsQuorum: %v Constantinople: %v Petersburg: %v Istanbul: %v Engine: %v}",
 		c.ChainID,
 		c.HomesteadBlock,
 		c.DAOForkBlock,
@@ -452,7 +438,6 @@
 	return isForked(c.EWASMBlock, num)
 }
 
-<<<<<<< HEAD
 // Quorum
 //
 // IsQIP714 returns whether num represents a block number where permissions is enabled
@@ -460,27 +445,7 @@
 	return isForked(c.QIP714Block, num)
 }
 
-// GasTable returns the gas table corresponding to the current phase (homestead or homestead reprice).
-//
-// The returned GasTable's fields shouldn't, under any circumstances, be changed.
-func (c *ChainConfig) GasTable(num *big.Int) GasTable {
-	if num == nil {
-		return GasTableHomestead
-	}
-	switch {
-	case c.IsConstantinople(num):
-		return GasTableConstantinople
-	case c.IsEIP158(num):
-		return GasTableEIP158
-	case c.IsEIP150(num):
-		return GasTableEIP150
-	default:
-		return GasTableHomestead
-	}
-}
-
-=======
->>>>>>> bd059680
+
 // CheckCompatible checks whether scheduled fork transitions have been imported
 // with a mismatching chain configuration.
 func (c *ChainConfig) CheckCompatible(newcfg *ChainConfig, height uint64, isQuorumEIP155Activated bool) *ConfigCompatError {
