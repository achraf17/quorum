// Copyright 2016 The go-ethereum Authors
// This file is part of the go-ethereum library.
//
// The go-ethereum library is free software: you can redistribute it and/or modify
// it under the terms of the GNU Lesser General Public License as published by
// the Free Software Foundation, either version 3 of the License, or
// (at your option) any later version.
//
// The go-ethereum library is distributed in the hope that it will be useful,
// but WITHOUT ANY WARRANTY; without even the implied warranty of
// MERCHANTABILITY or FITNESS FOR A PARTICULAR PURPOSE. See the
// GNU Lesser General Public License for more details.
//
// You should have received a copy of the GNU Lesser General Public License
// along with the go-ethereum library. If not, see <http://www.gnu.org/licenses/>.

package params

import (
	"encoding/binary"
	"errors"
	"fmt"
	"math/big"

	"github.com/ethereum/go-ethereum/common"
	"github.com/ethereum/go-ethereum/crypto"
)

// Genesis hashes to enforce below configs on.
var (
	MainnetGenesisHash = common.HexToHash("0xd4e56740f876aef8c010b86a40d5f56745a118d0906a34e69aec8c0db1cb8fa3")
	TestnetGenesisHash = common.HexToHash("0x41941023680923e0fe4d74a34bdac8141f2540e3ae90623718e47d66d1ca4a2d")
	RinkebyGenesisHash = common.HexToHash("0x6341fd3daf94b748c72ced5a5b26028f2474f5f00d824504e4fa37a75767e177")
	GoerliGenesisHash  = common.HexToHash("0xbf7e331f7f7c1dd2e05159666b3bf8bc7a8a3a9eb1d518969eab529dd9b88c1a")
)

// TrustedCheckpoints associates each known checkpoint with the genesis hash of
// the chain it belongs to.
var TrustedCheckpoints = map[common.Hash]*TrustedCheckpoint{
	MainnetGenesisHash: MainnetTrustedCheckpoint,
	TestnetGenesisHash: TestnetTrustedCheckpoint,
	RinkebyGenesisHash: RinkebyTrustedCheckpoint,
	GoerliGenesisHash:  GoerliTrustedCheckpoint,
}

// CheckpointOracles associates each known checkpoint oracles with the genesis hash of
// the chain it belongs to.
var CheckpointOracles = map[common.Hash]*CheckpointOracleConfig{
	MainnetGenesisHash: MainnetCheckpointOracle,
	TestnetGenesisHash: TestnetCheckpointOracle,
	RinkebyGenesisHash: RinkebyCheckpointOracle,
	GoerliGenesisHash:  GoerliCheckpointOracle,
}

var (
	// MainnetChainConfig is the chain parameters to run a node on the main network.
	MainnetChainConfig = &ChainConfig{
		ChainID:             big.NewInt(1),
		HomesteadBlock:      big.NewInt(1150000),
		DAOForkBlock:        big.NewInt(1920000),
		DAOForkSupport:      true,
		EIP150Block:         big.NewInt(2463000),
		EIP150Hash:          common.HexToHash("0x2086799aeebeae135c246c65021c82b4e15a2c451340993aacfd2751886514f0"),
		EIP155Block:         big.NewInt(2675000),
		EIP158Block:         big.NewInt(2675000),
		ByzantiumBlock:      big.NewInt(4370000),
		ConstantinopleBlock: big.NewInt(7280000),
		PetersburgBlock:     big.NewInt(7280000),
		IstanbulBlock:       big.NewInt(9069000),
		Ethash:              new(EthashConfig),
	}

	// MainnetTrustedCheckpoint contains the light client trusted checkpoint for the main network.
	MainnetTrustedCheckpoint = &TrustedCheckpoint{
		SectionIndex: 270,
		SectionHead:  common.HexToHash("0xb67c33d838a60c282c2fb49b188fbbac1ef8565ffb4a1c4909b0a05885e72e40"),
		CHTRoot:      common.HexToHash("0x781daa4607782300da85d440df3813ba38a1262585231e35e9480726de81dbfc"),
		BloomRoot:    common.HexToHash("0xfd8951fa6d779cbc981df40dc31056ed1a549db529349d7dfae016f9d96cae72"),
	}

	// MainnetCheckpointOracle contains a set of configs for the main network oracle.
	MainnetCheckpointOracle = &CheckpointOracleConfig{
		Address: common.HexToAddress("0x9a9070028361F7AAbeB3f2F2Dc07F82C4a98A02a"),
		Signers: []common.Address{
			common.HexToAddress("0x1b2C260efc720BE89101890E4Db589b44E950527"), // Peter
			common.HexToAddress("0x78d1aD571A1A09D60D9BBf25894b44e4C8859595"), // Martin
			common.HexToAddress("0x286834935f4A8Cfb4FF4C77D5770C2775aE2b0E7"), // Zsolt
			common.HexToAddress("0xb86e2B0Ab5A4B1373e40c51A7C712c70Ba2f9f8E"), // Gary
			common.HexToAddress("0x0DF8fa387C602AE62559cC4aFa4972A7045d6707"), // Guillaume
		},
		Threshold: 2,
	}

	// TestnetChainConfig contains the chain parameters to run a node on the Ropsten test network.
	TestnetChainConfig = &ChainConfig{
		ChainID:             big.NewInt(3),
		HomesteadBlock:      big.NewInt(0),
		DAOForkBlock:        nil,
		DAOForkSupport:      true,
		EIP150Block:         big.NewInt(0),
		EIP150Hash:          common.HexToHash("0x41941023680923e0fe4d74a34bdac8141f2540e3ae90623718e47d66d1ca4a2d"),
		EIP155Block:         big.NewInt(10),
		EIP158Block:         big.NewInt(10),
		ByzantiumBlock:      big.NewInt(1700000),
		ConstantinopleBlock: big.NewInt(4230000),
		PetersburgBlock:     big.NewInt(4939394),
		IstanbulBlock:       big.NewInt(6485846),
		Ethash:              new(EthashConfig),
	}

	// TestnetTrustedCheckpoint contains the light client trusted checkpoint for the Ropsten test network.
	TestnetTrustedCheckpoint = &TrustedCheckpoint{
		SectionIndex: 204,
		SectionHead:  common.HexToHash("0xa39168b51c3205456f30ce6a91f3590a43295b15a1c8c2ab86bb8c06b8ad1808"),
		CHTRoot:      common.HexToHash("0x9a3654147b79882bfc4e16fbd3421512aa7e4dfadc6c511923980e0877bdf3b4"),
		BloomRoot:    common.HexToHash("0xe72b979522d94fa45c1331639316da234a9bb85062d64d72e13afe1d3f5c17d5"),
	}

	// TestnetCheckpointOracle contains a set of configs for the Ropsten test network oracle.
	TestnetCheckpointOracle = &CheckpointOracleConfig{
		Address: common.HexToAddress("0xEF79475013f154E6A65b54cB2742867791bf0B84"),
		Signers: []common.Address{
			common.HexToAddress("0x32162F3581E88a5f62e8A61892B42C46E2c18f7b"), // Peter
			common.HexToAddress("0x78d1aD571A1A09D60D9BBf25894b44e4C8859595"), // Martin
			common.HexToAddress("0x286834935f4A8Cfb4FF4C77D5770C2775aE2b0E7"), // Zsolt
			common.HexToAddress("0xb86e2B0Ab5A4B1373e40c51A7C712c70Ba2f9f8E"), // Gary
			common.HexToAddress("0x0DF8fa387C602AE62559cC4aFa4972A7045d6707"), // Guillaume
		},
		Threshold: 2,
	}

	// RinkebyChainConfig contains the chain parameters to run a node on the Rinkeby test network.
	RinkebyChainConfig = &ChainConfig{
		ChainID:             big.NewInt(4),
		HomesteadBlock:      big.NewInt(1),
		DAOForkBlock:        nil,
		DAOForkSupport:      true,
		EIP150Block:         big.NewInt(2),
		EIP150Hash:          common.HexToHash("0x9b095b36c15eaf13044373aef8ee0bd3a382a5abb92e402afa44b8249c3a90e9"),
		EIP155Block:         big.NewInt(3),
		EIP158Block:         big.NewInt(3),
		ByzantiumBlock:      big.NewInt(1035301),
		ConstantinopleBlock: big.NewInt(3660663),
		PetersburgBlock:     big.NewInt(4321234),
		IstanbulBlock:       big.NewInt(5435345),
		Clique: &CliqueConfig{
			Period: 15,
			Epoch:  30000,
		},
	}

	// RinkebyTrustedCheckpoint contains the light client trusted checkpoint for the Rinkeby test network.
	RinkebyTrustedCheckpoint = &TrustedCheckpoint{
		SectionIndex: 163,
		SectionHead:  common.HexToHash("0x36e5deaa46f258bece94b05d8e10f1ef68f422fb62ed47a2b6e616aa26e84997"),
		CHTRoot:      common.HexToHash("0x829b9feca1c2cdf5a4cf3efac554889e438ee4df8718c2ce3e02555a02d9e9e5"),
		BloomRoot:    common.HexToHash("0x58c01de24fdae7c082ebbe7665f189d0aa4d90ee10e72086bf56651c63269e54"),
	}

	// RinkebyCheckpointOracle contains a set of configs for the Rinkeby test network oracle.
	RinkebyCheckpointOracle = &CheckpointOracleConfig{
		Address: common.HexToAddress("0xebe8eFA441B9302A0d7eaECc277c09d20D684540"),
		Signers: []common.Address{
			common.HexToAddress("0xd9c9cd5f6779558b6e0ed4e6acf6b1947e7fa1f3"), // Peter
			common.HexToAddress("0x78d1aD571A1A09D60D9BBf25894b44e4C8859595"), // Martin
			common.HexToAddress("0x286834935f4A8Cfb4FF4C77D5770C2775aE2b0E7"), // Zsolt
			common.HexToAddress("0xb86e2B0Ab5A4B1373e40c51A7C712c70Ba2f9f8E"), // Gary
		},
		Threshold: 2,
	}

	// GoerliChainConfig contains the chain parameters to run a node on the Görli test network.
	GoerliChainConfig = &ChainConfig{
		ChainID:             big.NewInt(5),
		HomesteadBlock:      big.NewInt(0),
		DAOForkBlock:        nil,
		DAOForkSupport:      true,
		EIP150Block:         big.NewInt(0),
		EIP155Block:         big.NewInt(0),
		EIP158Block:         big.NewInt(0),
		ByzantiumBlock:      big.NewInt(0),
		ConstantinopleBlock: big.NewInt(0),
		PetersburgBlock:     big.NewInt(0),
		IstanbulBlock:       big.NewInt(1561651),
		Clique: &CliqueConfig{
			Period: 15,
			Epoch:  30000,
		},
	}

	// GoerliTrustedCheckpoint contains the light client trusted checkpoint for the Görli test network.
	GoerliTrustedCheckpoint = &TrustedCheckpoint{
		SectionIndex: 47,
		SectionHead:  common.HexToHash("0x00c5b54c6c9a73660501fd9273ccdb4c5bbdbe5d7b8b650e28f881ec9d2337f6"),
		CHTRoot:      common.HexToHash("0xef35caa155fd659f57167e7d507de2f8132cbb31f771526481211d8a977d704c"),
		BloomRoot:    common.HexToHash("0xbda330402f66008d52e7adc748da28535b1212a7912a21244acd2ba77ff0ff06"),
	}

	// GoerliCheckpointOracle contains a set of configs for the Goerli test network oracle.
	GoerliCheckpointOracle = &CheckpointOracleConfig{
		Address: common.HexToAddress("0x18CA0E045F0D772a851BC7e48357Bcaab0a0795D"),
		Signers: []common.Address{
			common.HexToAddress("0x4769bcaD07e3b938B7f43EB7D278Bc7Cb9efFb38"), // Peter
			common.HexToAddress("0x78d1aD571A1A09D60D9BBf25894b44e4C8859595"), // Martin
			common.HexToAddress("0x286834935f4A8Cfb4FF4C77D5770C2775aE2b0E7"), // Zsolt
			common.HexToAddress("0xb86e2B0Ab5A4B1373e40c51A7C712c70Ba2f9f8E"), // Gary
			common.HexToAddress("0x0DF8fa387C602AE62559cC4aFa4972A7045d6707"), // Guillaume
		},
		Threshold: 2,
	}

	// AllEthashProtocolChanges contains every protocol change (EIPs) introduced
	// and accepted by the Ethereum core developers into the Ethash consensus.
	//
	// This configuration is intentionally not using keyed fields to force anyone
	// adding flags to the config to also have to set these fields.
	AllEthashProtocolChanges = &ChainConfig{big.NewInt(1337), big.NewInt(0), nil, false, big.NewInt(0), common.Hash{}, big.NewInt(0), big.NewInt(0), big.NewInt(0), big.NewInt(0), big.NewInt(0), nil, nil, new(EthashConfig), nil, nil, false, 32, 50, big.NewInt(0)}

	// AllCliqueProtocolChanges contains every protocol change (EIPs) introduced
	// and accepted by the Ethereum core developers into the Clique consensus.
	//
	// This configuration is intentionally not using keyed fields to force anyone
	// adding flags to the config to also have to set these fields.
	AllCliqueProtocolChanges = &ChainConfig{big.NewInt(1337), big.NewInt(0), nil, false, big.NewInt(0), common.Hash{}, big.NewInt(0), big.NewInt(0), big.NewInt(0), big.NewInt(0), big.NewInt(0), nil, nil, nil, &CliqueConfig{Period: 0, Epoch: 30000}, nil, false, 32, 32, big.NewInt(0)}

	TestChainConfig = &ChainConfig{big.NewInt(10), big.NewInt(0), nil, false, big.NewInt(0), common.Hash{}, big.NewInt(0), big.NewInt(0), big.NewInt(0), big.NewInt(0), big.NewInt(0), nil, nil, new(EthashConfig), nil, nil, false, 32, 32, big.NewInt(0)}
	TestRules       = TestChainConfig.Rules(new(big.Int))

	QuorumTestChainConfig = &ChainConfig{big.NewInt(10), big.NewInt(0), nil, false, nil, common.Hash{}, nil, nil, nil, nil, big.NewInt(0), nil, nil, new(EthashConfig), nil, nil, true, 64, 32, big.NewInt(0)}
)

// TrustedCheckpoint represents a set of post-processed trie roots (CHT and
// BloomTrie) associated with the appropriate section index and head hash. It is
// used to start light syncing from this checkpoint and avoid downloading the
// entire header chain while still being able to securely access old headers/logs.
type TrustedCheckpoint struct {
	SectionIndex uint64      `json:"sectionIndex"`
	SectionHead  common.Hash `json:"sectionHead"`
	CHTRoot      common.Hash `json:"chtRoot"`
	BloomRoot    common.Hash `json:"bloomRoot"`
}

// HashEqual returns an indicator comparing the itself hash with given one.
func (c *TrustedCheckpoint) HashEqual(hash common.Hash) bool {
	if c.Empty() {
		return hash == common.Hash{}
	}
	return c.Hash() == hash
}

// Hash returns the hash of checkpoint's four key fields(index, sectionHead, chtRoot and bloomTrieRoot).
func (c *TrustedCheckpoint) Hash() common.Hash {
	buf := make([]byte, 8+3*common.HashLength)
	binary.BigEndian.PutUint64(buf, c.SectionIndex)
	copy(buf[8:], c.SectionHead.Bytes())
	copy(buf[8+common.HashLength:], c.CHTRoot.Bytes())
	copy(buf[8+2*common.HashLength:], c.BloomRoot.Bytes())
	return crypto.Keccak256Hash(buf)
}

// Empty returns an indicator whether the checkpoint is regarded as empty.
func (c *TrustedCheckpoint) Empty() bool {
	return c.SectionHead == (common.Hash{}) || c.CHTRoot == (common.Hash{}) || c.BloomRoot == (common.Hash{})
}

// CheckpointOracleConfig represents a set of checkpoint contract(which acts as an oracle)
// config which used for light client checkpoint syncing.
type CheckpointOracleConfig struct {
	Address   common.Address   `json:"address"`
	Signers   []common.Address `json:"signers"`
	Threshold uint64           `json:"threshold"`
}

// ChainConfig is the core config which determines the blockchain settings.
//
// ChainConfig is stored in the database on a per block basis. This means
// that any network, identified by its genesis block, can have its own
// set of configuration options.
type ChainConfig struct {
	ChainID *big.Int `json:"chainId"` // chainId identifies the current chain and is used for replay protection

	HomesteadBlock *big.Int `json:"homesteadBlock,omitempty"` // Homestead switch block (nil = no fork, 0 = already homestead)

	DAOForkBlock   *big.Int `json:"daoForkBlock,omitempty"`   // TheDAO hard-fork switch block (nil = no fork)
	DAOForkSupport bool     `json:"daoForkSupport,omitempty"` // Whether the nodes supports or opposes the DAO hard-fork

	// EIP150 implements the Gas price changes (https://github.com/ethereum/EIPs/issues/150)
	EIP150Block *big.Int    `json:"eip150Block,omitempty"` // EIP150 HF block (nil = no fork)
	EIP150Hash  common.Hash `json:"eip150Hash,omitempty"`  // EIP150 HF hash (needed for header only clients as only gas pricing changed)

	EIP155Block *big.Int `json:"eip155Block,omitempty"` // EIP155 HF block
	EIP158Block *big.Int `json:"eip158Block,omitempty"` // EIP158 HF block

	ByzantiumBlock      *big.Int `json:"byzantiumBlock,omitempty"`      // Byzantium switch block (nil = no fork, 0 = already on byzantium)
	ConstantinopleBlock *big.Int `json:"constantinopleBlock,omitempty"` // Constantinople switch block (nil = no fork, 0 = already activated)
	PetersburgBlock     *big.Int `json:"petersburgBlock,omitempty"`     // Petersburg switch block (nil = same as Constantinople)
	IstanbulBlock       *big.Int `json:"istanbulBlock,omitempty"`       // Istanbul switch block (nil = no fork, 0 = already on istanbul)
	EWASMBlock          *big.Int `json:"ewasmBlock,omitempty"`          // EWASM switch block (nil = no fork, 0 = already activated)

	// Various consensus engines
	Ethash   *EthashConfig   `json:"ethash,omitempty"`
	Clique   *CliqueConfig   `json:"clique,omitempty"`
	Istanbul *IstanbulConfig `json:"istanbul,omitempty"`

	IsQuorum             bool   `json:"isQuorum"`     // Quorum flag
	TransactionSizeLimit uint64 `json:"txnSizeLimit"` // Quorum - transaction size limit
	MaxCodeSize          uint64 `json:"maxCodeSize"`  // Quorum -  maximum CodeSize of contract
	// Quorum
	//
	// QIP714Block implements the permissions related changes
	QIP714Block *big.Int `json:"qip714Block,omitempty"`
}

// EthashConfig is the consensus engine configs for proof-of-work based sealing.
type EthashConfig struct{}

// String implements the stringer interface, returning the consensus engine details.
func (c *EthashConfig) String() string {
	return "ethash"
}

// CliqueConfig is the consensus engine configs for proof-of-authority based sealing.
type CliqueConfig struct {
	Period uint64 `json:"period"` // Number of seconds between blocks to enforce
	Epoch  uint64 `json:"epoch"`  // Epoch length to reset votes and checkpoint
}

// String implements the stringer interface, returning the consensus engine details.
func (c *CliqueConfig) String() string {
	return "clique"
}

// IstanbulConfig is the consensus engine configs for Istanbul based sealing.
type IstanbulConfig struct {
	Epoch          uint64   `json:"epoch"`                    // Epoch length to reset votes and checkpoint
	ProposerPolicy uint64   `json:"policy"`                   // The policy for proposer selection
	Ceil2Nby3Block *big.Int `json:"ceil2Nby3Block,omitempty"` // Number of confirmations required to move from one state to next [2F + 1 to Ceil(2N/3)]
}

// String implements the stringer interface, returning the consensus engine details.
func (c *IstanbulConfig) String() string {
	return "istanbul"
}

// String implements the fmt.Stringer interface.
func (c *ChainConfig) String() string {
	var engine interface{}
	switch {
	case c.Ethash != nil:
		engine = c.Ethash
	case c.Clique != nil:
		engine = c.Clique
	case c.Istanbul != nil:
		engine = c.Istanbul
	default:
		engine = "unknown"
	}
	return fmt.Sprintf("{ChainID: %v Homestead: %v DAO: %v DAOSupport: %v EIP150: %v EIP155: %v EIP158: %v Byzantium: %v IsQuorum: %v Constantinople: %v Petersburg: %v Istanbul: %v Engine: %v}",
		c.ChainID,
		c.HomesteadBlock,
		c.DAOForkBlock,
		c.DAOForkSupport,
		c.EIP150Block,
		c.EIP155Block,
		c.EIP158Block,
		c.ByzantiumBlock,
		c.IsQuorum,
		c.ConstantinopleBlock,
		c.PetersburgBlock,
		c.IstanbulBlock,
		engine,
	)
}

// Quorum - validate code size and transaction size limit
func (c *ChainConfig) IsValid() error {

	if c.TransactionSizeLimit < 32 || c.TransactionSizeLimit > 128 {
		return errors.New("Genesis transaction size limit must be between 32 and 128")
	}

	if c.MaxCodeSize < 24 || c.MaxCodeSize > 128 {
		return errors.New("Genesis max code size must be between 24 and 128")
	}

	return nil
}

// IsHomestead returns whether num is either equal to the homestead block or greater.
func (c *ChainConfig) IsHomestead(num *big.Int) bool {
	return isForked(c.HomesteadBlock, num)
}

// IsDAOFork returns whether num is either equal to the DAO fork block or greater.
func (c *ChainConfig) IsDAOFork(num *big.Int) bool {
	return isForked(c.DAOForkBlock, num)
}

// IsEIP150 returns whether num is either equal to the EIP150 fork block or greater.
func (c *ChainConfig) IsEIP150(num *big.Int) bool {
	return isForked(c.EIP150Block, num)
}

// IsEIP155 returns whether num is either equal to the EIP155 fork block or greater.
func (c *ChainConfig) IsEIP155(num *big.Int) bool {
	return isForked(c.EIP155Block, num)
}

// IsEIP158 returns whether num is either equal to the EIP158 fork block or greater.
func (c *ChainConfig) IsEIP158(num *big.Int) bool {
	return isForked(c.EIP158Block, num)
}

// IsByzantium returns whether num is either equal to the Byzantium fork block or greater.
func (c *ChainConfig) IsByzantium(num *big.Int) bool {
	return isForked(c.ByzantiumBlock, num)
}

// IsConstantinople returns whether num is either equal to the Constantinople fork block or greater.
func (c *ChainConfig) IsConstantinople(num *big.Int) bool {
	return isForked(c.ConstantinopleBlock, num)
}

// IsPetersburg returns whether num is either
// - equal to or greater than the PetersburgBlock fork block,
// - OR is nil, and Constantinople is active
func (c *ChainConfig) IsPetersburg(num *big.Int) bool {
	return isForked(c.PetersburgBlock, num) || c.PetersburgBlock == nil && isForked(c.ConstantinopleBlock, num)
}

// IsIstanbul returns whether num is either equal to the Istanbul fork block or greater.
func (c *ChainConfig) IsIstanbul(num *big.Int) bool {
	return isForked(c.IstanbulBlock, num)
}

// IsEWASM returns whether num represents a block number after the EWASM fork
func (c *ChainConfig) IsEWASM(num *big.Int) bool {
	return isForked(c.EWASMBlock, num)
}

// Quorum
//
// IsQIP714 returns whether num represents a block number where permissions is enabled
func (c *ChainConfig) IsQIP714(num *big.Int) bool {
	return isForked(c.QIP714Block, num)
}

// CheckCompatible checks whether scheduled fork transitions have been imported
// with a mismatching chain configuration.
func (c *ChainConfig) CheckCompatible(newcfg *ChainConfig, height uint64, isQuorumEIP155Activated bool) *ConfigCompatError {
	bhead := new(big.Int).SetUint64(height)

	// Iterate checkCompatible to find the lowest conflict.
	var lasterr *ConfigCompatError
	for {
		err := c.checkCompatible(newcfg, bhead, isQuorumEIP155Activated)
		if err == nil || (lasterr != nil && err.RewindTo == lasterr.RewindTo) {
			break
		}
		lasterr = err
		bhead.SetUint64(err.RewindTo)
	}
	return lasterr
}

<<<<<<< HEAD
func (c *ChainConfig) checkCompatible(newcfg *ChainConfig, head *big.Int, isQuorumEIP155Activated bool) *ConfigCompatError {
=======
// CheckConfigForkOrder checks that we don't "skip" any forks, geth isn't pluggable enough
// to guarantee that forks
func (c *ChainConfig) CheckConfigForkOrder() error {
	type fork struct {
		name  string
		block *big.Int
	}
	var lastFork fork
	for _, cur := range []fork{
		{"homesteadBlock", c.HomesteadBlock},
		{"eip150Block", c.EIP150Block},
		{"eip155Block", c.EIP155Block},
		{"eip158Block", c.EIP158Block},
		{"byzantiumBlock", c.ByzantiumBlock},
		{"constantinopleBlock", c.ConstantinopleBlock},
		{"petersburgBlock", c.PetersburgBlock},
		{"istanbulBlock", c.IstanbulBlock},
	} {
		if lastFork.name != "" {
			// Next one must be higher number
			if lastFork.block == nil && cur.block != nil {
				return fmt.Errorf("unsupported fork ordering: %v not enabled, but %v enabled at %v",
					lastFork.name, cur.name, cur.block)
			}
			if lastFork.block != nil && cur.block != nil {
				if lastFork.block.Cmp(cur.block) > 0 {
					return fmt.Errorf("unsupported fork ordering: %v enabled at %v, but %v enabled at %v",
						lastFork.name, lastFork.block, cur.name, cur.block)
				}
			}
		}
		lastFork = cur
	}
	return nil
}

func (c *ChainConfig) checkCompatible(newcfg *ChainConfig, head *big.Int) *ConfigCompatError {
>>>>>>> a718daa6
	if isForkIncompatible(c.HomesteadBlock, newcfg.HomesteadBlock, head) {
		return newCompatError("Homestead fork block", c.HomesteadBlock, newcfg.HomesteadBlock)
	}
	if isForkIncompatible(c.DAOForkBlock, newcfg.DAOForkBlock, head) {
		return newCompatError("DAO fork block", c.DAOForkBlock, newcfg.DAOForkBlock)
	}
	if c.IsDAOFork(head) && c.DAOForkSupport != newcfg.DAOForkSupport {
		return newCompatError("DAO fork support flag", c.DAOForkBlock, newcfg.DAOForkBlock)
	}
	if isForkIncompatible(c.EIP150Block, newcfg.EIP150Block, head) {
		return newCompatError("EIP150 fork block", c.EIP150Block, newcfg.EIP150Block)
	}
	if isQuorumEIP155Activated && c.ChainID != nil && isForkIncompatible(c.EIP155Block, newcfg.EIP155Block, head) {
		return newCompatError("EIP155 fork block", c.EIP155Block, newcfg.EIP155Block)
	}
	if isQuorumEIP155Activated && c.ChainID != nil && c.IsEIP155(head) && !configNumEqual(c.ChainID, newcfg.ChainID) {
		return newCompatError("EIP155 chain ID", c.ChainID, newcfg.ChainID)
	}
	if isForkIncompatible(c.EIP158Block, newcfg.EIP158Block, head) {
		return newCompatError("EIP158 fork block", c.EIP158Block, newcfg.EIP158Block)
	}
	if c.IsEIP158(head) && !configNumEqual(c.ChainID, newcfg.ChainID) {
		return newCompatError("EIP158 chain ID", c.EIP158Block, newcfg.EIP158Block)
	}
	if isForkIncompatible(c.ByzantiumBlock, newcfg.ByzantiumBlock, head) {
		return newCompatError("Byzantium fork block", c.ByzantiumBlock, newcfg.ByzantiumBlock)
	}
	if isForkIncompatible(c.ConstantinopleBlock, newcfg.ConstantinopleBlock, head) {
		return newCompatError("Constantinople fork block", c.ConstantinopleBlock, newcfg.ConstantinopleBlock)
	}
	if isForkIncompatible(c.PetersburgBlock, newcfg.PetersburgBlock, head) {
		return newCompatError("Petersburg fork block", c.PetersburgBlock, newcfg.PetersburgBlock)
	}
	if isForkIncompatible(c.IstanbulBlock, newcfg.IstanbulBlock, head) {
		return newCompatError("Istanbul fork block", c.IstanbulBlock, newcfg.IstanbulBlock)
	}
	if isForkIncompatible(c.EWASMBlock, newcfg.EWASMBlock, head) {
		return newCompatError("ewasm fork block", c.EWASMBlock, newcfg.EWASMBlock)
	}
	if c.Istanbul != nil && newcfg.Istanbul != nil && isForkIncompatible(c.Istanbul.Ceil2Nby3Block, newcfg.Istanbul.Ceil2Nby3Block, head) {
		return newCompatError("Ceil 2N/3 fork block", c.Istanbul.Ceil2Nby3Block, newcfg.Istanbul.Ceil2Nby3Block)
	}
	if isForkIncompatible(c.QIP714Block, newcfg.QIP714Block, head) {
		return newCompatError("permissions fork block", c.QIP714Block, newcfg.QIP714Block)
	}
	return nil
}

// isForkIncompatible returns true if a fork scheduled at s1 cannot be rescheduled to
// block s2 because head is already past the fork.
func isForkIncompatible(s1, s2, head *big.Int) bool {
	return (isForked(s1, head) || isForked(s2, head)) && !configNumEqual(s1, s2)
}

// isForked returns whether a fork scheduled at block s is active at the given head block.
func isForked(s, head *big.Int) bool {
	if s == nil || head == nil {
		return false
	}
	return s.Cmp(head) <= 0
}

func configNumEqual(x, y *big.Int) bool {
	if x == nil {
		return y == nil
	}
	if y == nil {
		return x == nil
	}
	return x.Cmp(y) == 0
}

// ConfigCompatError is raised if the locally-stored blockchain is initialised with a
// ChainConfig that would alter the past.
type ConfigCompatError struct {
	What string
	// block numbers of the stored and new configurations
	StoredConfig, NewConfig *big.Int
	// the block number to which the local chain must be rewound to correct the error
	RewindTo uint64
}

func newCompatError(what string, storedblock, newblock *big.Int) *ConfigCompatError {
	var rew *big.Int
	switch {
	case storedblock == nil:
		rew = newblock
	case newblock == nil || storedblock.Cmp(newblock) < 0:
		rew = storedblock
	default:
		rew = newblock
	}
	err := &ConfigCompatError{what, storedblock, newblock, 0}
	if rew != nil && rew.Sign() > 0 {
		err.RewindTo = rew.Uint64() - 1
	}
	return err
}

func (err *ConfigCompatError) Error() string {
	return fmt.Sprintf("mismatching %s in database (have %d, want %d, rewindto %d)", err.What, err.StoredConfig, err.NewConfig, err.RewindTo)
}

// Rules wraps ChainConfig and is merely syntactic sugar or can be used for functions
// that do not have or require information about the block.
//
// Rules is a one time interface meaning that it shouldn't be used in between transition
// phases.
type Rules struct {
	ChainID                                                 *big.Int
	IsHomestead, IsEIP150, IsEIP155, IsEIP158               bool
	IsByzantium, IsConstantinople, IsPetersburg, IsIstanbul bool
}

// Rules ensures c's ChainID is not nil.
func (c *ChainConfig) Rules(num *big.Int) Rules {
	chainID := c.ChainID
	if chainID == nil {
		chainID = new(big.Int)
	}
	return Rules{
		ChainID:          new(big.Int).Set(chainID),
		IsHomestead:      c.IsHomestead(num),
		IsEIP150:         c.IsEIP150(num),
		IsEIP155:         c.IsEIP155(num),
		IsEIP158:         c.IsEIP158(num),
		IsByzantium:      c.IsByzantium(num),
		IsConstantinople: c.IsConstantinople(num),
		IsPetersburg:     c.IsPetersburg(num),
		IsIstanbul:       c.IsIstanbul(num),
	}
}<|MERGE_RESOLUTION|>--- conflicted
+++ resolved
@@ -463,9 +463,6 @@
 	return lasterr
 }
 
-<<<<<<< HEAD
-func (c *ChainConfig) checkCompatible(newcfg *ChainConfig, head *big.Int, isQuorumEIP155Activated bool) *ConfigCompatError {
-=======
 // CheckConfigForkOrder checks that we don't "skip" any forks, geth isn't pluggable enough
 // to guarantee that forks
 func (c *ChainConfig) CheckConfigForkOrder() error {
@@ -502,8 +499,7 @@
 	return nil
 }
 
-func (c *ChainConfig) checkCompatible(newcfg *ChainConfig, head *big.Int) *ConfigCompatError {
->>>>>>> a718daa6
+func (c *ChainConfig) checkCompatible(newcfg *ChainConfig, head *big.Int, isQuorumEIP155Activated bool) *ConfigCompatError {
 	if isForkIncompatible(c.HomesteadBlock, newcfg.HomesteadBlock, head) {
 		return newCompatError("Homestead fork block", c.HomesteadBlock, newcfg.HomesteadBlock)
 	}
