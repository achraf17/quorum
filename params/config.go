// Copyright 2016 The go-ethereum Authors
// This file is part of the go-ethereum library.
//
// The go-ethereum library is free software: you can redistribute it and/or modify
// it under the terms of the GNU Lesser General Public License as published by
// the Free Software Foundation, either version 3 of the License, or
// (at your option) any later version.
//
// The go-ethereum library is distributed in the hope that it will be useful,
// but WITHOUT ANY WARRANTY; without even the implied warranty of
// MERCHANTABILITY or FITNESS FOR A PARTICULAR PURPOSE. See the
// GNU Lesser General Public License for more details.
//
// You should have received a copy of the GNU Lesser General Public License
// along with the go-ethereum library. If not, see <http://www.gnu.org/licenses/>.

package params

import (
	"encoding/binary"
	"errors"
	"fmt"
	"math/big"

	"github.com/ethereum/go-ethereum/common"
	"github.com/ethereum/go-ethereum/crypto"
)

// Genesis hashes to enforce below configs on.
var (
	MainnetGenesisHash = common.HexToHash("0xd4e56740f876aef8c010b86a40d5f56745a118d0906a34e69aec8c0db1cb8fa3")
	TestnetGenesisHash = common.HexToHash("0x41941023680923e0fe4d74a34bdac8141f2540e3ae90623718e47d66d1ca4a2d")
	RinkebyGenesisHash = common.HexToHash("0x6341fd3daf94b748c72ced5a5b26028f2474f5f00d824504e4fa37a75767e177")
	GoerliGenesisHash  = common.HexToHash("0xbf7e331f7f7c1dd2e05159666b3bf8bc7a8a3a9eb1d518969eab529dd9b88c1a")
)

// TrustedCheckpoints associates each known checkpoint with the genesis hash of
// the chain it belongs to.
var TrustedCheckpoints = map[common.Hash]*TrustedCheckpoint{
	MainnetGenesisHash: MainnetTrustedCheckpoint,
	TestnetGenesisHash: TestnetTrustedCheckpoint,
	RinkebyGenesisHash: RinkebyTrustedCheckpoint,
	GoerliGenesisHash:  GoerliTrustedCheckpoint,
}

// CheckpointOracles associates each known checkpoint oracles with the genesis hash of
// the chain it belongs to.
var CheckpointOracles = map[common.Hash]*CheckpointOracleConfig{
	MainnetGenesisHash: MainnetCheckpointOracle,
	TestnetGenesisHash: TestnetCheckpointOracle,
	RinkebyGenesisHash: RinkebyCheckpointOracle,
	GoerliGenesisHash:  GoerliCheckpointOracle,
}

var (
	// MainnetChainConfig is the chain parameters to run a node on the main network.
	MainnetChainConfig = &ChainConfig{
		ChainID:             big.NewInt(1),
		HomesteadBlock:      big.NewInt(1150000),
		DAOForkBlock:        big.NewInt(1920000),
		DAOForkSupport:      true,
		EIP150Block:         big.NewInt(2463000),
		EIP150Hash:          common.HexToHash("0x2086799aeebeae135c246c65021c82b4e15a2c451340993aacfd2751886514f0"),
		EIP155Block:         big.NewInt(2675000),
		EIP158Block:         big.NewInt(2675000),
		ByzantiumBlock:      big.NewInt(4370000),
		ConstantinopleBlock: big.NewInt(7280000),
		PetersburgBlock:     big.NewInt(7280000),
		IstanbulBlock:       big.NewInt(9069000),
		Ethash:              new(EthashConfig),
	}

	// MainnetTrustedCheckpoint contains the light client trusted checkpoint for the main network.
	MainnetTrustedCheckpoint = &TrustedCheckpoint{
		SectionIndex: 270,
		SectionHead:  common.HexToHash("0xb67c33d838a60c282c2fb49b188fbbac1ef8565ffb4a1c4909b0a05885e72e40"),
		CHTRoot:      common.HexToHash("0x781daa4607782300da85d440df3813ba38a1262585231e35e9480726de81dbfc"),
		BloomRoot:    common.HexToHash("0xfd8951fa6d779cbc981df40dc31056ed1a549db529349d7dfae016f9d96cae72"),
	}

	// MainnetCheckpointOracle contains a set of configs for the main network oracle.
	MainnetCheckpointOracle = &CheckpointOracleConfig{
		Address: common.HexToAddress("0x9a9070028361F7AAbeB3f2F2Dc07F82C4a98A02a"),
		Signers: []common.Address{
			common.HexToAddress("0x1b2C260efc720BE89101890E4Db589b44E950527"), // Peter
			common.HexToAddress("0x78d1aD571A1A09D60D9BBf25894b44e4C8859595"), // Martin
			common.HexToAddress("0x286834935f4A8Cfb4FF4C77D5770C2775aE2b0E7"), // Zsolt
			common.HexToAddress("0xb86e2B0Ab5A4B1373e40c51A7C712c70Ba2f9f8E"), // Gary
			common.HexToAddress("0x0DF8fa387C602AE62559cC4aFa4972A7045d6707"), // Guillaume
		},
		Threshold: 2,
	}

	// TestnetChainConfig contains the chain parameters to run a node on the Ropsten test network.
	TestnetChainConfig = &ChainConfig{
		ChainID:             big.NewInt(3),
		HomesteadBlock:      big.NewInt(0),
		DAOForkBlock:        nil,
		DAOForkSupport:      true,
		EIP150Block:         big.NewInt(0),
		EIP150Hash:          common.HexToHash("0x41941023680923e0fe4d74a34bdac8141f2540e3ae90623718e47d66d1ca4a2d"),
		EIP155Block:         big.NewInt(10),
		EIP158Block:         big.NewInt(10),
		ByzantiumBlock:      big.NewInt(1700000),
		ConstantinopleBlock: big.NewInt(4230000),
		PetersburgBlock:     big.NewInt(4939394),
		IstanbulBlock:       big.NewInt(6485846),
		Ethash:              new(EthashConfig),
	}

	// TestnetTrustedCheckpoint contains the light client trusted checkpoint for the Ropsten test network.
	TestnetTrustedCheckpoint = &TrustedCheckpoint{
		SectionIndex: 204,
		SectionHead:  common.HexToHash("0xa39168b51c3205456f30ce6a91f3590a43295b15a1c8c2ab86bb8c06b8ad1808"),
		CHTRoot:      common.HexToHash("0x9a3654147b79882bfc4e16fbd3421512aa7e4dfadc6c511923980e0877bdf3b4"),
		BloomRoot:    common.HexToHash("0xe72b979522d94fa45c1331639316da234a9bb85062d64d72e13afe1d3f5c17d5"),
	}

	// TestnetCheckpointOracle contains a set of configs for the Ropsten test network oracle.
	TestnetCheckpointOracle = &CheckpointOracleConfig{
		Address: common.HexToAddress("0xEF79475013f154E6A65b54cB2742867791bf0B84"),
		Signers: []common.Address{
			common.HexToAddress("0x32162F3581E88a5f62e8A61892B42C46E2c18f7b"), // Peter
			common.HexToAddress("0x78d1aD571A1A09D60D9BBf25894b44e4C8859595"), // Martin
			common.HexToAddress("0x286834935f4A8Cfb4FF4C77D5770C2775aE2b0E7"), // Zsolt
			common.HexToAddress("0xb86e2B0Ab5A4B1373e40c51A7C712c70Ba2f9f8E"), // Gary
			common.HexToAddress("0x0DF8fa387C602AE62559cC4aFa4972A7045d6707"), // Guillaume
		},
		Threshold: 2,
	}

	// RinkebyChainConfig contains the chain parameters to run a node on the Rinkeby test network.
	RinkebyChainConfig = &ChainConfig{
		ChainID:             big.NewInt(4),
		HomesteadBlock:      big.NewInt(1),
		DAOForkBlock:        nil,
		DAOForkSupport:      true,
		EIP150Block:         big.NewInt(2),
		EIP150Hash:          common.HexToHash("0x9b095b36c15eaf13044373aef8ee0bd3a382a5abb92e402afa44b8249c3a90e9"),
		EIP155Block:         big.NewInt(3),
		EIP158Block:         big.NewInt(3),
		ByzantiumBlock:      big.NewInt(1035301),
		ConstantinopleBlock: big.NewInt(3660663),
		PetersburgBlock:     big.NewInt(4321234),
		IstanbulBlock:       big.NewInt(5435345),
		Clique: &CliqueConfig{
			Period: 15,
			Epoch:  30000,
		},
	}

	// RinkebyTrustedCheckpoint contains the light client trusted checkpoint for the Rinkeby test network.
	RinkebyTrustedCheckpoint = &TrustedCheckpoint{
		SectionIndex: 163,
		SectionHead:  common.HexToHash("0x36e5deaa46f258bece94b05d8e10f1ef68f422fb62ed47a2b6e616aa26e84997"),
		CHTRoot:      common.HexToHash("0x829b9feca1c2cdf5a4cf3efac554889e438ee4df8718c2ce3e02555a02d9e9e5"),
		BloomRoot:    common.HexToHash("0x58c01de24fdae7c082ebbe7665f189d0aa4d90ee10e72086bf56651c63269e54"),
	}

	// RinkebyCheckpointOracle contains a set of configs for the Rinkeby test network oracle.
	RinkebyCheckpointOracle = &CheckpointOracleConfig{
		Address: common.HexToAddress("0xebe8eFA441B9302A0d7eaECc277c09d20D684540"),
		Signers: []common.Address{
			common.HexToAddress("0xd9c9cd5f6779558b6e0ed4e6acf6b1947e7fa1f3"), // Peter
			common.HexToAddress("0x78d1aD571A1A09D60D9BBf25894b44e4C8859595"), // Martin
			common.HexToAddress("0x286834935f4A8Cfb4FF4C77D5770C2775aE2b0E7"), // Zsolt
			common.HexToAddress("0xb86e2B0Ab5A4B1373e40c51A7C712c70Ba2f9f8E"), // Gary
		},
		Threshold: 2,
	}

	// GoerliChainConfig contains the chain parameters to run a node on the Görli test network.
	GoerliChainConfig = &ChainConfig{
		ChainID:             big.NewInt(5),
		HomesteadBlock:      big.NewInt(0),
		DAOForkBlock:        nil,
		DAOForkSupport:      true,
		EIP150Block:         big.NewInt(0),
		EIP155Block:         big.NewInt(0),
		EIP158Block:         big.NewInt(0),
		ByzantiumBlock:      big.NewInt(0),
		ConstantinopleBlock: big.NewInt(0),
		PetersburgBlock:     big.NewInt(0),
		IstanbulBlock:       big.NewInt(1561651),
		Clique: &CliqueConfig{
			Period: 15,
			Epoch:  30000,
		},
	}

	// GoerliTrustedCheckpoint contains the light client trusted checkpoint for the Görli test network.
	GoerliTrustedCheckpoint = &TrustedCheckpoint{
		SectionIndex: 47,
		SectionHead:  common.HexToHash("0x00c5b54c6c9a73660501fd9273ccdb4c5bbdbe5d7b8b650e28f881ec9d2337f6"),
		CHTRoot:      common.HexToHash("0xef35caa155fd659f57167e7d507de2f8132cbb31f771526481211d8a977d704c"),
		BloomRoot:    common.HexToHash("0xbda330402f66008d52e7adc748da28535b1212a7912a21244acd2ba77ff0ff06"),
	}

	// GoerliCheckpointOracle contains a set of configs for the Goerli test network oracle.
	GoerliCheckpointOracle = &CheckpointOracleConfig{
		Address: common.HexToAddress("0x18CA0E045F0D772a851BC7e48357Bcaab0a0795D"),
		Signers: []common.Address{
			common.HexToAddress("0x4769bcaD07e3b938B7f43EB7D278Bc7Cb9efFb38"), // Peter
			common.HexToAddress("0x78d1aD571A1A09D60D9BBf25894b44e4C8859595"), // Martin
			common.HexToAddress("0x286834935f4A8Cfb4FF4C77D5770C2775aE2b0E7"), // Zsolt
			common.HexToAddress("0xb86e2B0Ab5A4B1373e40c51A7C712c70Ba2f9f8E"), // Gary
			common.HexToAddress("0x0DF8fa387C602AE62559cC4aFa4972A7045d6707"), // Guillaume
		},
		Threshold: 2,
	}

	// AllEthashProtocolChanges contains every protocol change (EIPs) introduced
	// and accepted by the Ethereum core developers into the Ethash consensus.
	//
	// This configuration is intentionally not using keyed fields to force anyone
	// adding flags to the config to also have to set these fields.
<<<<<<< HEAD
	AllEthashProtocolChanges = &ChainConfig{big.NewInt(1337), big.NewInt(0), nil, false, big.NewInt(0), common.Hash{}, big.NewInt(0), big.NewInt(0), big.NewInt(0), big.NewInt(0), big.NewInt(0), big.NewInt(0), nil, new(EthashConfig), nil, nil, false, 32, 50, big.NewInt(0)}
=======
	AllEthashProtocolChanges = &ChainConfig{big.NewInt(1337), big.NewInt(0), nil, false, big.NewInt(0), common.Hash{}, big.NewInt(0), big.NewInt(0), big.NewInt(0), big.NewInt(0), nil, new(EthashConfig), nil, nil, false, 32, 50, big.NewInt(0), big.NewInt(0)}
>>>>>>> 12755995

	// AllCliqueProtocolChanges contains every protocol change (EIPs) introduced
	// and accepted by the Ethereum core developers into the Clique consensus.
	//
	// This configuration is intentionally not using keyed fields to force anyone
	// adding flags to the config to also have to set these fields.
<<<<<<< HEAD
	AllCliqueProtocolChanges = &ChainConfig{big.NewInt(1337), big.NewInt(0), nil, false, big.NewInt(0), common.Hash{}, big.NewInt(0), big.NewInt(0), big.NewInt(0), big.NewInt(0), big.NewInt(0), big.NewInt(0), nil, nil, &CliqueConfig{Period: 0, Epoch: 30000}, nil, false, 32, 32, big.NewInt(0)}

	TestChainConfig = &ChainConfig{big.NewInt(10), big.NewInt(0), nil, false, big.NewInt(0), common.Hash{}, big.NewInt(0), big.NewInt(0), big.NewInt(0), big.NewInt(0), big.NewInt(0), big.NewInt(0), nil, new(EthashConfig), nil, nil, false, 32, 32, big.NewInt(0)}
	TestRules       = TestChainConfig.Rules(new(big.Int))

	QuorumTestChainConfig = &ChainConfig{big.NewInt(10), big.NewInt(0), nil, false, big.NewInt(0), common.Hash{}, big.NewInt(0), big.NewInt(0), big.NewInt(0), big.NewInt(0), big.NewInt(0), big.NewInt(0), nil, new(EthashConfig), nil, nil, true, 64, 32, big.NewInt(0)}
=======
	AllCliqueProtocolChanges = &ChainConfig{big.NewInt(1337), big.NewInt(0), nil, false, big.NewInt(0), common.Hash{}, big.NewInt(0), big.NewInt(0), big.NewInt(0), big.NewInt(0), nil, nil, &CliqueConfig{Period: 0, Epoch: 30000}, nil, false, 32, 32, big.NewInt(0), big.NewInt(0)}

	TestChainConfig = &ChainConfig{big.NewInt(10), big.NewInt(0), nil, false, big.NewInt(0), common.Hash{}, big.NewInt(0), big.NewInt(0), big.NewInt(0), big.NewInt(0), nil, new(EthashConfig), nil, nil, false, 32, 32, big.NewInt(0), big.NewInt(0)}
	TestRules       = TestChainConfig.Rules(new(big.Int))

	QuorumTestChainConfig = &ChainConfig{big.NewInt(10), big.NewInt(0), nil, false, nil, common.Hash{}, nil, nil, nil, nil, nil, new(EthashConfig), nil, nil, true, 64, 32, big.NewInt(0), big.NewInt(0)}
>>>>>>> 12755995
)

// TrustedCheckpoint represents a set of post-processed trie roots (CHT and
// BloomTrie) associated with the appropriate section index and head hash. It is
// used to start light syncing from this checkpoint and avoid downloading the
// entire header chain while still being able to securely access old headers/logs.
type TrustedCheckpoint struct {
	SectionIndex uint64      `json:"sectionIndex"`
	SectionHead  common.Hash `json:"sectionHead"`
	CHTRoot      common.Hash `json:"chtRoot"`
	BloomRoot    common.Hash `json:"bloomRoot"`
}

// HashEqual returns an indicator comparing the itself hash with given one.
func (c *TrustedCheckpoint) HashEqual(hash common.Hash) bool {
	if c.Empty() {
		return hash == common.Hash{}
	}
	return c.Hash() == hash
}

// Hash returns the hash of checkpoint's four key fields(index, sectionHead, chtRoot and bloomTrieRoot).
func (c *TrustedCheckpoint) Hash() common.Hash {
	buf := make([]byte, 8+3*common.HashLength)
	binary.BigEndian.PutUint64(buf, c.SectionIndex)
	copy(buf[8:], c.SectionHead.Bytes())
	copy(buf[8+common.HashLength:], c.CHTRoot.Bytes())
	copy(buf[8+2*common.HashLength:], c.BloomRoot.Bytes())
	return crypto.Keccak256Hash(buf)
}

// Empty returns an indicator whether the checkpoint is regarded as empty.
func (c *TrustedCheckpoint) Empty() bool {
	return c.SectionHead == (common.Hash{}) || c.CHTRoot == (common.Hash{}) || c.BloomRoot == (common.Hash{})
}

// CheckpointOracleConfig represents a set of checkpoint contract(which acts as an oracle)
// config which used for light client checkpoint syncing.
type CheckpointOracleConfig struct {
	Address   common.Address   `json:"address"`
	Signers   []common.Address `json:"signers"`
	Threshold uint64           `json:"threshold"`
}

// ChainConfig is the core config which determines the blockchain settings.
//
// ChainConfig is stored in the database on a per block basis. This means
// that any network, identified by its genesis block, can have its own
// set of configuration options.
type ChainConfig struct {
	ChainID *big.Int `json:"chainId"` // chainId identifies the current chain and is used for replay protection

	HomesteadBlock *big.Int `json:"homesteadBlock,omitempty"` // Homestead switch block (nil = no fork, 0 = already homestead)

	DAOForkBlock   *big.Int `json:"daoForkBlock,omitempty"`   // TheDAO hard-fork switch block (nil = no fork)
	DAOForkSupport bool     `json:"daoForkSupport,omitempty"` // Whether the nodes supports or opposes the DAO hard-fork

	// EIP150 implements the Gas price changes (https://github.com/ethereum/EIPs/issues/150)
	EIP150Block *big.Int    `json:"eip150Block,omitempty"` // EIP150 HF block (nil = no fork)
	EIP150Hash  common.Hash `json:"eip150Hash,omitempty"`  // EIP150 HF hash (needed for header only clients as only gas pricing changed)

	EIP155Block *big.Int `json:"eip155Block,omitempty"` // EIP155 HF block
	EIP158Block *big.Int `json:"eip158Block,omitempty"` // EIP158 HF block

	ByzantiumBlock      *big.Int `json:"byzantiumBlock,omitempty"`      // Byzantium switch block (nil = no fork, 0 = already on byzantium)
	ConstantinopleBlock *big.Int `json:"constantinopleBlock,omitempty"` // Constantinople switch block (nil = no fork, 0 = already activated)
	PetersburgBlock     *big.Int `json:"petersburgBlock,omitempty"`     // Petersburg switch block (nil = same as Constantinople)
	IstanbulBlock       *big.Int `json:"istanbulBlock,omitempty"`       // Istanbul switch block (nil = no fork, 0 = already on istanbul)
	EWASMBlock          *big.Int `json:"ewasmBlock,omitempty"`          // EWASM switch block (nil = no fork, 0 = already activated)

	// Various consensus engines
	Ethash   *EthashConfig   `json:"ethash,omitempty"`
	Clique   *CliqueConfig   `json:"clique,omitempty"`
	Istanbul *IstanbulConfig `json:"istanbul,omitempty"`

	IsQuorum             bool   `json:"isQuorum"`     // Quorum flag
	TransactionSizeLimit uint64 `json:"txnSizeLimit"` // Quorum - transaction size limit
	MaxCodeSize          uint64 `json:"maxCodeSize"`  // Quorum -  maximum CodeSize of contract
	// Quorum
	//
	// QIP714Block implements the permissions related changes
	QIP714Block *big.Int `json:"qip714Block,omitempty"`
	MaxCodeSizeChangeBlock *big.Int `json:"maxCodeSizeChangeBlock,omitempty"`
}

// EthashConfig is the consensus engine configs for proof-of-work based sealing.
type EthashConfig struct{}

// String implements the stringer interface, returning the consensus engine details.
func (c *EthashConfig) String() string {
	return "ethash"
}

// CliqueConfig is the consensus engine configs for proof-of-authority based sealing.
type CliqueConfig struct {
	Period uint64 `json:"period"` // Number of seconds between blocks to enforce
	Epoch  uint64 `json:"epoch"`  // Epoch length to reset votes and checkpoint
}

// String implements the stringer interface, returning the consensus engine details.
func (c *CliqueConfig) String() string {
	return "clique"
}

// IstanbulConfig is the consensus engine configs for Istanbul based sealing.
type IstanbulConfig struct {
	Epoch          uint64   `json:"epoch"`                    // Epoch length to reset votes and checkpoint
	ProposerPolicy uint64   `json:"policy"`                   // The policy for proposer selection
	Ceil2Nby3Block *big.Int `json:"ceil2Nby3Block,omitempty"` // Number of confirmations required to move from one state to next [2F + 1 to Ceil(2N/3)]
}

// String implements the stringer interface, returning the consensus engine details.
func (c *IstanbulConfig) String() string {
	return "istanbul"
}

// String implements the fmt.Stringer interface.
func (c *ChainConfig) String() string {
	var engine interface{}
	switch {
	case c.Ethash != nil:
		engine = c.Ethash
	case c.Clique != nil:
		engine = c.Clique
	case c.Istanbul != nil:
		engine = c.Istanbul
	default:
		engine = "unknown"
	}
	return fmt.Sprintf("{ChainID: %v Homestead: %v DAO: %v DAOSupport: %v EIP150: %v EIP155: %v EIP158: %v Byzantium: %v IsQuorum: %v Constantinople: %v TransactionSizeLimit: %v MaxCodeSize: %v Petersburg: %v Istanbul: %v Engine: %v}",
		c.ChainID,
		c.HomesteadBlock,
		c.DAOForkBlock,
		c.DAOForkSupport,
		c.EIP150Block,
		c.EIP155Block,
		c.EIP158Block,
		c.ByzantiumBlock,
		c.IsQuorum,
		c.ConstantinopleBlock,
		c.TransactionSizeLimit,
		c.MaxCodeSize,
		c.PetersburgBlock,
		c.IstanbulBlock,
		engine,
	)
}

// Quorum - validate code size and transaction size limit
func (c *ChainConfig) IsValid() error {

	if c.TransactionSizeLimit < 32 || c.TransactionSizeLimit > 128 {
		return errors.New("Genesis transaction size limit must be between 32 and 128")
	}

	if c.MaxCodeSize < 24 || c.MaxCodeSize > 128 {
		return errors.New("Genesis max code size must be between 24 and 128")
	}

	return nil
}

// IsHomestead returns whether num is either equal to the homestead block or greater.
func (c *ChainConfig) IsHomestead(num *big.Int) bool {
	return isForked(c.HomesteadBlock, num)
}

// IsDAOFork returns whether num is either equal to the DAO fork block or greater.
func (c *ChainConfig) IsDAOFork(num *big.Int) bool {
	return isForked(c.DAOForkBlock, num)
}

// IsEIP150 returns whether num is either equal to the EIP150 fork block or greater.
func (c *ChainConfig) IsEIP150(num *big.Int) bool {
	return isForked(c.EIP150Block, num)
}

// IsEIP155 returns whether num is either equal to the EIP155 fork block or greater.
func (c *ChainConfig) IsEIP155(num *big.Int) bool {
	return isForked(c.EIP155Block, num)
}

// IsEIP158 returns whether num is either equal to the EIP158 fork block or greater.
func (c *ChainConfig) IsEIP158(num *big.Int) bool {
	return isForked(c.EIP158Block, num)
}

// IsByzantium returns whether num is either equal to the Byzantium fork block or greater.
func (c *ChainConfig) IsByzantium(num *big.Int) bool {
	return isForked(c.ByzantiumBlock, num)
}

// IsConstantinople returns whether num is either equal to the Constantinople fork block or greater.
func (c *ChainConfig) IsConstantinople(num *big.Int) bool {
	return isForked(c.ConstantinopleBlock, num)
}

// IsPetersburg returns whether num is either
// - equal to or greater than the PetersburgBlock fork block,
// - OR is nil, and Constantinople is active
func (c *ChainConfig) IsPetersburg(num *big.Int) bool {
	return isForked(c.PetersburgBlock, num) || c.PetersburgBlock == nil && isForked(c.ConstantinopleBlock, num)
}

// IsIstanbul returns whether num is either equal to the Istanbul fork block or greater.
func (c *ChainConfig) IsIstanbul(num *big.Int) bool {
	return isForked(c.IstanbulBlock, num)
}

// IsEWASM returns whether num represents a block number after the EWASM fork
func (c *ChainConfig) IsEWASM(num *big.Int) bool {
	return isForked(c.EWASMBlock, num)
}

// Quorum
//
// IsQIP714 returns whether num represents a block number where permissions is enabled
func (c *ChainConfig) IsQIP714(num *big.Int) bool {
	return isForked(c.QIP714Block, num)
}
// Quorum
//
// IsMaxCodeSizeChangeBlock returns whether num represents a block number max code size
// was changed from default 24K to new value
func (c *ChainConfig) IsMaxCodeSizeChangeBlock(num *big.Int) bool {
	return isForked(c.MaxCodeSizeChangeBlock, num)
}

// CheckCompatible checks whether scheduled fork transitions have been imported
// with a mismatching chain configuration.
func (c *ChainConfig) CheckCompatible(newcfg *ChainConfig, height uint64, isQuorumEIP155Activated bool) *ConfigCompatError {
	bhead := new(big.Int).SetUint64(height)

	// Iterate checkCompatible to find the lowest conflict.
	var lasterr *ConfigCompatError
	for {
		err := c.checkCompatible(newcfg, bhead, isQuorumEIP155Activated)
		if err == nil || (lasterr != nil && err.RewindTo == lasterr.RewindTo) {
			break
		}
		lasterr = err
		bhead.SetUint64(err.RewindTo)
	}
	return lasterr
}

// CheckConfigForkOrder checks that we don't "skip" any forks, geth isn't pluggable enough
// to guarantee that forks
func (c *ChainConfig) CheckConfigForkOrder() error {
	type fork struct {
		name  string
		block *big.Int
	}
	var lastFork fork
	for _, cur := range []fork{
		{"homesteadBlock", c.HomesteadBlock},
		{"eip150Block", c.EIP150Block},
		{"eip155Block", c.EIP155Block},
		{"eip158Block", c.EIP158Block},
		{"byzantiumBlock", c.ByzantiumBlock},
		{"constantinopleBlock", c.ConstantinopleBlock},
		{"petersburgBlock", c.PetersburgBlock},
		{"istanbulBlock", c.IstanbulBlock},
	} {
		if lastFork.name != "" {
			// Next one must be higher number
			if lastFork.block == nil && cur.block != nil {
				return fmt.Errorf("unsupported fork ordering: %v not enabled, but %v enabled at %v",
					lastFork.name, cur.name, cur.block)
			}
			if lastFork.block != nil && cur.block != nil {
				if lastFork.block.Cmp(cur.block) > 0 {
					return fmt.Errorf("unsupported fork ordering: %v enabled at %v, but %v enabled at %v",
						lastFork.name, lastFork.block, cur.name, cur.block)
				}
			}
		}
		lastFork = cur
	}
	return nil
}

func (c *ChainConfig) checkCompatible(newcfg *ChainConfig, head *big.Int, isQuorumEIP155Activated bool) *ConfigCompatError {
	if isForkIncompatible(c.HomesteadBlock, newcfg.HomesteadBlock, head) {
		return newCompatError("Homestead fork block", c.HomesteadBlock, newcfg.HomesteadBlock)
	}
	if isForkIncompatible(c.DAOForkBlock, newcfg.DAOForkBlock, head) {
		return newCompatError("DAO fork block", c.DAOForkBlock, newcfg.DAOForkBlock)
	}
	if c.IsDAOFork(head) && c.DAOForkSupport != newcfg.DAOForkSupport {
		return newCompatError("DAO fork support flag", c.DAOForkBlock, newcfg.DAOForkBlock)
	}
	if isForkIncompatible(c.EIP150Block, newcfg.EIP150Block, head) {
		return newCompatError("EIP150 fork block", c.EIP150Block, newcfg.EIP150Block)
	}
	if isQuorumEIP155Activated && c.ChainID != nil && isForkIncompatible(c.EIP155Block, newcfg.EIP155Block, head) {
		return newCompatError("EIP155 fork block", c.EIP155Block, newcfg.EIP155Block)
	}
	if isQuorumEIP155Activated && c.ChainID != nil && c.IsEIP155(head) && !configNumEqual(c.ChainID, newcfg.ChainID) {
		return newCompatError("EIP155 chain ID", c.ChainID, newcfg.ChainID)
	}
	if isForkIncompatible(c.EIP158Block, newcfg.EIP158Block, head) {
		return newCompatError("EIP158 fork block", c.EIP158Block, newcfg.EIP158Block)
	}
	if c.IsEIP158(head) && !configNumEqual(c.ChainID, newcfg.ChainID) {
		return newCompatError("EIP158 chain ID", c.EIP158Block, newcfg.EIP158Block)
	}
	if isForkIncompatible(c.ByzantiumBlock, newcfg.ByzantiumBlock, head) {
		return newCompatError("Byzantium fork block", c.ByzantiumBlock, newcfg.ByzantiumBlock)
	}
	if isForkIncompatible(c.ConstantinopleBlock, newcfg.ConstantinopleBlock, head) {
		return newCompatError("Constantinople fork block", c.ConstantinopleBlock, newcfg.ConstantinopleBlock)
	}
	if isForkIncompatible(c.PetersburgBlock, newcfg.PetersburgBlock, head) {
		return newCompatError("Petersburg fork block", c.PetersburgBlock, newcfg.PetersburgBlock)
	}
	if isForkIncompatible(c.IstanbulBlock, newcfg.IstanbulBlock, head) {
		return newCompatError("Istanbul fork block", c.IstanbulBlock, newcfg.IstanbulBlock)
	}
	if isForkIncompatible(c.EWASMBlock, newcfg.EWASMBlock, head) {
		return newCompatError("ewasm fork block", c.EWASMBlock, newcfg.EWASMBlock)
	}
	if c.Istanbul != nil && newcfg.Istanbul != nil && isForkIncompatible(c.Istanbul.Ceil2Nby3Block, newcfg.Istanbul.Ceil2Nby3Block, head) {
		return newCompatError("Ceil 2N/3 fork block", c.Istanbul.Ceil2Nby3Block, newcfg.Istanbul.Ceil2Nby3Block)
	}
	if isForkIncompatible(c.QIP714Block, newcfg.QIP714Block, head) {
		return newCompatError("permissions fork block", c.QIP714Block, newcfg.QIP714Block)
	}
	if isForkIncompatible(c.MaxCodeSizeChangeBlock, newcfg.MaxCodeSizeChangeBlock, head) {
		return newCompatError("max code size change fork block", c.MaxCodeSizeChangeBlock, newcfg.MaxCodeSizeChangeBlock)
	}
	return nil
}

// isForkIncompatible returns true if a fork scheduled at s1 cannot be rescheduled to
// block s2 because head is already past the fork.
func isForkIncompatible(s1, s2, head *big.Int) bool {
	return (isForked(s1, head) || isForked(s2, head)) && !configNumEqual(s1, s2)
}

// isForked returns whether a fork scheduled at block s is active at the given head block.
func isForked(s, head *big.Int) bool {
	if s == nil || head == nil {
		return false
	}
	return s.Cmp(head) <= 0
}

func configNumEqual(x, y *big.Int) bool {
	if x == nil {
		return y == nil
	}
	if y == nil {
		return x == nil
	}
	return x.Cmp(y) == 0
}

// ConfigCompatError is raised if the locally-stored blockchain is initialised with a
// ChainConfig that would alter the past.
type ConfigCompatError struct {
	What string
	// block numbers of the stored and new configurations
	StoredConfig, NewConfig *big.Int
	// the block number to which the local chain must be rewound to correct the error
	RewindTo uint64
}

func newCompatError(what string, storedblock, newblock *big.Int) *ConfigCompatError {
	var rew *big.Int
	switch {
	case storedblock == nil:
		rew = newblock
	case newblock == nil || storedblock.Cmp(newblock) < 0:
		rew = storedblock
	default:
		rew = newblock
	}
	err := &ConfigCompatError{what, storedblock, newblock, 0}
	if rew != nil && rew.Sign() > 0 {
		err.RewindTo = rew.Uint64() - 1
	}
	return err
}

func (err *ConfigCompatError) Error() string {
	return fmt.Sprintf("mismatching %s in database (have %d, want %d, rewindto %d)", err.What, err.StoredConfig, err.NewConfig, err.RewindTo)
}

// Rules wraps ChainConfig and is merely syntactic sugar or can be used for functions
// that do not have or require information about the block.
//
// Rules is a one time interface meaning that it shouldn't be used in between transition
// phases.
type Rules struct {
	ChainID                                                 *big.Int
	IsHomestead, IsEIP150, IsEIP155, IsEIP158               bool
	IsByzantium, IsConstantinople, IsPetersburg, IsIstanbul bool
}

// Rules ensures c's ChainID is not nil.
func (c *ChainConfig) Rules(num *big.Int) Rules {
	chainID := c.ChainID
	if chainID == nil {
		chainID = new(big.Int)
	}
	return Rules{
		ChainID:          new(big.Int).Set(chainID),
		IsHomestead:      c.IsHomestead(num),
		IsEIP150:         c.IsEIP150(num),
		IsEIP155:         c.IsEIP155(num),
		IsEIP158:         c.IsEIP158(num),
		IsByzantium:      c.IsByzantium(num),
		IsConstantinople: c.IsConstantinople(num),
		IsPetersburg:     c.IsPetersburg(num),
		IsIstanbul:       c.IsIstanbul(num),
	}
}<|MERGE_RESOLUTION|>--- conflicted
+++ resolved
@@ -214,32 +214,19 @@
 	//
 	// This configuration is intentionally not using keyed fields to force anyone
 	// adding flags to the config to also have to set these fields.
-<<<<<<< HEAD
 	AllEthashProtocolChanges = &ChainConfig{big.NewInt(1337), big.NewInt(0), nil, false, big.NewInt(0), common.Hash{}, big.NewInt(0), big.NewInt(0), big.NewInt(0), big.NewInt(0), big.NewInt(0), big.NewInt(0), nil, new(EthashConfig), nil, nil, false, 32, 50, big.NewInt(0)}
-=======
-	AllEthashProtocolChanges = &ChainConfig{big.NewInt(1337), big.NewInt(0), nil, false, big.NewInt(0), common.Hash{}, big.NewInt(0), big.NewInt(0), big.NewInt(0), big.NewInt(0), nil, new(EthashConfig), nil, nil, false, 32, 50, big.NewInt(0), big.NewInt(0)}
->>>>>>> 12755995
 
 	// AllCliqueProtocolChanges contains every protocol change (EIPs) introduced
 	// and accepted by the Ethereum core developers into the Clique consensus.
 	//
 	// This configuration is intentionally not using keyed fields to force anyone
 	// adding flags to the config to also have to set these fields.
-<<<<<<< HEAD
 	AllCliqueProtocolChanges = &ChainConfig{big.NewInt(1337), big.NewInt(0), nil, false, big.NewInt(0), common.Hash{}, big.NewInt(0), big.NewInt(0), big.NewInt(0), big.NewInt(0), big.NewInt(0), big.NewInt(0), nil, nil, &CliqueConfig{Period: 0, Epoch: 30000}, nil, false, 32, 32, big.NewInt(0)}
 
 	TestChainConfig = &ChainConfig{big.NewInt(10), big.NewInt(0), nil, false, big.NewInt(0), common.Hash{}, big.NewInt(0), big.NewInt(0), big.NewInt(0), big.NewInt(0), big.NewInt(0), big.NewInt(0), nil, new(EthashConfig), nil, nil, false, 32, 32, big.NewInt(0)}
 	TestRules       = TestChainConfig.Rules(new(big.Int))
 
 	QuorumTestChainConfig = &ChainConfig{big.NewInt(10), big.NewInt(0), nil, false, big.NewInt(0), common.Hash{}, big.NewInt(0), big.NewInt(0), big.NewInt(0), big.NewInt(0), big.NewInt(0), big.NewInt(0), nil, new(EthashConfig), nil, nil, true, 64, 32, big.NewInt(0)}
-=======
-	AllCliqueProtocolChanges = &ChainConfig{big.NewInt(1337), big.NewInt(0), nil, false, big.NewInt(0), common.Hash{}, big.NewInt(0), big.NewInt(0), big.NewInt(0), big.NewInt(0), nil, nil, &CliqueConfig{Period: 0, Epoch: 30000}, nil, false, 32, 32, big.NewInt(0), big.NewInt(0)}
-
-	TestChainConfig = &ChainConfig{big.NewInt(10), big.NewInt(0), nil, false, big.NewInt(0), common.Hash{}, big.NewInt(0), big.NewInt(0), big.NewInt(0), big.NewInt(0), nil, new(EthashConfig), nil, nil, false, 32, 32, big.NewInt(0), big.NewInt(0)}
-	TestRules       = TestChainConfig.Rules(new(big.Int))
-
-	QuorumTestChainConfig = &ChainConfig{big.NewInt(10), big.NewInt(0), nil, false, nil, common.Hash{}, nil, nil, nil, nil, nil, new(EthashConfig), nil, nil, true, 64, 32, big.NewInt(0), big.NewInt(0)}
->>>>>>> 12755995
 )
 
 // TrustedCheckpoint represents a set of post-processed trie roots (CHT and
