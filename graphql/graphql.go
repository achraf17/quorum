// Copyright 2019 The go-ethereum Authors
// This file is part of the go-ethereum library.
//
// The go-ethereum library is free software: you can redistribute it and/or modify
// it under the terms of the GNU Lesser General Public License as published by
// the Free Software Foundation, either version 3 of the License, or
// (at your option) any later version.
//
// The go-ethereum library is distributed in the hope that it will be useful,
// but WITHOUT ANY WARRANTY; without even the implied warranty of
// MERCHANTABILITY or FITNESS FOR A PARTICULAR PURPOSE. See the
// GNU Lesser General Public License for more details.
//
// You should have received a copy of the GNU Lesser General Public License
// along with the go-ethereum library. If not, see <http://www.gnu.org/licenses/>.

// Package graphql provides a GraphQL interface to Ethereum node data.
package graphql

import (
	"context"
	"errors"
	"time"

	"github.com/ethereum/go-ethereum"
	"github.com/ethereum/go-ethereum/common"
	"github.com/ethereum/go-ethereum/common/hexutil"
	"github.com/ethereum/go-ethereum/core/rawdb"
	"github.com/ethereum/go-ethereum/core/types"
	"github.com/ethereum/go-ethereum/core/vm"
	"github.com/ethereum/go-ethereum/eth/filters"
	"github.com/ethereum/go-ethereum/internal/ethapi"
	"github.com/ethereum/go-ethereum/private"
	"github.com/ethereum/go-ethereum/rlp"
	"github.com/ethereum/go-ethereum/rpc"
)

var (
	errBlockInvariant = errors.New("block objects must be instantiated with at least one of num or hash")
)

// Account represents an Ethereum account at a particular block.
type Account struct {
	backend       ethapi.Backend
	address       common.Address
	blockNrOrHash rpc.BlockNumberOrHash
}

// getState fetches the StateDB object for an account.
<<<<<<< HEAD
func (a *Account) getState(ctx context.Context) (vm.MinimalApiState, error) {
	stat, _, err := a.backend.StateAndHeaderByNumber(ctx, a.blockNumber)
	return stat, err
=======
func (a *Account) getState(ctx context.Context) (*state.StateDB, error) {
	state, _, err := a.backend.StateAndHeaderByNumberOrHash(ctx, a.blockNrOrHash)
	return state, err
>>>>>>> bd059680
}

func (a *Account) Address(ctx context.Context) (common.Address, error) {
	return a.address, nil
}

func (a *Account) Balance(ctx context.Context) (hexutil.Big, error) {
	state, err := a.getState(ctx)
	if err != nil {
		return hexutil.Big{}, err
	}
	return hexutil.Big(*state.GetBalance(a.address)), nil
}

func (a *Account) TransactionCount(ctx context.Context) (hexutil.Uint64, error) {
	state, err := a.getState(ctx)
	if err != nil {
		return 0, err
	}
	return hexutil.Uint64(state.GetNonce(a.address)), nil
}

func (a *Account) Code(ctx context.Context) (hexutil.Bytes, error) {
	state, err := a.getState(ctx)
	if err != nil {
		return hexutil.Bytes{}, err
	}
	return hexutil.Bytes(state.GetCode(a.address)), nil
}

func (a *Account) Storage(ctx context.Context, args struct{ Slot common.Hash }) (common.Hash, error) {
	state, err := a.getState(ctx)
	if err != nil {
		return common.Hash{}, err
	}
	return state.GetState(a.address, args.Slot), nil
}

// Log represents an individual log message. All arguments are mandatory.
type Log struct {
	backend     ethapi.Backend
	transaction *Transaction
	log         *types.Log
}

func (l *Log) Transaction(ctx context.Context) *Transaction {
	return l.transaction
}

func (l *Log) Account(ctx context.Context, args BlockNumberArgs) *Account {
	return &Account{
		backend:       l.backend,
		address:       l.log.Address,
		blockNrOrHash: args.NumberOrLatest(),
	}
}

func (l *Log) Index(ctx context.Context) int32 {
	return int32(l.log.Index)
}

func (l *Log) Topics(ctx context.Context) []common.Hash {
	return l.log.Topics
}

func (l *Log) Data(ctx context.Context) hexutil.Bytes {
	return hexutil.Bytes(l.log.Data)
}

// Transaction represents an Ethereum transaction.
// backend and hash are mandatory; all others will be fetched when required.
type Transaction struct {
	backend ethapi.Backend
	hash    common.Hash
	tx      *types.Transaction
	block   *Block
	index   uint64
}

// resolve returns the internal transaction object, fetching it if needed.
func (t *Transaction) resolve(ctx context.Context) (*types.Transaction, error) {
	if t.tx == nil {
		tx, blockHash, _, index := rawdb.ReadTransaction(t.backend.ChainDb(), t.hash)
		if tx != nil {
			t.tx = tx
			blockNrOrHash := rpc.BlockNumberOrHashWithHash(blockHash, false)
			t.block = &Block{
				backend:      t.backend,
				numberOrHash: &blockNrOrHash,
			}
			t.index = index
		} else {
			t.tx = t.backend.GetPoolTransaction(t.hash)
		}
	}
	return t.tx, nil
}

func (t *Transaction) Hash(ctx context.Context) common.Hash {
	return t.hash
}

func (t *Transaction) InputData(ctx context.Context) (hexutil.Bytes, error) {
	tx, err := t.resolve(ctx)
	if err != nil || tx == nil {
		return hexutil.Bytes{}, err
	}
	return hexutil.Bytes(tx.Data()), nil
}

func (t *Transaction) Gas(ctx context.Context) (hexutil.Uint64, error) {
	tx, err := t.resolve(ctx)
	if err != nil || tx == nil {
		return 0, err
	}
	return hexutil.Uint64(tx.Gas()), nil
}

func (t *Transaction) GasPrice(ctx context.Context) (hexutil.Big, error) {
	tx, err := t.resolve(ctx)
	if err != nil || tx == nil {
		return hexutil.Big{}, err
	}
	return hexutil.Big(*tx.GasPrice()), nil
}

func (t *Transaction) Value(ctx context.Context) (hexutil.Big, error) {
	tx, err := t.resolve(ctx)
	if err != nil || tx == nil {
		return hexutil.Big{}, err
	}
	return hexutil.Big(*tx.Value()), nil
}

func (t *Transaction) Nonce(ctx context.Context) (hexutil.Uint64, error) {
	tx, err := t.resolve(ctx)
	if err != nil || tx == nil {
		return 0, err
	}
	return hexutil.Uint64(tx.Nonce()), nil
}

func (t *Transaction) To(ctx context.Context, args BlockNumberArgs) (*Account, error) {
	tx, err := t.resolve(ctx)
	if err != nil || tx == nil {
		return nil, err
	}
	to := tx.To()
	if to == nil {
		return nil, nil
	}
	return &Account{
		backend:       t.backend,
		address:       *to,
		blockNrOrHash: args.NumberOrLatest(),
	}, nil
}

func (t *Transaction) From(ctx context.Context, args BlockNumberArgs) (*Account, error) {
	tx, err := t.resolve(ctx)
	if err != nil || tx == nil {
		return nil, err
	}
	var signer types.Signer = types.HomesteadSigner{}
	if tx.Protected() {
		signer = types.NewEIP155Signer(tx.ChainId())
	}
	from, _ := types.Sender(signer, tx)

	return &Account{
		backend:       t.backend,
		address:       from,
		blockNrOrHash: args.NumberOrLatest(),
	}, nil
}

func (t *Transaction) Block(ctx context.Context) (*Block, error) {
	if _, err := t.resolve(ctx); err != nil {
		return nil, err
	}
	return t.block, nil
}

func (t *Transaction) Index(ctx context.Context) (*int32, error) {
	if _, err := t.resolve(ctx); err != nil {
		return nil, err
	}
	if t.block == nil {
		return nil, nil
	}
	index := int32(t.index)
	return &index, nil
}

// getReceipt returns the receipt associated with this transaction, if any.
func (t *Transaction) getReceipt(ctx context.Context) (*types.Receipt, error) {
	if _, err := t.resolve(ctx); err != nil {
		return nil, err
	}
	if t.block == nil {
		return nil, nil
	}
	receipts, err := t.block.resolveReceipts(ctx)
	if err != nil {
		return nil, err
	}
	return receipts[t.index], nil
}

func (t *Transaction) Status(ctx context.Context) (*hexutil.Uint64, error) {
	receipt, err := t.getReceipt(ctx)
	if err != nil || receipt == nil {
		return nil, err
	}
	ret := hexutil.Uint64(receipt.Status)
	return &ret, nil
}

func (t *Transaction) GasUsed(ctx context.Context) (*hexutil.Uint64, error) {
	receipt, err := t.getReceipt(ctx)
	if err != nil || receipt == nil {
		return nil, err
	}
	ret := hexutil.Uint64(receipt.GasUsed)
	return &ret, nil
}

func (t *Transaction) CumulativeGasUsed(ctx context.Context) (*hexutil.Uint64, error) {
	receipt, err := t.getReceipt(ctx)
	if err != nil || receipt == nil {
		return nil, err
	}
	ret := hexutil.Uint64(receipt.CumulativeGasUsed)
	return &ret, nil
}

func (t *Transaction) CreatedContract(ctx context.Context, args BlockNumberArgs) (*Account, error) {
	receipt, err := t.getReceipt(ctx)
	if err != nil || receipt == nil || receipt.ContractAddress == (common.Address{}) {
		return nil, err
	}
	return &Account{
		backend:       t.backend,
		address:       receipt.ContractAddress,
		blockNrOrHash: args.NumberOrLatest(),
	}, nil
}

func (t *Transaction) Logs(ctx context.Context) (*[]*Log, error) {
	receipt, err := t.getReceipt(ctx)
	if err != nil || receipt == nil {
		return nil, err
	}
	ret := make([]*Log, 0, len(receipt.Logs))
	for _, log := range receipt.Logs {
		ret = append(ret, &Log{
			backend:     t.backend,
			transaction: t,
			log:         log,
		})
	}
	return &ret, nil
}

// Quorum
func (t *Transaction) IsPrivate(ctx context.Context) (*bool, error) {
	ret := false
	tx, err := t.resolve(ctx)
	if err != nil || tx == nil {
		return &ret, err
	}
	ret = tx.IsPrivate()
	return &ret, nil
}

func (t *Transaction) PrivateInputData(ctx context.Context) (*hexutil.Bytes, error) {
	tx, err := t.resolve(ctx)
	if err != nil || tx == nil {
		return &hexutil.Bytes{}, err
	}
	privateInputData, err := private.P.Receive(tx.Data())
	if err != nil || tx == nil {
		return &hexutil.Bytes{}, err
	}
	ret := hexutil.Bytes(privateInputData)
	return &ret, nil
}

// END QUORUM

type BlockType int

// Block represents an Ethereum block.
// backend, and numberOrHash are mandatory. All other fields are lazily fetched
// when required.
type Block struct {
	backend      ethapi.Backend
	numberOrHash *rpc.BlockNumberOrHash
	hash         common.Hash
	header       *types.Header
	block        *types.Block
	receipts     []*types.Receipt
}

// resolve returns the internal Block object representing this block, fetching
// it if necessary.
func (b *Block) resolve(ctx context.Context) (*types.Block, error) {
	if b.block != nil {
		return b.block, nil
	}
	if b.numberOrHash == nil {
		latest := rpc.BlockNumberOrHashWithNumber(rpc.LatestBlockNumber)
		b.numberOrHash = &latest
	}
	var err error
	b.block, err = b.backend.BlockByNumberOrHash(ctx, *b.numberOrHash)
	if b.block != nil && b.header == nil {
		b.header = b.block.Header()
		if hash, ok := b.numberOrHash.Hash(); ok {
			b.hash = hash
		}
	}
	return b.block, err
}

// resolveHeader returns the internal Header object for this block, fetching it
// if necessary. Call this function instead of `resolve` unless you need the
// additional data (transactions and uncles).
func (b *Block) resolveHeader(ctx context.Context) (*types.Header, error) {
	if b.numberOrHash == nil && b.hash == (common.Hash{}) {
		return nil, errBlockInvariant
	}
	var err error
	if b.header == nil {
		if b.hash != (common.Hash{}) {
			b.header, err = b.backend.HeaderByHash(ctx, b.hash)
		} else {
			b.header, err = b.backend.HeaderByNumberOrHash(ctx, *b.numberOrHash)
		}
	}
	return b.header, err
}

// resolveReceipts returns the list of receipts for this block, fetching them
// if necessary.
func (b *Block) resolveReceipts(ctx context.Context) ([]*types.Receipt, error) {
	if b.receipts == nil {
		hash := b.hash
		if hash == (common.Hash{}) {
			header, err := b.resolveHeader(ctx)
			if err != nil {
				return nil, err
			}
			hash = header.Hash()
		}
		receipts, err := b.backend.GetReceipts(ctx, hash)
		if err != nil {
			return nil, err
		}
		b.receipts = []*types.Receipt(receipts)
	}
	return b.receipts, nil
}

func (b *Block) Number(ctx context.Context) (hexutil.Uint64, error) {
	header, err := b.resolveHeader(ctx)
	if err != nil {
		return 0, err
	}

	return hexutil.Uint64(header.Number.Uint64()), nil
}

func (b *Block) Hash(ctx context.Context) (common.Hash, error) {
	if b.hash == (common.Hash{}) {
		header, err := b.resolveHeader(ctx)
		if err != nil {
			return common.Hash{}, err
		}
		b.hash = header.Hash()
	}
	return b.hash, nil
}

func (b *Block) GasLimit(ctx context.Context) (hexutil.Uint64, error) {
	header, err := b.resolveHeader(ctx)
	if err != nil {
		return 0, err
	}
	return hexutil.Uint64(header.GasLimit), nil
}

func (b *Block) GasUsed(ctx context.Context) (hexutil.Uint64, error) {
	header, err := b.resolveHeader(ctx)
	if err != nil {
		return 0, err
	}
	return hexutil.Uint64(header.GasUsed), nil
}

func (b *Block) Parent(ctx context.Context) (*Block, error) {
	// If the block header hasn't been fetched, and we'll need it, fetch it.
	if b.numberOrHash == nil && b.header == nil {
		if _, err := b.resolveHeader(ctx); err != nil {
			return nil, err
		}
	}
	if b.header != nil && b.header.Number.Uint64() > 0 {
		num := rpc.BlockNumberOrHashWithNumber(rpc.BlockNumber(b.header.Number.Uint64() - 1))
		return &Block{
			backend:      b.backend,
			numberOrHash: &num,
			hash:         b.header.ParentHash,
		}, nil
	}
	return nil, nil
}

func (b *Block) Difficulty(ctx context.Context) (hexutil.Big, error) {
	header, err := b.resolveHeader(ctx)
	if err != nil {
		return hexutil.Big{}, err
	}
	return hexutil.Big(*header.Difficulty), nil
}

func (b *Block) Timestamp(ctx context.Context) (hexutil.Uint64, error) {
	header, err := b.resolveHeader(ctx)
	if err != nil {
		return 0, err
	}
	return hexutil.Uint64(header.Time), nil
}

func (b *Block) Nonce(ctx context.Context) (hexutil.Bytes, error) {
	header, err := b.resolveHeader(ctx)
	if err != nil {
		return hexutil.Bytes{}, err
	}
	return hexutil.Bytes(header.Nonce[:]), nil
}

func (b *Block) MixHash(ctx context.Context) (common.Hash, error) {
	header, err := b.resolveHeader(ctx)
	if err != nil {
		return common.Hash{}, err
	}
	return header.MixDigest, nil
}

func (b *Block) TransactionsRoot(ctx context.Context) (common.Hash, error) {
	header, err := b.resolveHeader(ctx)
	if err != nil {
		return common.Hash{}, err
	}
	return header.TxHash, nil
}

func (b *Block) StateRoot(ctx context.Context) (common.Hash, error) {
	header, err := b.resolveHeader(ctx)
	if err != nil {
		return common.Hash{}, err
	}
	return header.Root, nil
}

func (b *Block) ReceiptsRoot(ctx context.Context) (common.Hash, error) {
	header, err := b.resolveHeader(ctx)
	if err != nil {
		return common.Hash{}, err
	}
	return header.ReceiptHash, nil
}

func (b *Block) OmmerHash(ctx context.Context) (common.Hash, error) {
	header, err := b.resolveHeader(ctx)
	if err != nil {
		return common.Hash{}, err
	}
	return header.UncleHash, nil
}

func (b *Block) OmmerCount(ctx context.Context) (*int32, error) {
	block, err := b.resolve(ctx)
	if err != nil || block == nil {
		return nil, err
	}
	count := int32(len(block.Uncles()))
	return &count, err
}

func (b *Block) Ommers(ctx context.Context) (*[]*Block, error) {
	block, err := b.resolve(ctx)
	if err != nil || block == nil {
		return nil, err
	}
	ret := make([]*Block, 0, len(block.Uncles()))
	for _, uncle := range block.Uncles() {
		blockNumberOrHash := rpc.BlockNumberOrHashWithHash(uncle.Hash(), false)
		ret = append(ret, &Block{
			backend:      b.backend,
			numberOrHash: &blockNumberOrHash,
			header:       uncle,
		})
	}
	return &ret, nil
}

func (b *Block) ExtraData(ctx context.Context) (hexutil.Bytes, error) {
	header, err := b.resolveHeader(ctx)
	if err != nil {
		return hexutil.Bytes{}, err
	}
	return hexutil.Bytes(header.Extra), nil
}

func (b *Block) LogsBloom(ctx context.Context) (hexutil.Bytes, error) {
	header, err := b.resolveHeader(ctx)
	if err != nil {
		return hexutil.Bytes{}, err
	}
	return hexutil.Bytes(header.Bloom.Bytes()), nil
}

func (b *Block) TotalDifficulty(ctx context.Context) (hexutil.Big, error) {
	h := b.hash
	if h == (common.Hash{}) {
		header, err := b.resolveHeader(ctx)
		if err != nil {
			return hexutil.Big{}, err
		}
		h = header.Hash()
	}
	return hexutil.Big(*b.backend.GetTd(h)), nil
}

// BlockNumberArgs encapsulates arguments to accessors that specify a block number.
type BlockNumberArgs struct {
	// TODO: Ideally we could use input unions to allow the query to specify the
	// block parameter by hash, block number, or tag but input unions aren't part of the
	// standard GraphQL schema SDL yet, see: https://github.com/graphql/graphql-spec/issues/488
	Block *hexutil.Uint64
}

// NumberOr returns the provided block number argument, or the "current" block number or hash if none
// was provided.
func (a BlockNumberArgs) NumberOr(current rpc.BlockNumberOrHash) rpc.BlockNumberOrHash {
	if a.Block != nil {
		blockNr := rpc.BlockNumber(*a.Block)
		return rpc.BlockNumberOrHashWithNumber(blockNr)
	}
	return current
}

// NumberOrLatest returns the provided block number argument, or the "latest" block number if none
// was provided.
func (a BlockNumberArgs) NumberOrLatest() rpc.BlockNumberOrHash {
	return a.NumberOr(rpc.BlockNumberOrHashWithNumber(rpc.LatestBlockNumber))
}

func (b *Block) Miner(ctx context.Context, args BlockNumberArgs) (*Account, error) {
	header, err := b.resolveHeader(ctx)
	if err != nil {
		return nil, err
	}
	return &Account{
		backend:       b.backend,
		address:       header.Coinbase,
		blockNrOrHash: args.NumberOrLatest(),
	}, nil
}

func (b *Block) TransactionCount(ctx context.Context) (*int32, error) {
	block, err := b.resolve(ctx)
	if err != nil || block == nil {
		return nil, err
	}
	count := int32(len(block.Transactions()))
	return &count, err
}

func (b *Block) Transactions(ctx context.Context) (*[]*Transaction, error) {
	block, err := b.resolve(ctx)
	if err != nil || block == nil {
		return nil, err
	}
	ret := make([]*Transaction, 0, len(block.Transactions()))
	for i, tx := range block.Transactions() {
		ret = append(ret, &Transaction{
			backend: b.backend,
			hash:    tx.Hash(),
			tx:      tx,
			block:   b,
			index:   uint64(i),
		})
	}
	return &ret, nil
}

func (b *Block) TransactionAt(ctx context.Context, args struct{ Index int32 }) (*Transaction, error) {
	block, err := b.resolve(ctx)
	if err != nil || block == nil {
		return nil, err
	}
	txs := block.Transactions()
	if args.Index < 0 || int(args.Index) >= len(txs) {
		return nil, nil
	}
	tx := txs[args.Index]
	return &Transaction{
		backend: b.backend,
		hash:    tx.Hash(),
		tx:      tx,
		block:   b,
		index:   uint64(args.Index),
	}, nil
}

func (b *Block) OmmerAt(ctx context.Context, args struct{ Index int32 }) (*Block, error) {
	block, err := b.resolve(ctx)
	if err != nil || block == nil {
		return nil, err
	}
	uncles := block.Uncles()
	if args.Index < 0 || int(args.Index) >= len(uncles) {
		return nil, nil
	}
	uncle := uncles[args.Index]
	blockNumberOrHash := rpc.BlockNumberOrHashWithHash(uncle.Hash(), false)
	return &Block{
		backend:      b.backend,
		numberOrHash: &blockNumberOrHash,
		header:       uncle,
	}, nil
}

// BlockFilterCriteria encapsulates criteria passed to a `logs` accessor inside
// a block.
type BlockFilterCriteria struct {
	Addresses *[]common.Address // restricts matches to events created by specific contracts

	// The Topic list restricts matches to particular event topics. Each event has a list
	// of topics. Topics matches a prefix of that list. An empty element slice matches any
	// topic. Non-empty elements represent an alternative that matches any of the
	// contained topics.
	//
	// Examples:
	// {} or nil          matches any topic list
	// {{A}}              matches topic A in first position
	// {{}, {B}}          matches any topic in first position, B in second position
	// {{A}, {B}}         matches topic A in first position, B in second position
	// {{A, B}}, {C, D}}  matches topic (A OR B) in first position, (C OR D) in second position
	Topics *[][]common.Hash
}

// runFilter accepts a filter and executes it, returning all its results as
// `Log` objects.
func runFilter(ctx context.Context, be ethapi.Backend, filter *filters.Filter) ([]*Log, error) {
	logs, err := filter.Logs(ctx)
	if err != nil || logs == nil {
		return nil, err
	}
	ret := make([]*Log, 0, len(logs))
	for _, log := range logs {
		ret = append(ret, &Log{
			backend:     be,
			transaction: &Transaction{backend: be, hash: log.TxHash},
			log:         log,
		})
	}
	return ret, nil
}

func (b *Block) Logs(ctx context.Context, args struct{ Filter BlockFilterCriteria }) ([]*Log, error) {
	var addresses []common.Address
	if args.Filter.Addresses != nil {
		addresses = *args.Filter.Addresses
	}
	var topics [][]common.Hash
	if args.Filter.Topics != nil {
		topics = *args.Filter.Topics
	}
	hash := b.hash
	if hash == (common.Hash{}) {
		header, err := b.resolveHeader(ctx)
		if err != nil {
			return nil, err
		}
		hash = header.Hash()
	}
	// Construct the range filter
	filter := filters.NewBlockFilter(b.backend, hash, addresses, topics)

	// Run the filter and return all the logs
	return runFilter(ctx, b.backend, filter)
}

func (b *Block) Account(ctx context.Context, args struct {
	Address common.Address
}) (*Account, error) {
	if b.numberOrHash == nil {
		_, err := b.resolveHeader(ctx)
		if err != nil {
			return nil, err
		}
	}
	return &Account{
		backend:       b.backend,
		address:       args.Address,
		blockNrOrHash: *b.numberOrHash,
	}, nil
}

// CallData encapsulates arguments to `call` or `estimateGas`.
// All arguments are optional.
type CallData struct {
	From     *common.Address // The Ethereum address the call is from.
	To       *common.Address // The Ethereum address the call is to.
	Gas      *hexutil.Uint64 // The amount of gas provided for the call.
	GasPrice *hexutil.Big    // The price of each unit of gas, in wei.
	Value    *hexutil.Big    // The value sent along with the call.
	Data     *hexutil.Bytes  // Any data sent with the call.
}

// CallResult encapsulates the result of an invocation of the `call` accessor.
type CallResult struct {
	data    hexutil.Bytes  // The return data from the call
	gasUsed hexutil.Uint64 // The amount of gas used
	status  hexutil.Uint64 // The return status of the call - 0 for failure or 1 for success.
}

func (c *CallResult) Data() hexutil.Bytes {
	return c.data
}

func (c *CallResult) GasUsed() hexutil.Uint64 {
	return c.gasUsed
}

func (c *CallResult) Status() hexutil.Uint64 {
	return c.status
}

func (b *Block) Call(ctx context.Context, args struct {
	Data ethapi.CallArgs
}) (*CallResult, error) {
	if b.numberOrHash == nil {
		_, err := b.resolve(ctx)
		if err != nil {
			return nil, err
		}
	}
<<<<<<< HEAD

	result, gas, failed, err := ethapi.DoCall(ctx, b.backend, args.Data, *b.num, 5*time.Second, b.backend.RPCGasCap())
=======
	result, gas, failed, err := ethapi.DoCall(ctx, b.backend, args.Data, *b.numberOrHash, nil, vm.Config{}, 5*time.Second, b.backend.RPCGasCap())
>>>>>>> bd059680
	status := hexutil.Uint64(1)
	if failed {
		status = 0
	}
	return &CallResult{
		data:    hexutil.Bytes(result),
		gasUsed: hexutil.Uint64(gas),
		status:  status,
	}, err
}

func (b *Block) EstimateGas(ctx context.Context, args struct {
	Data ethapi.CallArgs
}) (hexutil.Uint64, error) {
	if b.numberOrHash == nil {
		_, err := b.resolveHeader(ctx)
		if err != nil {
			return hexutil.Uint64(0), err
		}
	}
	gas, err := ethapi.DoEstimateGas(ctx, b.backend, args.Data, *b.numberOrHash, b.backend.RPCGasCap())
	return gas, err
}

type Pending struct {
	backend ethapi.Backend
}

func (p *Pending) TransactionCount(ctx context.Context) (int32, error) {
	txs, err := p.backend.GetPoolTransactions()
	return int32(len(txs)), err
}

func (p *Pending) Transactions(ctx context.Context) (*[]*Transaction, error) {
	txs, err := p.backend.GetPoolTransactions()
	if err != nil {
		return nil, err
	}
	ret := make([]*Transaction, 0, len(txs))
	for i, tx := range txs {
		ret = append(ret, &Transaction{
			backend: p.backend,
			hash:    tx.Hash(),
			tx:      tx,
			index:   uint64(i),
		})
	}
	return &ret, nil
}

func (p *Pending) Account(ctx context.Context, args struct {
	Address common.Address
}) *Account {
	pendingBlockNr := rpc.BlockNumberOrHashWithNumber(rpc.PendingBlockNumber)
	return &Account{
		backend:       p.backend,
		address:       args.Address,
		blockNrOrHash: pendingBlockNr,
	}
}

func (p *Pending) Call(ctx context.Context, args struct {
	Data ethapi.CallArgs
}) (*CallResult, error) {
<<<<<<< HEAD
	result, gas, failed, err := ethapi.DoCall(ctx, p.backend, args.Data, rpc.PendingBlockNumber, 5*time.Second, p.backend.RPCGasCap())
=======
	pendingBlockNr := rpc.BlockNumberOrHashWithNumber(rpc.PendingBlockNumber)
	result, gas, failed, err := ethapi.DoCall(ctx, p.backend, args.Data, pendingBlockNr, nil, vm.Config{}, 5*time.Second, p.backend.RPCGasCap())
>>>>>>> bd059680
	status := hexutil.Uint64(1)
	if failed {
		status = 0
	}
	return &CallResult{
		data:    hexutil.Bytes(result),
		gasUsed: hexutil.Uint64(gas),
		status:  status,
	}, err
}

func (p *Pending) EstimateGas(ctx context.Context, args struct {
	Data ethapi.CallArgs
}) (hexutil.Uint64, error) {
	pendingBlockNr := rpc.BlockNumberOrHashWithNumber(rpc.PendingBlockNumber)
	return ethapi.DoEstimateGas(ctx, p.backend, args.Data, pendingBlockNr, p.backend.RPCGasCap())
}

// Resolver is the top-level object in the GraphQL hierarchy.
type Resolver struct {
	backend ethapi.Backend
}

func (r *Resolver) Block(ctx context.Context, args struct {
	Number *hexutil.Uint64
	Hash   *common.Hash
}) (*Block, error) {
	var block *Block
	if args.Number != nil {
		number := rpc.BlockNumber(uint64(*args.Number))
		numberOrHash := rpc.BlockNumberOrHashWithNumber(number)
		block = &Block{
			backend:      r.backend,
			numberOrHash: &numberOrHash,
		}
	} else if args.Hash != nil {
		numberOrHash := rpc.BlockNumberOrHashWithHash(*args.Hash, false)
		block = &Block{
			backend:      r.backend,
			numberOrHash: &numberOrHash,
		}
	} else {
		numberOrHash := rpc.BlockNumberOrHashWithNumber(rpc.LatestBlockNumber)
		block = &Block{
			backend:      r.backend,
			numberOrHash: &numberOrHash,
		}
	}
	// Resolve the header, return nil if it doesn't exist.
	// Note we don't resolve block directly here since it will require an
	// additional network request for light client.
	h, err := block.resolveHeader(ctx)
	if err != nil {
		return nil, err
	} else if h == nil {
		return nil, nil
	}
	return block, nil
}

func (r *Resolver) Blocks(ctx context.Context, args struct {
	From hexutil.Uint64
	To   *hexutil.Uint64
}) ([]*Block, error) {
	from := rpc.BlockNumber(args.From)

	var to rpc.BlockNumber
	if args.To != nil {
		to = rpc.BlockNumber(*args.To)
	} else {
		to = rpc.BlockNumber(r.backend.CurrentBlock().Number().Int64())
	}
	if to < from {
		return []*Block{}, nil
	}
	ret := make([]*Block, 0, to-from+1)
	for i := from; i <= to; i++ {
		numberOrHash := rpc.BlockNumberOrHashWithNumber(i)
		ret = append(ret, &Block{
			backend:      r.backend,
			numberOrHash: &numberOrHash,
		})
	}
	return ret, nil
}

func (r *Resolver) Pending(ctx context.Context) *Pending {
	return &Pending{r.backend}
}

func (r *Resolver) Transaction(ctx context.Context, args struct{ Hash common.Hash }) (*Transaction, error) {
	tx := &Transaction{
		backend: r.backend,
		hash:    args.Hash,
	}
	// Resolve the transaction; if it doesn't exist, return nil.
	t, err := tx.resolve(ctx)
	if err != nil {
		return nil, err
	} else if t == nil {
		return nil, nil
	}
	return tx, nil
}

func (r *Resolver) SendRawTransaction(ctx context.Context, args struct{ Data hexutil.Bytes }) (common.Hash, error) {
	tx := new(types.Transaction)
	if err := rlp.DecodeBytes(args.Data, tx); err != nil {
		return common.Hash{}, err
	}
	hash, err := ethapi.SubmitTransaction(ctx, r.backend, tx)
	return hash, err
}

// FilterCriteria encapsulates the arguments to `logs` on the root resolver object.
type FilterCriteria struct {
	FromBlock *hexutil.Uint64   // beginning of the queried range, nil means genesis block
	ToBlock   *hexutil.Uint64   // end of the range, nil means latest block
	Addresses *[]common.Address // restricts matches to events created by specific contracts

	// The Topic list restricts matches to particular event topics. Each event has a list
	// of topics. Topics matches a prefix of that list. An empty element slice matches any
	// topic. Non-empty elements represent an alternative that matches any of the
	// contained topics.
	//
	// Examples:
	// {} or nil          matches any topic list
	// {{A}}              matches topic A in first position
	// {{}, {B}}          matches any topic in first position, B in second position
	// {{A}, {B}}         matches topic A in first position, B in second position
	// {{A, B}}, {C, D}}  matches topic (A OR B) in first position, (C OR D) in second position
	Topics *[][]common.Hash
}

func (r *Resolver) Logs(ctx context.Context, args struct{ Filter FilterCriteria }) ([]*Log, error) {
	// Convert the RPC block numbers into internal representations
	begin := rpc.LatestBlockNumber.Int64()
	if args.Filter.FromBlock != nil {
		begin = int64(*args.Filter.FromBlock)
	}
	end := rpc.LatestBlockNumber.Int64()
	if args.Filter.ToBlock != nil {
		end = int64(*args.Filter.ToBlock)
	}
	var addresses []common.Address
	if args.Filter.Addresses != nil {
		addresses = *args.Filter.Addresses
	}
	var topics [][]common.Hash
	if args.Filter.Topics != nil {
		topics = *args.Filter.Topics
	}
	// Construct the range filter
	filter := filters.NewRangeFilter(filters.Backend(r.backend), begin, end, addresses, topics)
	return runFilter(ctx, r.backend, filter)
}

func (r *Resolver) GasPrice(ctx context.Context) (hexutil.Big, error) {
	price, err := r.backend.SuggestPrice(ctx)
	return hexutil.Big(*price), err
}

func (r *Resolver) ProtocolVersion(ctx context.Context) (int32, error) {
	return int32(r.backend.ProtocolVersion()), nil
}

// SyncState represents the synchronisation status returned from the `syncing` accessor.
type SyncState struct {
	progress ethereum.SyncProgress
}

func (s *SyncState) StartingBlock() hexutil.Uint64 {
	return hexutil.Uint64(s.progress.StartingBlock)
}

func (s *SyncState) CurrentBlock() hexutil.Uint64 {
	return hexutil.Uint64(s.progress.CurrentBlock)
}

func (s *SyncState) HighestBlock() hexutil.Uint64 {
	return hexutil.Uint64(s.progress.HighestBlock)
}

func (s *SyncState) PulledStates() *hexutil.Uint64 {
	ret := hexutil.Uint64(s.progress.PulledStates)
	return &ret
}

func (s *SyncState) KnownStates() *hexutil.Uint64 {
	ret := hexutil.Uint64(s.progress.KnownStates)
	return &ret
}

// Syncing returns false in case the node is currently not syncing with the network. It can be up to date or has not
// yet received the latest block headers from its pears. In case it is synchronizing:
// - startingBlock: block number this node started to synchronise from
// - currentBlock:  block number this node is currently importing
// - highestBlock:  block number of the highest block header this node has received from peers
// - pulledStates:  number of state entries processed until now
// - knownStates:   number of known state entries that still need to be pulled
func (r *Resolver) Syncing() (*SyncState, error) {
	progress := r.backend.Downloader().Progress()

	// Return not syncing if the synchronisation already completed
	if progress.CurrentBlock >= progress.HighestBlock {
		return nil, nil
	}
	// Otherwise gather the block sync stats
	return &SyncState{progress}, nil
}<|MERGE_RESOLUTION|>--- conflicted
+++ resolved
@@ -47,15 +47,9 @@
 }
 
 // getState fetches the StateDB object for an account.
-<<<<<<< HEAD
 func (a *Account) getState(ctx context.Context) (vm.MinimalApiState, error) {
-	stat, _, err := a.backend.StateAndHeaderByNumber(ctx, a.blockNumber)
+	stat, _, err := a.backend.StateAndHeaderByNumberOrHash(ctx, a.blockNrOrHash)
 	return stat, err
-=======
-func (a *Account) getState(ctx context.Context) (*state.StateDB, error) {
-	state, _, err := a.backend.StateAndHeaderByNumberOrHash(ctx, a.blockNrOrHash)
-	return state, err
->>>>>>> bd059680
 }
 
 func (a *Account) Address(ctx context.Context) (common.Address, error) {
@@ -808,12 +802,8 @@
 			return nil, err
 		}
 	}
-<<<<<<< HEAD
-
-	result, gas, failed, err := ethapi.DoCall(ctx, b.backend, args.Data, *b.num, 5*time.Second, b.backend.RPCGasCap())
-=======
+
 	result, gas, failed, err := ethapi.DoCall(ctx, b.backend, args.Data, *b.numberOrHash, nil, vm.Config{}, 5*time.Second, b.backend.RPCGasCap())
->>>>>>> bd059680
 	status := hexutil.Uint64(1)
 	if failed {
 		status = 0
@@ -878,12 +868,8 @@
 func (p *Pending) Call(ctx context.Context, args struct {
 	Data ethapi.CallArgs
 }) (*CallResult, error) {
-<<<<<<< HEAD
-	result, gas, failed, err := ethapi.DoCall(ctx, p.backend, args.Data, rpc.PendingBlockNumber, 5*time.Second, p.backend.RPCGasCap())
-=======
 	pendingBlockNr := rpc.BlockNumberOrHashWithNumber(rpc.PendingBlockNumber)
 	result, gas, failed, err := ethapi.DoCall(ctx, p.backend, args.Data, pendingBlockNr, nil, vm.Config{}, 5*time.Second, p.backend.RPCGasCap())
->>>>>>> bd059680
 	status := hexutil.Uint64(1)
 	if failed {
 		status = 0
