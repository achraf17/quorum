--- conflicted
+++ resolved
@@ -307,11 +307,7 @@
 	server.costTracker.testCostList = testCostList(0) // Disable flow control mechanism.
 	server.clientPool = vfs.NewClientPool(db, testBufRecharge, defaultConnectedBias, clock, alwaysTrueFn)
 	server.clientPool.Start()
-<<<<<<< HEAD
-	// server.clientPool.SetLimits(10000, 10000) // Assign enough capacity for clientpool
-=======
 	server.clientPool.SetLimits(10000, 10000) // Assign enough capacity for clientpool
->>>>>>> 9c76ee9a
 	server.handler = newServerHandler(server, simulation.Blockchain(), db, txpool, func() bool { return true })
 	if server.oracle != nil {
 		server.oracle.Start(simulation)
