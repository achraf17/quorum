--- conflicted
+++ resolved
@@ -93,17 +93,14 @@
         - Getting Started: RemixPlugin/Getting started.md
     - Quorum Features:
         - DNS: Features/dns.md
-<<<<<<< HEAD
+        - Contract Extension:
+          - Overview: Privacy/Contract-Extension/Overview.md
+          - Usage: Privacy/Contract-Extension/Usage.md
+          - APIs: Privacy/Contract-Extension/ContractExtension apis.md
     - How-To Guides:
         - Adding new nodes: How-To-Guides/adding_nodes.md
         - Adding IBFT validators: How-To-Guides/add_ibft_validator.md
         - Backup & Restore: Features/import-export.md
-=======
-        - Contract Extension:
-          - Overview: Privacy/Contract-Extension/Overview.md
-          - Usage: Privacy/Contract-Extension/Usage.md
-          - APIs: Privacy/Contract-Extension/ContractExtension apis.md
->>>>>>> 712a73e6
     - Product Roadmap: roadmap.md
     - FAQ: FAQ.md
 
