--- conflicted
+++ resolved
@@ -90,10 +90,7 @@
                     - Implementation: PluggableArchitecture/Plugins/security/implementation.md
             - Plugin Development: PluggableArchitecture/PluginDevelopment.md
         - DNS: Quorum Features/dns.md
-<<<<<<< HEAD
-=======
         - Securing JSON RPC: Quorum Features/rpc-security.md
->>>>>>> 21d03408
     - Quorum Projects:
         - Quorum Wizard:
             - Getting Started: Wizard/GettingStarted.md
