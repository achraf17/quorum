--- conflicted
+++ resolved
@@ -48,11 +48,7 @@
 	ChainDb() ethdb.Database
 	AccountManager() *accounts.Manager
 	ExtRPCEnabled() bool
-<<<<<<< HEAD
-=======
-	CallTimeOut() time.Duration
-	RPCTxFeeCap() float64 // global tx fee cap for all transaction related APIs
->>>>>>> 007479de
+	CallTimeOut() time.Duration // Quorum
 	RPCGasCap() uint64    // global gas cap for eth_call over rpc: DoS protection
 	RPCTxFeeCap() float64 // global tx fee cap for all transaction related APIs
 
@@ -94,15 +90,11 @@
 	SubscribeRemovedLogsEvent(ch chan<- core.RemovedLogsEvent) event.Subscription
 
 	ChainConfig() *params.ChainConfig
-<<<<<<< HEAD
 	Engine() consensus.Engine
-=======
-	CurrentBlock() *types.Block
 
 	// Quorum
 	// AccountExtraDataStateGetterByNumber returns state getter at a given block height
 	AccountExtraDataStateGetterByNumber(ctx context.Context, number rpc.BlockNumber) (vm.AccountExtraDataStateGetter, error)
->>>>>>> 007479de
 }
 
 func GetAPIs(apiBackend Backend) []rpc.API {
