--- conflicted
+++ resolved
@@ -1556,12 +1556,7 @@
 			}
 		}
 		// Copy the original db so we don't modify it
-<<<<<<< HEAD
-		copyStatedb := *(db.(*state.StateDB)) // TODO: Quorum merge
-		statedb := &copyStatedb
-=======
 		statedb := db.(*state.StateDB)
->>>>>>> 9c76ee9a
 		msg := types.NewMessage(args.From, args.To, uint64(*args.Nonce), args.Value.ToInt(), uint64(*args.Gas), args.GasPrice.ToInt(), input, accessList, false)
 
 		// Apply the transaction with the access list tracer
@@ -2056,10 +2051,6 @@
 	} else if args.Data != nil {
 		input = *args.Data
 	}
-<<<<<<< HEAD
-=======
-
->>>>>>> 9c76ee9a
 	var data types.TxData
 	if args.AccessList == nil {
 		data = &types.LegacyTx{
@@ -2149,15 +2140,6 @@
 	if err := b.SendTx(ctx, tx); err != nil {
 		return common.Hash{}, err
 	}
-<<<<<<< HEAD
-	// Print a log with full tx details for manual investigations and interventions
-	//signer := types.MakeSigner(b.ChainConfig(), b.CurrentBlock().Number())
-	//from, err := types.Sender(signer, tx)
-	//if err != nil {
-	//	return common.Hash{}, err
-	//}
-=======
->>>>>>> 9c76ee9a
 
 	if tx.To() == nil {
 		addr := crypto.CreateAddress(from, tx.Nonce())
@@ -2204,11 +2186,7 @@
 	if stateAtBlock == nil || err != nil {
 		return nil, nil, err
 	}
-<<<<<<< HEAD
-	evm, _, err := b.GetEVM(ctx, msg, stateAtBlock, header, nil)
-=======
 	evm, _, err := b.GetEVM(ctx, msg, stateAtBlock, header, &vm.Config{})
->>>>>>> 9c76ee9a
 	if err != nil {
 		return nil, nil, err
 	}
@@ -2310,10 +2288,6 @@
 			return common.Hash{}, err
 		}
 	}
-<<<<<<< HEAD
-	// /Quorum
-=======
->>>>>>> 9c76ee9a
 
 	return SubmitTransaction(ctx, s.b, signed, args.PrivateFrom, false)
 }
@@ -2355,8 +2329,6 @@
 // SendRawTransaction will add the signed transaction to the transaction pool.
 // The sender is responsible for signing the transaction and using the correct nonce.
 func (s *PublicTransactionPoolAPI) SendRawTransaction(ctx context.Context, input hexutil.Bytes) (common.Hash, error) {
-<<<<<<< HEAD
-=======
 	tx := new(types.Transaction)
 	if err := tx.UnmarshalBinary(input); err != nil {
 		return common.Hash{}, err
@@ -2370,25 +2342,11 @@
 // The sender is responsible for signing the transaction and using the correct nonce.
 func (s *PublicTransactionPoolAPI) SendRawPrivateTransaction(ctx context.Context, encodedTx hexutil.Bytes, args SendRawTxArgs) (common.Hash, error) {
 
->>>>>>> 9c76ee9a
 	tx := new(types.Transaction)
 	// if err := tx.UnmarshalBinary(encodedTx); err != nil { // Quorum
 	if err := tx.UnmarshalBinary(input); err != nil {
 		return common.Hash{}, err
 	}
-	return SubmitTransaction(ctx, s.b, tx, "", true)
-}
-
-// Quorum
-//
-// SendRawPrivateTransaction will add the signed transaction to the transaction pool.
-// The sender is responsible for signing the transaction and using the correct nonce.
-func (s *PublicTransactionPoolAPI) SendRawPrivateTransaction(ctx context.Context, input hexutil.Bytes, args SendRawTxArgs) (common.Hash, error) {
-
-	tx := new(types.Transaction)
-	if err := tx.UnmarshalBinary(input); err != nil {
-		return common.Hash{}, err
-	}
 
 	// Quorum
 	if err := args.SetRawTransactionPrivateFrom(ctx, s.b, tx); err != nil {
@@ -2398,7 +2356,6 @@
 	if err != nil {
 		return common.Hash{}, err
 	}
-<<<<<<< HEAD
 	if !isPrivate {
 		return common.Hash{}, fmt.Errorf("transaction is not private")
 	}
@@ -2445,63 +2402,6 @@
 	return txnHash.Hex(), nil
 }
 
-=======
-
-	// Quorum
-	if err := args.SetRawTransactionPrivateFrom(ctx, s.b, tx); err != nil {
-		return common.Hash{}, err
-	}
-	isPrivate, _, _, err := checkAndHandlePrivateTransaction(ctx, s.b, tx, &args.PrivateTxArgs, common.Address{}, RawTransaction)
-	if err != nil {
-		return common.Hash{}, err
-	}
-	if !isPrivate {
-		return common.Hash{}, fmt.Errorf("transaction is not private")
-	}
-
-	return SubmitTransaction(ctx, s.b, tx, args.PrivateFrom, true)
-}
-
-// DistributePrivateTransaction will perform the simulation checks and send the private transactions data to the other
-// private participants
-// It then submits the entire private transaction to the attached PTM and sends it to other private participants,
-// return the PTM generated hash, intended to be used in the Input field of a Privacy Marker Transaction
-func (s *PublicTransactionPoolAPI) DistributePrivateTransaction(ctx context.Context, encodedTx hexutil.Bytes, args SendRawTxArgs) (string, error) {
-	log.Info("distributing raw private tx")
-
-	tx := new(types.Transaction)
-	if err := rlp.DecodeBytes(encodedTx, tx); err != nil {
-		return "", err
-	}
-
-	log.Debug("deserialised raw private tx", "hash", tx.Hash())
-
-	// Quorum
-	if err := args.SetRawTransactionPrivateFrom(ctx, s.b, tx); err != nil {
-		return "", err
-	}
-	isPrivate, _, _, err := checkAndHandlePrivateTransaction(ctx, s.b, tx, &args.PrivateTxArgs, common.Address{}, RawTransaction)
-	if err != nil {
-		return "", err
-	}
-	if !isPrivate {
-		return "", fmt.Errorf("transaction is not private")
-	}
-
-	serialisedTx, err := json.Marshal(tx)
-	if err != nil {
-		return "", err
-	}
-
-	_, _, txnHash, err := private.P.Send(serialisedTx, args.PrivateFrom, args.PrivateFor, &engine.ExtraMetadata{})
-	if err != nil {
-		return "", err
-	}
-	log.Debug("private transaction sent to PTM", "generated ptm-hash", txnHash)
-	return txnHash.Hex(), nil
-}
-
->>>>>>> 9c76ee9a
 // /Quorum
 
 // Sign calculates an ECDSA signature for:
