--- conflicted
+++ resolved
@@ -431,11 +431,7 @@
 		log.Warn("Failed transaction send attempt", "from", args.From, "to", args.To, "value", args.Value.ToInt(), "err", err)
 		return common.Hash{}, err
 	}
-<<<<<<< HEAD
-	return SubmitTransaction(ctx, s.b, signed, isPrivate)
-=======
-	return submitTransaction(ctx, s.b, signed)
->>>>>>> c894c2d7
+	return SubmitTransaction(ctx, s.b, signed)
 }
 
 // SignTransaction will create a transaction from the given arguments and
@@ -1230,10 +1226,6 @@
 		}
 		return (*hexutil.Uint64)(&nonce), nil
 	}
-<<<<<<< HEAD
-=======
-
->>>>>>> c894c2d7
 	// Resolve block number and use its state to ask for the nonce
 	state, _, err := s.b.StateAndHeaderByNumber(ctx, blockNr)
 	if state == nil || err != nil {
@@ -1451,18 +1443,9 @@
 	return types.NewTransaction(uint64(*args.Nonce), *args.To, (*big.Int)(args.Value), uint64(*args.Gas), (*big.Int)(args.GasPrice), input)
 }
 
-<<<<<<< HEAD
+// TODO: this submits a signed transaction, if it is a signed private transaction that should already be recorded in the tx.
 // SubmitTransaction is a helper function that submits tx to txPool and logs a message.
-func SubmitTransaction(ctx context.Context, b Backend, tx *types.Transaction, isPrivate bool) (common.Hash, error) {
-	if isPrivate {
-		tx.SetPrivate()
-	}
-
-=======
-// TODO: this submits a signed transaction, if it is a signed private transaction that should already be recorded in the tx.
-// submitTransaction is a helper function that submits tx to txPool and logs a message.
-func submitTransaction(ctx context.Context, b Backend, tx *types.Transaction) (common.Hash, error) {
->>>>>>> c894c2d7
+func SubmitTransaction(ctx context.Context, b Backend, tx *types.Transaction) (common.Hash, error) {
 	if err := b.SendTx(ctx, tx); err != nil {
 		return common.Hash{}, err
 	}
@@ -1535,14 +1518,6 @@
 
 	// Assemble the transaction and sign with the wallet
 	tx := args.toTransaction()
-<<<<<<< HEAD
-	isQuorum := tx.IsPrivate()
-	signed, err := wallet.SignTx(account, tx, s.b.ChainConfig().ChainID, isQuorum)
-	if err != nil {
-		return common.Hash{}, err
-	}
-	return SubmitTransaction(ctx, s.b, signed, isPrivate)
-=======
 
 	var chainID *big.Int
 	if config := s.b.ChainConfig(); config.IsEIP155(s.b.CurrentBlock().Number()) && !isPrivate {
@@ -1556,9 +1531,7 @@
 	if err != nil {
 		return common.Hash{}, err
 	}
-	return submitTransaction(ctx, s.b, signed)
-
->>>>>>> c894c2d7
+	return SubmitTransaction(ctx, s.b, signed)
 }
 
 // SendRawTransaction will add the signed transaction to the transaction pool.
@@ -1568,11 +1541,7 @@
 	if err := rlp.DecodeBytes(encodedTx, tx); err != nil {
 		return common.Hash{}, err
 	}
-<<<<<<< HEAD
-	return SubmitTransaction(ctx, s.b, tx, tx.IsPrivate())
-=======
-	return submitTransaction(ctx, s.b, tx)
->>>>>>> c894c2d7
+	return SubmitTransaction(ctx, s.b, tx)
 }
 
 // SendRawPrivateTransaction will add the signed transaction to the transaction pool.
@@ -1600,12 +1569,7 @@
 	} else {
 		return common.Hash{}, fmt.Errorf("transaction is not private")
 	}
-<<<<<<< HEAD
-
-	return SubmitTransaction(ctx, s.b, tx, isPrivate)
-=======
-	return submitTransaction(ctx, s.b, tx)
->>>>>>> c894c2d7
+	return SubmitTransaction(ctx, s.b, tx)
 }
 
 // Sign calculates an ECDSA signature for:
