// Copyright 2015 The go-ethereum Authors
// This file is part of the go-ethereum library.
//
// The go-ethereum library is free software: you can redistribute it and/or modify
// it under the terms of the GNU Lesser General Public License as published by
// the Free Software Foundation, either version 3 of the License, or
// (at your option) any later version.
//
// The go-ethereum library is distributed in the hope that it will be useful,
// but WITHOUT ANY WARRANTY; without even the implied warranty of
// MERCHANTABILITY or FITNESS FOR A PARTICULAR PURPOSE. See the
// GNU Lesser General Public License for more details.
//
// You should have received a copy of the GNU Lesser General Public License
// along with the go-ethereum library. If not, see <http://www.gnu.org/licenses/>.

package ethapi

import (
	"bytes"
	"context"
	"encoding/hex"
	"encoding/json"
	"errors"
	"fmt"
	"math/big"
	"net/http"
	"strings"
	"sync"
	"time"

	"github.com/davecgh/go-spew/spew"
	"github.com/ethereum/go-ethereum/accounts"
	"github.com/ethereum/go-ethereum/accounts/keystore"
	"github.com/ethereum/go-ethereum/accounts/scwallet"
	"github.com/ethereum/go-ethereum/common"
	"github.com/ethereum/go-ethereum/common/hexutil"
	"github.com/ethereum/go-ethereum/common/math"
	"github.com/ethereum/go-ethereum/consensus/clique"
	"github.com/ethereum/go-ethereum/consensus/ethash"
	"github.com/ethereum/go-ethereum/core"
	"github.com/ethereum/go-ethereum/core/rawdb"
	"github.com/ethereum/go-ethereum/core/types"
	"github.com/ethereum/go-ethereum/core/vm"
	"github.com/ethereum/go-ethereum/crypto"
	"github.com/ethereum/go-ethereum/log"
	"github.com/ethereum/go-ethereum/p2p"
	"github.com/ethereum/go-ethereum/params"
	"github.com/ethereum/go-ethereum/private"
	"github.com/ethereum/go-ethereum/rlp"
	"github.com/ethereum/go-ethereum/rpc"
	"github.com/tyler-smith/go-bip39"
)

const (
	defaultGasPrice = params.GWei
	//Hex-encoded 64 byte array of "17" values
	maxPrivateIntrinsicDataHex = "11111111111111111111111111111111111111111111111111111111111111111111111111111111111111111111111111111111111111111111111111111111"
)

// PublicEthereumAPI provides an API to access Ethereum related information.
// It offers only methods that operate on public data that is freely available to anyone.
type PublicEthereumAPI struct {
	b Backend
}

// NewPublicEthereumAPI creates a new Ethereum protocol API.
func NewPublicEthereumAPI(b Backend) *PublicEthereumAPI {
	return &PublicEthereumAPI{b}
}

// GasPrice returns a suggestion for a gas price.
func (s *PublicEthereumAPI) GasPrice(ctx context.Context) (*hexutil.Big, error) {
	price, err := s.b.SuggestPrice(ctx)
	return (*hexutil.Big)(price), err
}

// ProtocolVersion returns the current Ethereum protocol version this node supports
func (s *PublicEthereumAPI) ProtocolVersion() hexutil.Uint {
	return hexutil.Uint(s.b.ProtocolVersion())
}

// Syncing returns false in case the node is currently not syncing with the network. It can be up to date or has not
// yet received the latest block headers from its pears. In case it is synchronizing:
// - startingBlock: block number this node started to synchronise from
// - currentBlock:  block number this node is currently importing
// - highestBlock:  block number of the highest block header this node has received from peers
// - pulledStates:  number of state entries processed until now
// - knownStates:   number of known state entries that still need to be pulled
func (s *PublicEthereumAPI) Syncing() (interface{}, error) {
	progress := s.b.Downloader().Progress()

	// Return not syncing if the synchronisation already completed
	if progress.CurrentBlock >= progress.HighestBlock {
		return false, nil
	}
	// Otherwise gather the block sync stats
	return map[string]interface{}{
		"startingBlock": hexutil.Uint64(progress.StartingBlock),
		"currentBlock":  hexutil.Uint64(progress.CurrentBlock),
		"highestBlock":  hexutil.Uint64(progress.HighestBlock),
		"pulledStates":  hexutil.Uint64(progress.PulledStates),
		"knownStates":   hexutil.Uint64(progress.KnownStates),
	}, nil
}

// PublicTxPoolAPI offers and API for the transaction pool. It only operates on data that is non confidential.
type PublicTxPoolAPI struct {
	b Backend
}

// NewPublicTxPoolAPI creates a new tx pool service that gives information about the transaction pool.
func NewPublicTxPoolAPI(b Backend) *PublicTxPoolAPI {
	return &PublicTxPoolAPI{b}
}

// Content returns the transactions contained within the transaction pool.
func (s *PublicTxPoolAPI) Content() map[string]map[string]map[string]*RPCTransaction {
	content := map[string]map[string]map[string]*RPCTransaction{
		"pending": make(map[string]map[string]*RPCTransaction),
		"queued":  make(map[string]map[string]*RPCTransaction),
	}
	pending, queue := s.b.TxPoolContent()

	// Flatten the pending transactions
	for account, txs := range pending {
		dump := make(map[string]*RPCTransaction)
		for _, tx := range txs {
			dump[fmt.Sprintf("%d", tx.Nonce())] = newRPCPendingTransaction(tx)
		}
		content["pending"][account.Hex()] = dump
	}
	// Flatten the queued transactions
	for account, txs := range queue {
		dump := make(map[string]*RPCTransaction)
		for _, tx := range txs {
			dump[fmt.Sprintf("%d", tx.Nonce())] = newRPCPendingTransaction(tx)
		}
		content["queued"][account.Hex()] = dump
	}
	return content
}

// Status returns the number of pending and queued transaction in the pool.
func (s *PublicTxPoolAPI) Status() map[string]hexutil.Uint {
	pending, queue := s.b.Stats()
	return map[string]hexutil.Uint{
		"pending": hexutil.Uint(pending),
		"queued":  hexutil.Uint(queue),
	}
}

// Inspect retrieves the content of the transaction pool and flattens it into an
// easily inspectable list.
func (s *PublicTxPoolAPI) Inspect() map[string]map[string]map[string]string {
	content := map[string]map[string]map[string]string{
		"pending": make(map[string]map[string]string),
		"queued":  make(map[string]map[string]string),
	}
	pending, queue := s.b.TxPoolContent()

	// Define a formatter to flatten a transaction into a string
	var format = func(tx *types.Transaction) string {
		if to := tx.To(); to != nil {
			return fmt.Sprintf("%s: %v wei + %v gas × %v wei", tx.To().Hex(), tx.Value(), tx.Gas(), tx.GasPrice())
		}
		return fmt.Sprintf("contract creation: %v wei + %v gas × %v wei", tx.Value(), tx.Gas(), tx.GasPrice())
	}
	// Flatten the pending transactions
	for account, txs := range pending {
		dump := make(map[string]string)
		for _, tx := range txs {
			dump[fmt.Sprintf("%d", tx.Nonce())] = format(tx)
		}
		content["pending"][account.Hex()] = dump
	}
	// Flatten the queued transactions
	for account, txs := range queue {
		dump := make(map[string]string)
		for _, tx := range txs {
			dump[fmt.Sprintf("%d", tx.Nonce())] = format(tx)
		}
		content["queued"][account.Hex()] = dump
	}
	return content
}

// PublicAccountAPI provides an API to access accounts managed by this node.
// It offers only methods that can retrieve accounts.
type PublicAccountAPI struct {
	am *accounts.Manager
}

// NewPublicAccountAPI creates a new PublicAccountAPI.
func NewPublicAccountAPI(am *accounts.Manager) *PublicAccountAPI {
	return &PublicAccountAPI{am: am}
}

// Accounts returns the collection of accounts this node manages
func (s *PublicAccountAPI) Accounts() []common.Address {
	return s.am.Accounts()
}

// PrivateAccountAPI provides an API to access accounts managed by this node.
// It offers methods to create, (un)lock en list accounts. Some methods accept
// passwords and are therefore considered private by default.
type PrivateAccountAPI struct {
	am        *accounts.Manager
	nonceLock *AddrLocker
	b         Backend
}

// NewPrivateAccountAPI create a new PrivateAccountAPI.
func NewPrivateAccountAPI(b Backend, nonceLock *AddrLocker) *PrivateAccountAPI {
	return &PrivateAccountAPI{
		am:        b.AccountManager(),
		nonceLock: nonceLock,
		b:         b,
	}
}

// listAccounts will return a list of addresses for accounts this node manages.
func (s *PrivateAccountAPI) ListAccounts() []common.Address {
	return s.am.Accounts()
}

// rawWallet is a JSON representation of an accounts.Wallet interface, with its
// data contents extracted into plain fields.
type rawWallet struct {
	URL      string             `json:"url"`
	Status   string             `json:"status"`
	Failure  string             `json:"failure,omitempty"`
	Accounts []accounts.Account `json:"accounts,omitempty"`
}

// ListWallets will return a list of wallets this node manages.
func (s *PrivateAccountAPI) ListWallets() []rawWallet {
	wallets := make([]rawWallet, 0) // return [] instead of nil if empty
	for _, wallet := range s.am.Wallets() {
		status, failure := wallet.Status()

		raw := rawWallet{
			URL:      wallet.URL().String(),
			Status:   status,
			Accounts: wallet.Accounts(),
		}
		if failure != nil {
			raw.Failure = failure.Error()
		}
		wallets = append(wallets, raw)
	}
	return wallets
}

// OpenWallet initiates a hardware wallet opening procedure, establishing a USB
// connection and attempting to authenticate via the provided passphrase. Note,
// the method may return an extra challenge requiring a second open (e.g. the
// Trezor PIN matrix challenge).
func (s *PrivateAccountAPI) OpenWallet(url string, passphrase *string) error {
	wallet, err := s.am.Wallet(url)
	if err != nil {
		return err
	}
	pass := ""
	if passphrase != nil {
		pass = *passphrase
	}
	return wallet.Open(pass)
}

// DeriveAccount requests a HD wallet to derive a new account, optionally pinning
// it for later reuse.
func (s *PrivateAccountAPI) DeriveAccount(url string, path string, pin *bool) (accounts.Account, error) {
	wallet, err := s.am.Wallet(url)
	if err != nil {
		return accounts.Account{}, err
	}
	derivPath, err := accounts.ParseDerivationPath(path)
	if err != nil {
		return accounts.Account{}, err
	}
	if pin == nil {
		pin = new(bool)
	}
	return wallet.Derive(derivPath, *pin)
}

// NewAccount will create a new account and returns the address for the new account.
func (s *PrivateAccountAPI) NewAccount(password string) (common.Address, error) {
	acc, err := fetchKeystore(s.am).NewAccount(password)
	if err == nil {
		log.Info("Your new key was generated", "address", acc.Address)
		log.Warn("Please backup your key file!", "path", acc.URL.Path)
		log.Warn("Please remember your password!")
		return acc.Address, nil
	}
	return common.Address{}, err
}

// fetchKeystore retrives the encrypted keystore from the account manager.
func fetchKeystore(am *accounts.Manager) *keystore.KeyStore {
	return am.Backends(keystore.KeyStoreType)[0].(*keystore.KeyStore)
}

// ImportRawKey stores the given hex encoded ECDSA key into the key directory,
// encrypting it with the passphrase.
func (s *PrivateAccountAPI) ImportRawKey(privkey string, password string) (common.Address, error) {
	key, err := crypto.HexToECDSA(privkey)
	if err != nil {
		return common.Address{}, err
	}
	acc, err := fetchKeystore(s.am).ImportECDSA(key, password)
	return acc.Address, err
}

// UnlockAccount will unlock the account associated with the given address with
// the given password for duration seconds. If duration is nil it will use a
// default of 300 seconds. It returns an indication if the account was unlocked.
func (s *PrivateAccountAPI) UnlockAccount(ctx context.Context, addr common.Address, password string, duration *uint64) (bool, error) {
	// When the API is exposed by external RPC(http, ws etc), unless the user
	// explicitly specifies to allow the insecure account unlocking, otherwise
	// it is disabled.
	if s.b.ExtRPCEnabled() && !s.b.AccountManager().Config().InsecureUnlockAllowed {
		return false, errors.New("account unlock with HTTP access is forbidden")
	}

	const max = uint64(time.Duration(math.MaxInt64) / time.Second)
	var d time.Duration
	if duration == nil {
		d = 300 * time.Second
	} else if *duration > max {
		return false, errors.New("unlock duration too large")
	} else {
		d = time.Duration(*duration) * time.Second
	}
	err := fetchKeystore(s.am).TimedUnlock(accounts.Account{Address: addr}, password, d)
	if err != nil {
		log.Warn("Failed account unlock attempt", "address", addr, "err", err)
	}
	return err == nil, err
}

// LockAccount will lock the account associated with the given address when it's unlocked.
func (s *PrivateAccountAPI) LockAccount(addr common.Address) bool {
	return fetchKeystore(s.am).Lock(addr) == nil
}

// signTransaction sets defaults and signs the given transaction
// NOTE: the caller needs to ensure that the nonceLock is held, if applicable,
// and release it after the transaction has been submitted to the tx pool
func (s *PrivateAccountAPI) signTransaction(ctx context.Context, args *SendTxArgs, passwd string) (*types.Transaction, error) {
	// Look up the wallet containing the requested signer
	account := accounts.Account{Address: args.From}
	wallet, err := s.am.Find(account)
	if err != nil {
		return nil, err
	}
	// Set some sanity defaults and terminate on failure
	if err := args.setDefaults(ctx, s.b); err != nil {
		return nil, err
	}
	// Assemble the transaction and sign with the wallet
	tx := args.toTransaction()

	// Quorum
	if args.IsPrivate() {
		tx.SetPrivate()
	}
	var chainID *big.Int
	if config := s.b.ChainConfig(); config.IsEIP155(s.b.CurrentBlock().Number()) && !tx.IsPrivate() {
		chainID = config.ChainID
	}
	// /Quorum

	return wallet.SignTxWithPassphrase(account, passwd, tx, chainID)
}

// SendTransaction will create a transaction from the given arguments and
// tries to sign it with the key associated with args.To. If the given passwd isn't
// able to decrypt the key it fails.
func (s *PrivateAccountAPI) SendTransaction(ctx context.Context, args SendTxArgs, passwd string) (common.Hash, error) {
	if args.Nonce == nil {
		// Hold the addresse's mutex around signing to prevent concurrent assignment of
		// the same nonce to multiple accounts.
		s.nonceLock.LockAddr(args.From)
		defer s.nonceLock.UnlockAddr(args.From)
	}

	// Quorum
	if args.IsPrivate() {
		err := args.setPrivateTransactionHash(true)
		if err != nil {
			return common.Hash{}, err
		}
	}
	// /Quorum

	signed, err := s.signTransaction(ctx, &args, passwd)
	if err != nil {
		log.Warn("Failed transaction send attempt", "from", args.From, "to", args.To, "value", args.Value.ToInt(), "err", err)
		return common.Hash{}, err
	}
	return SubmitTransaction(ctx, s.b, signed)
}

// SignTransaction will create a transaction from the given arguments and
// tries to sign it with the key associated with args.To. If the given passwd isn't
// able to decrypt the key it fails. The transaction is returned in RLP-form, not broadcast
// to other nodes
func (s *PrivateAccountAPI) SignTransaction(ctx context.Context, args SendTxArgs, passwd string) (*SignTransactionResult, error) {
	// No need to obtain the noncelock mutex, since we won't be sending this
	// tx into the transaction pool, but right back to the user
	if args.Gas == nil {
		return nil, fmt.Errorf("gas not specified")
	}
	if args.GasPrice == nil {
		return nil, fmt.Errorf("gasPrice not specified")
	}
	if args.Nonce == nil {
		return nil, fmt.Errorf("nonce not specified")
	}
	signed, err := s.signTransaction(ctx, &args, passwd)
	if err != nil {
		log.Warn("Failed transaction sign attempt", "from", args.From, "to", args.To, "value", args.Value.ToInt(), "err", err)
		return nil, err
	}
	data, err := rlp.EncodeToBytes(signed)
	if err != nil {
		return nil, err
	}
	return &SignTransactionResult{data, signed}, nil
}

// Sign calculates an Ethereum ECDSA signature for:
// keccack256("\x19Ethereum Signed Message:\n" + len(message) + message))
//
// Note, the produced signature conforms to the secp256k1 curve R, S and V values,
// where the V value will be 27 or 28 for legacy reasons.
//
// The key used to calculate the signature is decrypted with the given password.
//
// https://github.com/ethereum/go-ethereum/wiki/Management-APIs#personal_sign
func (s *PrivateAccountAPI) Sign(ctx context.Context, data hexutil.Bytes, addr common.Address, passwd string) (hexutil.Bytes, error) {
	// Look up the wallet containing the requested signer
	account := accounts.Account{Address: addr}

	wallet, err := s.b.AccountManager().Find(account)
	if err != nil {
		return nil, err
	}
	// Assemble sign the data with the wallet
	signature, err := wallet.SignTextWithPassphrase(account, passwd, data)
	if err != nil {
		log.Warn("Failed data sign attempt", "address", addr, "err", err)
		return nil, err
	}
	signature[crypto.RecoveryIDOffset] += 27 // Transform V from 0/1 to 27/28 according to the yellow paper
	return signature, nil
}

// EcRecover returns the address for the account that was used to create the signature.
// Note, this function is compatible with eth_sign and personal_sign. As such it recovers
// the address of:
// hash = keccak256("\x19Ethereum Signed Message:\n"${message length}${message})
// addr = ecrecover(hash, signature)
//
// Note, the signature must conform to the secp256k1 curve R, S and V values, where
// the V value must be 27 or 28 for legacy reasons.
//
// https://github.com/ethereum/go-ethereum/wiki/Management-APIs#personal_ecRecover
func (s *PrivateAccountAPI) EcRecover(ctx context.Context, data, sig hexutil.Bytes) (common.Address, error) {
	if len(sig) != crypto.SignatureLength {
		return common.Address{}, fmt.Errorf("signature must be %d bytes long", crypto.SignatureLength)
	}
	if sig[crypto.RecoveryIDOffset] != 27 && sig[crypto.RecoveryIDOffset] != 28 {
		return common.Address{}, fmt.Errorf("invalid Ethereum signature (V is not 27 or 28)")
	}
	sig[crypto.RecoveryIDOffset] -= 27 // Transform yellow paper V from 27/28 to 0/1

	rpk, err := crypto.SigToPub(accounts.TextHash(data), sig)
	if err != nil {
		return common.Address{}, err
	}
	return crypto.PubkeyToAddress(*rpk), nil
}

// SignAndSendTransaction was renamed to SendTransaction. This method is deprecated
// and will be removed in the future. It primary goal is to give clients time to update.
func (s *PrivateAccountAPI) SignAndSendTransaction(ctx context.Context, args SendTxArgs, passwd string) (common.Hash, error) {
	return s.SendTransaction(ctx, args, passwd)
}

// InitializeWallet initializes a new wallet at the provided URL, by generating and returning a new private key.
func (s *PrivateAccountAPI) InitializeWallet(ctx context.Context, url string) (string, error) {
	wallet, err := s.am.Wallet(url)
	if err != nil {
		return "", err
	}

	entropy, err := bip39.NewEntropy(256)
	if err != nil {
		return "", err
	}

	mnemonic, err := bip39.NewMnemonic(entropy)
	if err != nil {
		return "", err
	}

	seed := bip39.NewSeed(mnemonic, "")

	switch wallet := wallet.(type) {
	case *scwallet.Wallet:
		return mnemonic, wallet.Initialize(seed)
	default:
		return "", fmt.Errorf("Specified wallet does not support initialization")
	}
}

// Unpair deletes a pairing between wallet and geth.
func (s *PrivateAccountAPI) Unpair(ctx context.Context, url string, pin string) error {
	wallet, err := s.am.Wallet(url)
	if err != nil {
		return err
	}

	switch wallet := wallet.(type) {
	case *scwallet.Wallet:
		return wallet.Unpair([]byte(pin))
	default:
		return fmt.Errorf("Specified wallet does not support pairing")
	}
}

// PublicBlockChainAPI provides an API to access the Ethereum blockchain.
// It offers only methods that operate on public data that is freely available to anyone.
type PublicBlockChainAPI struct {
	b Backend
}

// NewPublicBlockChainAPI creates a new Ethereum blockchain API.
func NewPublicBlockChainAPI(b Backend) *PublicBlockChainAPI {
	return &PublicBlockChainAPI{b}
}

// ChainId returns the chainID value for transaction replay protection.
func (s *PublicBlockChainAPI) ChainId() *hexutil.Big {
	return (*hexutil.Big)(s.b.ChainConfig().ChainID)
}

// BlockNumber returns the block number of the chain head.
func (s *PublicBlockChainAPI) BlockNumber() hexutil.Uint64 {
	header, _ := s.b.HeaderByNumber(context.Background(), rpc.LatestBlockNumber) // latest header should always be available
	return hexutil.Uint64(header.Number.Uint64())
}

// GetBalance returns the amount of wei for the given address in the state of the
// given block number. The rpc.LatestBlockNumber and rpc.PendingBlockNumber meta
// block numbers are also allowed.
func (s *PublicBlockChainAPI) GetBalance(ctx context.Context, address common.Address, blockNrOrHash rpc.BlockNumberOrHash) (*hexutil.Big, error) {
	state, _, err := s.b.StateAndHeaderByNumberOrHash(ctx, blockNrOrHash)
	if state == nil || err != nil {
		return nil, err
	}
	return (*hexutil.Big)(state.GetBalance(address)), state.Error()
}

// Result structs for GetProof
type AccountResult struct {
	Address      common.Address  `json:"address"`
	AccountProof []string        `json:"accountProof"`
	Balance      *hexutil.Big    `json:"balance"`
	CodeHash     common.Hash     `json:"codeHash"`
	Nonce        hexutil.Uint64  `json:"nonce"`
	StorageHash  common.Hash     `json:"storageHash"`
	StorageProof []StorageResult `json:"storageProof"`
}
type StorageResult struct {
	Key   string       `json:"key"`
	Value *hexutil.Big `json:"value"`
	Proof []string     `json:"proof"`
}

// GetProof returns the Merkle-proof for a given account and optionally some storage keys.
func (s *PublicBlockChainAPI) GetProof(ctx context.Context, address common.Address, storageKeys []string, blockNrOrHash rpc.BlockNumberOrHash) (*AccountResult, error) {
	state, _, err := s.b.StateAndHeaderByNumberOrHash(ctx, blockNrOrHash)
	if state == nil || err != nil {
		return nil, err
	}

	storageTrie := state.StorageTrie(address)
	storageHash := types.EmptyRootHash
	codeHash := state.GetCodeHash(address)
	storageProof := make([]StorageResult, len(storageKeys))

	// if we have a storageTrie, (which means the account exists), we can update the storagehash
	if storageTrie != nil {
		storageHash = storageTrie.Hash()
	} else {
		// no storageTrie means the account does not exist, so the codeHash is the hash of an empty bytearray.
		codeHash = crypto.Keccak256Hash(nil)
	}

	// create the proof for the storageKeys
	for i, key := range storageKeys {
		if storageTrie != nil {
			proof, storageError := state.GetStorageProof(address, common.HexToHash(key))
			if storageError != nil {
				return nil, storageError
			}
			storageProof[i] = StorageResult{key, (*hexutil.Big)(state.GetState(address, common.HexToHash(key)).Big()), common.ToHexArray(proof)}
		} else {
			storageProof[i] = StorageResult{key, &hexutil.Big{}, []string{}}
		}
	}

	// create the accountProof
	accountProof, proofErr := state.GetProof(address)
	if proofErr != nil {
		return nil, proofErr
	}

	return &AccountResult{
		Address:      address,
		AccountProof: common.ToHexArray(accountProof),
		Balance:      (*hexutil.Big)(state.GetBalance(address)),
		CodeHash:     codeHash,
		Nonce:        hexutil.Uint64(state.GetNonce(address)),
		StorageHash:  storageHash,
		StorageProof: storageProof,
	}, state.Error()
}

// GetHeaderByNumber returns the requested canonical block header.
// * When blockNr is -1 the chain head is returned.
// * When blockNr is -2 the pending chain head is returned.
func (s *PublicBlockChainAPI) GetHeaderByNumber(ctx context.Context, number rpc.BlockNumber) (map[string]interface{}, error) {
	header, err := s.b.HeaderByNumber(ctx, number)
	if header != nil && err == nil {
		response := s.rpcMarshalHeader(header)
		if number == rpc.PendingBlockNumber {
			// Pending header need to nil out a few fields
			for _, field := range []string{"hash", "nonce", "miner"} {
				response[field] = nil
			}
		}
		return response, err
	}
	return nil, err
}

// GetHeaderByHash returns the requested header by hash.
func (s *PublicBlockChainAPI) GetHeaderByHash(ctx context.Context, hash common.Hash) map[string]interface{} {
	header, _ := s.b.HeaderByHash(ctx, hash)
	if header != nil {
		return s.rpcMarshalHeader(header)
	}
	return nil
}

// GetBlockByNumber returns the requested canonical block.
// * When blockNr is -1 the chain head is returned.
// * When blockNr is -2 the pending chain head is returned.
// * When fullTx is true all transactions in the block are returned, otherwise
//   only the transaction hash is returned.
func (s *PublicBlockChainAPI) GetBlockByNumber(ctx context.Context, number rpc.BlockNumber, fullTx bool) (map[string]interface{}, error) {
	block, err := s.b.BlockByNumber(ctx, number)
	if block != nil && err == nil {
		response, err := s.rpcMarshalBlock(block, true, fullTx)
		if err == nil && number == rpc.PendingBlockNumber {
			// Pending blocks need to nil out a few fields
			for _, field := range []string{"hash", "nonce", "miner"} {
				response[field] = nil
			}
		}
		return response, err
	}
	return nil, err
}

// GetBlockByHash returns the requested block. When fullTx is true all transactions in the block are returned in full
// detail, otherwise only the transaction hash is returned.
func (s *PublicBlockChainAPI) GetBlockByHash(ctx context.Context, hash common.Hash, fullTx bool) (map[string]interface{}, error) {
	block, err := s.b.BlockByHash(ctx, hash)
	if block != nil {
		return s.rpcMarshalBlock(block, true, fullTx)
	}
	return nil, err
}

// GetUncleByBlockNumberAndIndex returns the uncle block for the given block hash and index. When fullTx is true
// all transactions in the block are returned in full detail, otherwise only the transaction hash is returned.
func (s *PublicBlockChainAPI) GetUncleByBlockNumberAndIndex(ctx context.Context, blockNr rpc.BlockNumber, index hexutil.Uint) (map[string]interface{}, error) {
	block, err := s.b.BlockByNumber(ctx, blockNr)
	if block != nil {
		uncles := block.Uncles()
		if index >= hexutil.Uint(len(uncles)) {
			log.Debug("Requested uncle not found", "number", blockNr, "hash", block.Hash(), "index", index)
			return nil, nil
		}
		block = types.NewBlockWithHeader(uncles[index])
		return s.rpcMarshalBlock(block, false, false)
	}
	return nil, err
}

// GetUncleByBlockHashAndIndex returns the uncle block for the given block hash and index. When fullTx is true
// all transactions in the block are returned in full detail, otherwise only the transaction hash is returned.
func (s *PublicBlockChainAPI) GetUncleByBlockHashAndIndex(ctx context.Context, blockHash common.Hash, index hexutil.Uint) (map[string]interface{}, error) {
	block, err := s.b.BlockByHash(ctx, blockHash)
	if block != nil {
		uncles := block.Uncles()
		if index >= hexutil.Uint(len(uncles)) {
			log.Debug("Requested uncle not found", "number", block.Number(), "hash", blockHash, "index", index)
			return nil, nil
		}
		block = types.NewBlockWithHeader(uncles[index])
		return s.rpcMarshalBlock(block, false, false)
	}
	return nil, err
}

// GetUncleCountByBlockNumber returns number of uncles in the block for the given block number
func (s *PublicBlockChainAPI) GetUncleCountByBlockNumber(ctx context.Context, blockNr rpc.BlockNumber) *hexutil.Uint {
	if block, _ := s.b.BlockByNumber(ctx, blockNr); block != nil {
		n := hexutil.Uint(len(block.Uncles()))
		return &n
	}
	return nil
}

// GetUncleCountByBlockHash returns number of uncles in the block for the given block hash
func (s *PublicBlockChainAPI) GetUncleCountByBlockHash(ctx context.Context, blockHash common.Hash) *hexutil.Uint {
	if block, _ := s.b.BlockByHash(ctx, blockHash); block != nil {
		n := hexutil.Uint(len(block.Uncles()))
		return &n
	}
	return nil
}

// GetCode returns the code stored at the given address in the state for the given block number.
func (s *PublicBlockChainAPI) GetCode(ctx context.Context, address common.Address, blockNrOrHash rpc.BlockNumberOrHash) (hexutil.Bytes, error) {
	state, _, err := s.b.StateAndHeaderByNumberOrHash(ctx, blockNrOrHash)
	if state == nil || err != nil {
		return nil, err
	}
	code := state.GetCode(address)
	return code, state.Error()
}

// GetStorageAt returns the storage from the state at the given address, key and
// block number. The rpc.LatestBlockNumber and rpc.PendingBlockNumber meta block
// numbers are also allowed.
func (s *PublicBlockChainAPI) GetStorageAt(ctx context.Context, address common.Address, key string, blockNrOrHash rpc.BlockNumberOrHash) (hexutil.Bytes, error) {
	state, _, err := s.b.StateAndHeaderByNumberOrHash(ctx, blockNrOrHash)
	if state == nil || err != nil {
		return nil, err
	}
	res := state.GetState(address, common.HexToHash(key))
	return res[:], state.Error()
}

// CallArgs represents the arguments for a call.
type CallArgs struct {
	From     *common.Address `json:"from"`
	To       *common.Address `json:"to"`
	Gas      *hexutil.Uint64 `json:"gas"`
	GasPrice *hexutil.Big    `json:"gasPrice"`
	Value    *hexutil.Big    `json:"value"`
	Data     *hexutil.Bytes  `json:"data"`
}

// account indicates the overriding fields of account during the execution of
// a message call.
// Note, state and stateDiff can't be specified at the same time. If state is
// set, message execution will only use the data in the given state. Otherwise
// if statDiff is set, all diff will be applied first and then execute the call
// message.
type account struct {
	Nonce     *hexutil.Uint64              `json:"nonce"`
	Code      *hexutil.Bytes               `json:"code"`
	Balance   **hexutil.Big                `json:"balance"`
	State     *map[common.Hash]common.Hash `json:"state"`
	StateDiff *map[common.Hash]common.Hash `json:"stateDiff"`
}

func DoCall(ctx context.Context, b Backend, args CallArgs, blockNrOrHash rpc.BlockNumberOrHash, overrides map[common.Address]account, vmCfg vm.Config, timeout time.Duration, globalGasCap *big.Int) ([]byte, uint64, bool, error) {
	defer func(start time.Time) { log.Debug("Executing EVM call finished", "runtime", time.Since(start)) }(time.Now())

	state, header, err := b.StateAndHeaderByNumberOrHash(ctx, blockNrOrHash)
	if state == nil || err != nil {
		return nil, 0, false, err
	}
	// Set sender address or use a default if none specified
	var addr common.Address
	if args.From == nil {
		if wallets := b.AccountManager().Wallets(); len(wallets) > 0 {
			if accounts := wallets[0].Accounts(); len(accounts) > 0 {
				addr = accounts[0].Address
			}
		}
	} else {
		addr = *args.From
	}
	// Override the fields of specified contracts before execution.
	for addr, account := range overrides {
		// Override account nonce.
		if account.Nonce != nil {
			state.SetNonce(addr, uint64(*account.Nonce))
		}
		// Override account(contract) code.
		if account.Code != nil {
			state.SetCode(addr, *account.Code)
		}
		// Override account balance.
		if account.Balance != nil {
			state.SetBalance(addr, (*big.Int)(*account.Balance))
		}
		if account.State != nil && account.StateDiff != nil {
			return nil, 0, false, fmt.Errorf("account %s has both 'state' and 'stateDiff'", addr.Hex())
		}
		// Replace entire state if caller requires.
		if account.State != nil {
			state.SetStorage(addr, *account.State)
		}
		// Apply state diff into specified accounts.
		if account.StateDiff != nil {
			for key, value := range *account.StateDiff {
				state.SetState(addr, key, value)
			}
		}
	}
	// Set default gas & gas price if none were set
	gas := uint64(math.MaxUint64 / 2)
	if args.Gas != nil {
		gas = uint64(*args.Gas)
	}
	if globalGasCap != nil && globalGasCap.Uint64() < gas {
		log.Warn("Caller gas above allowance, capping", "requested", gas, "cap", globalGasCap)
		gas = globalGasCap.Uint64()
	}
	gasPrice := new(big.Int).SetUint64(defaultGasPrice)
	// Set Quorum default gas price
	if b.ChainConfig().IsQuorum {
		gasPrice = new(big.Int).SetUint64(0)
	}
	if args.GasPrice != nil {
		gasPrice = args.GasPrice.ToInt()
	}

	value := new(big.Int)
	if args.Value != nil {
		value = args.Value.ToInt()
	}

	var data []byte
	if args.Data != nil {
		data = []byte(*args.Data)
	}

	// Create new call message
	msg := types.NewMessage(addr, args.To, 0, value, gas, gasPrice, data, false)

	// Setup context so it may be cancelled the call has completed
	// or, in case of unmetered gas, setup a context with a timeout.
	var cancel context.CancelFunc
	if timeout > 0 {
		ctx, cancel = context.WithTimeout(ctx, timeout)
	} else {
		ctx, cancel = context.WithCancel(ctx)
	}
	// Make sure the context is cancelled when the call has completed
	// this makes sure resources are cleaned up.
	defer cancel()

	// Get a new instance of the EVM.
	evm, vmError, err := b.GetEVM(ctx, msg, state, header)
	if err != nil {
		return nil, 0, false, err
	}
	// Wait for the context to be done and cancel the evm. Even if the
	// EVM has finished, cancelling may be done (repeatedly)
	go func() {
		<-ctx.Done()
		evm.Cancel()
	}()

	// Setup the gas pool (also for unmetered requests)
	// and apply the message.
	gp := new(core.GasPool).AddGas(math.MaxUint64)
	res, gas, failed, err := core.ApplyMessage(evm, msg, gp)
	if err := vmError(); err != nil {
		return nil, 0, false, err
	}
	// If the timer caused an abort, return an appropriate error message
	if evm.Cancelled() {
		return nil, 0, false, fmt.Errorf("execution aborted (timeout = %v)", timeout)
	}
	return res, gas, failed, err
}

// Call executes the given transaction on the state for the given block number.
//
// Additionally, the caller can specify a batch of contract for fields overriding.
//
// Note, this function doesn't make and changes in the state/blockchain and is
// useful to execute and retrieve values.
func (s *PublicBlockChainAPI) Call(ctx context.Context, args CallArgs, blockNrOrHash rpc.BlockNumberOrHash, overrides *map[common.Address]account) (hexutil.Bytes, error) {
	var accounts map[common.Address]account
	if overrides != nil {
		accounts = *overrides
	}
	result, _, _, err := DoCall(ctx, s.b, args, blockNrOrHash, accounts, vm.Config{}, 5*time.Second, s.b.RPCGasCap())
	return (hexutil.Bytes)(result), err
}

func DoEstimateGas(ctx context.Context, b Backend, args CallArgs, blockNrOrHash rpc.BlockNumberOrHash, gasCap *big.Int) (hexutil.Uint64, error) {
	// Binary search the gas requirement, as it may be higher than the amount used
	var (
		lo  uint64 = params.TxGas - 1
		hi  uint64
		cap uint64
	)
	if args.Gas != nil && uint64(*args.Gas) >= params.TxGas {
		hi = uint64(*args.Gas)
	} else {
		// Retrieve the block to act as the gas ceiling
		block, err := b.BlockByNumberOrHash(ctx, blockNrOrHash)
		if err != nil {
			return 0, err
		}
		hi = block.GasLimit()
	}
	if gasCap != nil && hi > gasCap.Uint64() {
		log.Warn("Caller gas above allowance, capping", "requested", hi, "cap", gasCap)
		hi = gasCap.Uint64()
	}
	cap = hi

	// Create a helper to check if a gas allowance results in an executable transaction
	executable := func(gas uint64) bool {
		args.Gas = (*hexutil.Uint64)(&gas)

		_, _, failed, err := DoCall(ctx, b, args, blockNrOrHash, nil, vm.Config{}, 0, gasCap)
		if err != nil || failed {
			return false
		}
		return true
	}
	// Execute the binary search and hone in on an executable gas limit
	for lo+1 < hi {
		mid := (hi + lo) / 2
		if !executable(mid) {
			lo = mid
		} else {
			hi = mid
		}
	}
	// Reject the transaction as invalid if it still fails at the highest allowance
	if hi == cap {
		if !executable(hi) {
			return 0, fmt.Errorf("gas required exceeds allowance (%d) or always failing transaction", cap)
		}
	}

	//QUORUM

	//We don't know if this is going to be a private or public transaction
	//It is possible to have a data field that has a lower intrinsic value than the PTM hash
	//so this checks that if we were to place a PTM hash (with all non-zero values) here then the transaction would
	//still run
	//This makes the return value a potential over-estimate of gas, rather than the exact cost to run right now

	//if the transaction has a value then it cannot be private, so we can skip this check
	if args.Value.ToInt().Cmp(big.NewInt(0)) == 0 {
		homestead := b.ChainConfig().IsHomestead(new(big.Int).SetInt64(int64(rpc.PendingBlockNumber)))
		istanbul := b.ChainConfig().IsIstanbul(new(big.Int).SetInt64(int64(rpc.PendingBlockNumber)))
		var data []byte
		if args.Data == nil {
			data = nil
		} else {
			data = []byte(*args.Data)
		}
		intrinsicGasPublic, _ := core.IntrinsicGas(data, args.To == nil, homestead, istanbul)
		intrinsicGasPrivate, _ := core.IntrinsicGas(common.Hex2Bytes(maxPrivateIntrinsicDataHex), args.To == nil, homestead, istanbul)

		if intrinsicGasPrivate > intrinsicGasPublic {
			if math.MaxUint64-hi < intrinsicGasPrivate-intrinsicGasPublic {
				return 0, fmt.Errorf("private intrinsic gas addition exceeds allowance")
			}
			return hexutil.Uint64(hi + (intrinsicGasPrivate - intrinsicGasPublic)), nil
		}

	}

	//END QUORUM

	return hexutil.Uint64(hi), nil
}

// EstimateGas returns an estimate of the amount of gas needed to execute the
// given transaction against the current pending block.
func (s *PublicBlockChainAPI) EstimateGas(ctx context.Context, args CallArgs) (hexutil.Uint64, error) {
	blockNrOrHash := rpc.BlockNumberOrHashWithNumber(rpc.PendingBlockNumber)
	return DoEstimateGas(ctx, s.b, args, blockNrOrHash, s.b.RPCGasCap())
}

// ExecutionResult groups all structured logs emitted by the EVM
// while replaying a transaction in debug mode as well as transaction
// execution status, the amount of gas used and the return value
type ExecutionResult struct {
	Gas         uint64         `json:"gas"`
	Failed      bool           `json:"failed"`
	ReturnValue string         `json:"returnValue"`
	StructLogs  []StructLogRes `json:"structLogs"`
}

// StructLogRes stores a structured log emitted by the EVM while replaying a
// transaction in debug mode
type StructLogRes struct {
	Pc      uint64             `json:"pc"`
	Op      string             `json:"op"`
	Gas     uint64             `json:"gas"`
	GasCost uint64             `json:"gasCost"`
	Depth   int                `json:"depth"`
	Error   error              `json:"error,omitempty"`
	Stack   *[]string          `json:"stack,omitempty"`
	Memory  *[]string          `json:"memory,omitempty"`
	Storage *map[string]string `json:"storage,omitempty"`
}

// FormatLogs formats EVM returned structured logs for json output
func FormatLogs(logs []vm.StructLog) []StructLogRes {
	formatted := make([]StructLogRes, len(logs))
	for index, trace := range logs {
		formatted[index] = StructLogRes{
			Pc:      trace.Pc,
			Op:      trace.Op.String(),
			Gas:     trace.Gas,
			GasCost: trace.GasCost,
			Depth:   trace.Depth,
			Error:   trace.Err,
		}
		if trace.Stack != nil {
			stack := make([]string, len(trace.Stack))
			for i, stackValue := range trace.Stack {
				stack[i] = fmt.Sprintf("%x", math.PaddedBigBytes(stackValue, 32))
			}
			formatted[index].Stack = &stack
		}
		if trace.Memory != nil {
			memory := make([]string, 0, (len(trace.Memory)+31)/32)
			for i := 0; i+32 <= len(trace.Memory); i += 32 {
				memory = append(memory, fmt.Sprintf("%x", trace.Memory[i:i+32]))
			}
			formatted[index].Memory = &memory
		}
		if trace.Storage != nil {
			storage := make(map[string]string)
			for i, storageValue := range trace.Storage {
				storage[fmt.Sprintf("%x", i)] = fmt.Sprintf("%x", storageValue)
			}
			formatted[index].Storage = &storage
		}
	}
	return formatted
}

// RPCMarshalHeader converts the given header to the RPC output .
func RPCMarshalHeader(head *types.Header) map[string]interface{} {
	return map[string]interface{}{
		"number":           (*hexutil.Big)(head.Number),
		"hash":             head.Hash(),
		"parentHash":       head.ParentHash,
		"nonce":            head.Nonce,
		"mixHash":          head.MixDigest,
		"sha3Uncles":       head.UncleHash,
		"logsBloom":        head.Bloom,
		"stateRoot":        head.Root,
		"miner":            head.Coinbase,
		"difficulty":       (*hexutil.Big)(head.Difficulty),
		"extraData":        hexutil.Bytes(head.Extra),
		"size":             hexutil.Uint64(head.Size()),
		"gasLimit":         hexutil.Uint64(head.GasLimit),
		"gasUsed":          hexutil.Uint64(head.GasUsed),
		"timestamp":        hexutil.Uint64(head.Time),
		"transactionsRoot": head.TxHash,
		"receiptsRoot":     head.ReceiptHash,
	}
}

// RPCMarshalBlock converts the given block to the RPC output which depends on fullTx. If inclTx is true transactions are
// returned. When fullTx is true the returned block contains full transaction details, otherwise it will only contain
// transaction hashes.
func RPCMarshalBlock(block *types.Block, inclTx bool, fullTx bool) (map[string]interface{}, error) {
	fields := RPCMarshalHeader(block.Header())
	fields["size"] = hexutil.Uint64(block.Size())

	if inclTx {
		formatTx := func(tx *types.Transaction) (interface{}, error) {
			return tx.Hash(), nil
		}
		if fullTx {
			formatTx = func(tx *types.Transaction) (interface{}, error) {
				return newRPCTransactionFromBlockHash(block, tx.Hash()), nil
			}
		}
		txs := block.Transactions()
		transactions := make([]interface{}, len(txs))
		var err error
		for i, tx := range txs {
			if transactions[i], err = formatTx(tx); err != nil {
				return nil, err
			}
		}
		fields["transactions"] = transactions
	}
	uncles := block.Uncles()
	uncleHashes := make([]common.Hash, len(uncles))
	for i, uncle := range uncles {
		uncleHashes[i] = uncle.Hash()
	}
	fields["uncles"] = uncleHashes

	return fields, nil
}

// rpcMarshalHeader uses the generalized output filler, then adds the total difficulty field, which requires
// a `PublicBlockchainAPI`.
func (s *PublicBlockChainAPI) rpcMarshalHeader(header *types.Header) map[string]interface{} {
	fields := RPCMarshalHeader(header)
	fields["totalDifficulty"] = (*hexutil.Big)(s.b.GetTd(header.Hash()))
	return fields
}

// rpcMarshalBlock uses the generalized output filler, then adds the total difficulty field, which requires
// a `PublicBlockchainAPI`.
func (s *PublicBlockChainAPI) rpcMarshalBlock(b *types.Block, inclTx bool, fullTx bool) (map[string]interface{}, error) {
	fields, err := RPCMarshalBlock(b, inclTx, fullTx)
	if err != nil {
		return nil, err
	}
	fields["totalDifficulty"] = (*hexutil.Big)(s.b.GetTd(b.Hash()))
	return fields, err
}

// RPCTransaction represents a transaction that will serialize to the RPC representation of a transaction
type RPCTransaction struct {
	BlockHash        *common.Hash    `json:"blockHash"`
	BlockNumber      *hexutil.Big    `json:"blockNumber"`
	From             common.Address  `json:"from"`
	Gas              hexutil.Uint64  `json:"gas"`
	GasPrice         *hexutil.Big    `json:"gasPrice"`
	Hash             common.Hash     `json:"hash"`
	Input            hexutil.Bytes   `json:"input"`
	Nonce            hexutil.Uint64  `json:"nonce"`
	To               *common.Address `json:"to"`
	TransactionIndex *hexutil.Uint64 `json:"transactionIndex"`
	Value            *hexutil.Big    `json:"value"`
	V                *hexutil.Big    `json:"v"`
	R                *hexutil.Big    `json:"r"`
	S                *hexutil.Big    `json:"s"`
}

// newRPCTransaction returns a transaction that will serialize to the RPC
// representation, with the given location metadata set (if available).
func newRPCTransaction(tx *types.Transaction, blockHash common.Hash, blockNumber uint64, index uint64) *RPCTransaction {
	var signer types.Signer = types.HomesteadSigner{}
	// joel: this is one of the two places we used a wrong signer to print txes
	if tx.Protected() && !tx.IsPrivate() {
		signer = types.NewEIP155Signer(tx.ChainId())
	}
	from, _ := types.Sender(signer, tx)
	v, r, s := tx.RawSignatureValues()

	result := &RPCTransaction{
		From:     from,
		Gas:      hexutil.Uint64(tx.Gas()),
		GasPrice: (*hexutil.Big)(tx.GasPrice()),
		Hash:     tx.Hash(),
		Input:    hexutil.Bytes(tx.Data()),
		Nonce:    hexutil.Uint64(tx.Nonce()),
		To:       tx.To(),
		Value:    (*hexutil.Big)(tx.Value()),
		V:        (*hexutil.Big)(v),
		R:        (*hexutil.Big)(r),
		S:        (*hexutil.Big)(s),
	}
	if blockHash != (common.Hash{}) {
		result.BlockHash = &blockHash
		result.BlockNumber = (*hexutil.Big)(new(big.Int).SetUint64(blockNumber))
		result.TransactionIndex = (*hexutil.Uint64)(&index)
	}
	return result
}

// newRPCPendingTransaction returns a pending transaction that will serialize to the RPC representation
func newRPCPendingTransaction(tx *types.Transaction) *RPCTransaction {
	return newRPCTransaction(tx, common.Hash{}, 0, 0)
}

// newRPCTransactionFromBlockIndex returns a transaction that will serialize to the RPC representation.
func newRPCTransactionFromBlockIndex(b *types.Block, index uint64) *RPCTransaction {
	txs := b.Transactions()
	if index >= uint64(len(txs)) {
		return nil
	}
	return newRPCTransaction(txs[index], b.Hash(), b.NumberU64(), index)
}

// newRPCRawTransactionFromBlockIndex returns the bytes of a transaction given a block and a transaction index.
func newRPCRawTransactionFromBlockIndex(b *types.Block, index uint64) hexutil.Bytes {
	txs := b.Transactions()
	if index >= uint64(len(txs)) {
		return nil
	}
	blob, _ := rlp.EncodeToBytes(txs[index])
	return blob
}

// newRPCTransactionFromBlockHash returns a transaction that will serialize to the RPC representation.
func newRPCTransactionFromBlockHash(b *types.Block, hash common.Hash) *RPCTransaction {
	for idx, tx := range b.Transactions() {
		if tx.Hash() == hash {
			return newRPCTransactionFromBlockIndex(b, uint64(idx))
		}
	}
	return nil
}

// PublicTransactionPoolAPI exposes methods for the RPC interface
type PublicTransactionPoolAPI struct {
	b         Backend
	nonceLock *AddrLocker
}

// NewPublicTransactionPoolAPI creates a new RPC service with methods specific for the transaction pool.
func NewPublicTransactionPoolAPI(b Backend, nonceLock *AddrLocker) *PublicTransactionPoolAPI {
	return &PublicTransactionPoolAPI{b, nonceLock}
}

// GetBlockTransactionCountByNumber returns the number of transactions in the block with the given block number.
func (s *PublicTransactionPoolAPI) GetBlockTransactionCountByNumber(ctx context.Context, blockNr rpc.BlockNumber) *hexutil.Uint {
	if block, _ := s.b.BlockByNumber(ctx, blockNr); block != nil {
		n := hexutil.Uint(len(block.Transactions()))
		return &n
	}
	return nil
}

// GetBlockTransactionCountByHash returns the number of transactions in the block with the given hash.
func (s *PublicTransactionPoolAPI) GetBlockTransactionCountByHash(ctx context.Context, blockHash common.Hash) *hexutil.Uint {
	if block, _ := s.b.BlockByHash(ctx, blockHash); block != nil {
		n := hexutil.Uint(len(block.Transactions()))
		return &n
	}
	return nil
}

// GetTransactionByBlockNumberAndIndex returns the transaction for the given block number and index.
func (s *PublicTransactionPoolAPI) GetTransactionByBlockNumberAndIndex(ctx context.Context, blockNr rpc.BlockNumber, index hexutil.Uint) *RPCTransaction {
	if block, _ := s.b.BlockByNumber(ctx, blockNr); block != nil {
		return newRPCTransactionFromBlockIndex(block, uint64(index))
	}
	return nil
}

// GetTransactionByBlockHashAndIndex returns the transaction for the given block hash and index.
func (s *PublicTransactionPoolAPI) GetTransactionByBlockHashAndIndex(ctx context.Context, blockHash common.Hash, index hexutil.Uint) *RPCTransaction {
	if block, _ := s.b.BlockByHash(ctx, blockHash); block != nil {
		return newRPCTransactionFromBlockIndex(block, uint64(index))
	}
	return nil
}

// GetRawTransactionByBlockNumberAndIndex returns the bytes of the transaction for the given block number and index.
func (s *PublicTransactionPoolAPI) GetRawTransactionByBlockNumberAndIndex(ctx context.Context, blockNr rpc.BlockNumber, index hexutil.Uint) hexutil.Bytes {
	if block, _ := s.b.BlockByNumber(ctx, blockNr); block != nil {
		return newRPCRawTransactionFromBlockIndex(block, uint64(index))
	}
	return nil
}

// GetRawTransactionByBlockHashAndIndex returns the bytes of the transaction for the given block hash and index.
func (s *PublicTransactionPoolAPI) GetRawTransactionByBlockHashAndIndex(ctx context.Context, blockHash common.Hash, index hexutil.Uint) hexutil.Bytes {
	if block, _ := s.b.BlockByHash(ctx, blockHash); block != nil {
		return newRPCRawTransactionFromBlockIndex(block, uint64(index))
	}
	return nil
}

// GetTransactionCount returns the number of transactions the given address has sent for the given block number
func (s *PublicTransactionPoolAPI) GetTransactionCount(ctx context.Context, address common.Address, blockNrOrHash rpc.BlockNumberOrHash) (*hexutil.Uint64, error) {
	// Ask transaction pool for the nonce which includes pending transactions
	if blockNr, ok := blockNrOrHash.Number(); ok && blockNr == rpc.PendingBlockNumber {
		nonce, err := s.b.GetPoolNonce(ctx, address)
		if err != nil {
			return nil, err
		}
		return (*hexutil.Uint64)(&nonce), nil
	}
	// Resolve block number and use its state to ask for the nonce
	state, _, err := s.b.StateAndHeaderByNumberOrHash(ctx, blockNrOrHash)
	if state == nil || err != nil {
		return nil, err
	}
	nonce := state.GetNonce(address)
	return (*hexutil.Uint64)(&nonce), state.Error()
}

// GetTransactionByHash returns the transaction for the given hash
func (s *PublicTransactionPoolAPI) GetTransactionByHash(ctx context.Context, hash common.Hash) (*RPCTransaction, error) {
	// Try to return an already finalized transaction
	tx, blockHash, blockNumber, index, err := s.b.GetTransaction(ctx, hash)
	if err != nil {
		return nil, err
	}
	if tx != nil {
		return newRPCTransaction(tx, blockHash, blockNumber, index), nil
	}
	// No finalized transaction, try to retrieve it from the pool
	if tx := s.b.GetPoolTransaction(hash); tx != nil {
		return newRPCPendingTransaction(tx), nil
	}

	// Transaction unknown, return as such
	return nil, nil
}

// GetRawTransactionByHash returns the bytes of the transaction for the given hash.
func (s *PublicTransactionPoolAPI) GetRawTransactionByHash(ctx context.Context, hash common.Hash) (hexutil.Bytes, error) {
	// Retrieve a finalized transaction, or a pooled otherwise
	tx, _, _, _, err := s.b.GetTransaction(ctx, hash)
	if err != nil {
		return nil, err
	}
	if tx == nil {
		if tx = s.b.GetPoolTransaction(hash); tx == nil {
			// Transaction not found anywhere, abort
			return nil, nil
		}
	}
	// Serialize to RLP and return
	return rlp.EncodeToBytes(tx)
}

// GetTransactionReceipt returns the transaction receipt for the given transaction hash.
func (s *PublicTransactionPoolAPI) GetTransactionReceipt(ctx context.Context, hash common.Hash) (map[string]interface{}, error) {
	tx, blockHash, blockNumber, index := rawdb.ReadTransaction(s.b.ChainDb(), hash)
	if tx == nil {
		return nil, nil
	}
	receipts, err := s.b.GetReceipts(ctx, blockHash)
	if err != nil {
		return nil, err
	}
	if len(receipts) <= int(index) {
		return nil, nil
	}
	receipt := receipts[index]

	var signer types.Signer = types.HomesteadSigner{}
	if tx.Protected() && !tx.IsPrivate() {
		signer = types.NewEIP155Signer(tx.ChainId())
	}
	from, _ := types.Sender(signer, tx)

	fields := map[string]interface{}{
		"blockHash":         blockHash,
		"blockNumber":       hexutil.Uint64(blockNumber),
		"transactionHash":   hash,
		"transactionIndex":  hexutil.Uint64(index),
		"from":              from,
		"to":                tx.To(),
		"gasUsed":           hexutil.Uint64(receipt.GasUsed),
		"cumulativeGasUsed": hexutil.Uint64(receipt.CumulativeGasUsed),
		"contractAddress":   nil,
		"logs":              receipt.Logs,
		"logsBloom":         receipt.Bloom,
	}

	// Assign receipt status or post state.
	if len(receipt.PostState) > 0 {
		fields["root"] = hexutil.Bytes(receipt.PostState)
	} else {
		fields["status"] = hexutil.Uint(receipt.Status)
	}
	if receipt.Logs == nil {
		fields["logs"] = [][]*types.Log{}
	}
	// If the ContractAddress is 20 0x0 bytes, assume it is not a contract creation
	if receipt.ContractAddress != (common.Address{}) {
		fields["contractAddress"] = receipt.ContractAddress
	}
	return fields, nil
}

// Quorum: if signing a private TX, set with tx.SetPrivate() before calling this method.
// sign is a helper function that signs a transaction with the private key of the given address.
func (s *PublicTransactionPoolAPI) sign(addr common.Address, tx *types.Transaction) (*types.Transaction, error) {
	// Look up the wallet containing the requested signer
	account := accounts.Account{Address: addr}

	wallet, err := s.b.AccountManager().Find(account)
	if err != nil {
		return nil, err
	}

	// Quorum
	var chainID *big.Int
	if config := s.b.ChainConfig(); config.IsEIP155(s.b.CurrentBlock().Number()) && !tx.IsPrivate() {
		chainID = config.ChainID
	}
	// /Quorum

	// Request the wallet to sign the transaction
	return wallet.SignTx(account, tx, chainID)
}

// SendTxArgs represents the arguments to sumbit a new transaction into the transaction pool.
type SendTxArgs struct {
	From     common.Address  `json:"from"`
	To       *common.Address `json:"to"`
	Gas      *hexutil.Uint64 `json:"gas"`
	GasPrice *hexutil.Big    `json:"gasPrice"`
	Value    *hexutil.Big    `json:"value"`
	Nonce    *hexutil.Uint64 `json:"nonce"`
	// We accept "data" and "input" for backwards-compatibility reasons. "input" is the
	// newer name and should be preferred by clients.
	Data  *hexutil.Bytes `json:"data"`
	Input *hexutil.Bytes `json:"input"`

	//Quorum
	PrivateFrom   string   `json:"privateFrom"`
	PrivateFor    []string `json:"privateFor"`
	PrivateTxType string   `json:"restriction"`
	//End-Quorum
}

func (s SendTxArgs) IsPrivate() bool {
	return s.PrivateFor != nil
}

// SendRawTxArgs represents the arguments to submit a new signed private transaction into the transaction pool.
type SendRawTxArgs struct {
	PrivateFor []string `json:"privateFor"`
}

// setDefaults is a helper function that fills in default values for unspecified tx fields.
func (args *SendTxArgs) setDefaults(ctx context.Context, b Backend) error {
	if args.GasPrice == nil {
		price, err := b.SuggestPrice(ctx)
		if err != nil {
			return err
		}
		args.GasPrice = (*hexutil.Big)(price)
	}
	if args.Value == nil {
		args.Value = new(hexutil.Big)
	}
	if args.Nonce == nil {
		nonce, err := b.GetPoolNonce(ctx, args.From)
		if err != nil {
			return err
		}
		args.Nonce = (*hexutil.Uint64)(&nonce)
	}
	if args.Data != nil && args.Input != nil && !bytes.Equal(*args.Data, *args.Input) {
		return errors.New(`Both "data" and "input" are set and not equal. Please use "input" to pass transaction call data.`)
	}
	if args.To == nil {
		// Contract creation
		var input []byte
		if args.Data != nil {
			input = *args.Data
		} else if args.Input != nil {
			input = *args.Input
		}
		if len(input) == 0 {
			return errors.New(`contract creation without any data provided`)
		}
	}
	// Estimate the gas usage if necessary.
	if args.Gas == nil {
		// For backwards-compatibility reason, we try both input and data
		// but input is preferred.
		input := args.Input
		if input == nil {
			input = args.Data
		}
		callArgs := CallArgs{
			From:     &args.From, // From shouldn't be nil
			To:       args.To,
			GasPrice: args.GasPrice,
			Value:    args.Value,
			Data:     input,
		}
		pendingBlockNr := rpc.BlockNumberOrHashWithNumber(rpc.PendingBlockNumber)
		estimated, err := DoEstimateGas(ctx, b, callArgs, pendingBlockNr, b.RPCGasCap())
		if err != nil {
			return err
		}
		args.Gas = &estimated
		log.Trace("Estimate gas usage automatically", "gas", args.Gas)
	}
	//Quorum
	if args.PrivateTxType == "" {
		args.PrivateTxType = "restricted"
	}
	//End-Quorum
	return nil
}

func (args *SendTxArgs) toTransaction() *types.Transaction {
	var input []byte
	if args.Input != nil {
		input = *args.Input
	} else if args.Data != nil {
		input = *args.Data
	}
	if args.To == nil {
		return types.NewContractCreation(uint64(*args.Nonce), (*big.Int)(args.Value), uint64(*args.Gas), (*big.Int)(args.GasPrice), input)
	}
	return types.NewTransaction(uint64(*args.Nonce), *args.To, (*big.Int)(args.Value), uint64(*args.Gas), (*big.Int)(args.GasPrice), input)
}

// setPrivateTransactionHash send the actual private transaction payload to Tessera and returns the tm hash
func (args *SendTxArgs) setPrivateTransactionHash(sendTxn bool) error {
	var input []byte
	if args.Input != nil {
		input = []byte(*args.Input)
	} else if args.Data != nil {
		input = []byte(*args.Data)
	} else {
		log.Info("nil args.input & args.data")
	}

	if len(input) > 0 {
		var data []byte
		var err error
		if sendTxn {
			//Send private transaction to local Constellation node
<<<<<<< HEAD
			log.Info("sending private tx", "input", fmt.Sprintf("%x", input), "privatefrom", args.PrivateFrom, "privatefor", args.PrivateFor)
			data, err = private.P.Send(input, args.PrivateFrom, args.PrivateFor)
			log.Info("sent private tx", "input", fmt.Sprintf("%x", input), "privatefrom", args.PrivateFrom, "privatefor", args.PrivateFor)
		} else {
			log.Info("storing private tx", "input", fmt.Sprintf("%x", input), "privatefrom", args.PrivateFrom)
			data, err = private.P.StoreRaw(input, args.PrivateFrom)
			log.Info("stored private tx", "input", fmt.Sprintf("%x", input), "privatefrom", args.PrivateFrom)
=======
			log.Debug("sending private tx", "privatefrom", args.PrivateFrom, "privatefor", args.PrivateFor)
			data, err = private.P.Send(input, args.PrivateFrom, args.PrivateFor)
			log.Debug("sent private tx", "privatefrom", args.PrivateFrom, "privatefor", args.PrivateFor)
		} else {
			log.Debug("storing private tx", "privatefrom", args.PrivateFrom)
			data, err = private.P.StoreRaw(input, args.PrivateFrom)
			log.Debug("stored private tx", "privatefrom", args.PrivateFrom)
>>>>>>> c04d1c8b
		}

		if err != nil {
			return err
		}
		d := hexutil.Bytes(data)
		args.Data = &d
	}
	return nil
}

// TODO: this submits a signed transaction, if it is a signed private transaction that should already be recorded in the tx.
// SubmitTransaction is a helper function that submits tx to txPool and logs a message.
func SubmitTransaction(ctx context.Context, b Backend, tx *types.Transaction) (common.Hash, error) {
	if err := b.SendTx(ctx, tx); err != nil {
		return common.Hash{}, err
	}
	if tx.To() == nil {
		var signer types.Signer
		if tx.IsPrivate() {
			signer = types.QuorumPrivateTxSigner{}
		} else {
			signer = types.MakeSigner(b.ChainConfig(), b.CurrentBlock().Number())
		}
		from, err := types.Sender(signer, tx)
		if err != nil {
			return common.Hash{}, err
		}
		addr := crypto.CreateAddress(from, tx.Nonce())
		log.Info("Submitted contract creation", "fullhash", tx.Hash().Hex(), "to", addr.Hex())
		log.EmitCheckpoint(log.TxCreated, "tx", tx.Hash().Hex(), "to", addr.Hex())
	} else {
		log.Info("Submitted transaction", "fullhash", tx.Hash().Hex(), "recipient", tx.To())
		log.EmitCheckpoint(log.TxCreated, "tx", tx.Hash().Hex(), "to", tx.To().Hex())
	}
	return tx.Hash(), nil
}

// SendTransaction creates a transaction for the given argument, sign it and submit it to the
// transaction pool.
func (s *PublicTransactionPoolAPI) SendTransaction(ctx context.Context, args SendTxArgs) (common.Hash, error) {
	// Look up the wallet containing the requested signer
	account := accounts.Account{Address: args.From}

	wallet, err := s.b.AccountManager().Find(account)
	if err != nil {
		return common.Hash{}, err
	}

	if args.Nonce == nil {
		// Hold the addresse's mutex around signing to prevent concurrent assignment of
		// the same nonce to multiple accounts.
		s.nonceLock.LockAddr(args.From)
		defer s.nonceLock.UnlockAddr(args.From)
	}

	// Set some sanity defaults and terminate on failure
	if err := args.setDefaults(ctx, s.b); err != nil {
		return common.Hash{}, err
	}

	// Quorum
	if args.IsPrivate() {
		err = args.setPrivateTransactionHash(true)
		if err != nil {
			return common.Hash{}, err
		}
	}
	// /Quorum

	// Assemble the transaction and sign with the wallet
	var tx *types.Transaction
	tx = args.toTransaction()

	if args.IsPrivate() {
		tx.SetPrivate()
	}

	var chainID *big.Int
	if config := s.b.ChainConfig(); config.IsEIP155(s.b.CurrentBlock().Number()) && !tx.IsPrivate() {
		chainID = config.ChainID
	}
	// /Quorum

	signed, err := wallet.SignTx(account, tx, chainID)
	if err != nil {
		return common.Hash{}, err
	}
	return SubmitTransaction(ctx, s.b, signed)
}

// FillTransaction fills the defaults (nonce, gas, gasPrice) on a given unsigned transaction,
// and returns it to the caller for further processing (signing + broadcast)
func (s *PublicTransactionPoolAPI) FillTransaction(ctx context.Context, args SendTxArgs) (*SignTransactionResult, error) {
	// Set some sanity defaults and terminate on failure
	if err := args.setDefaults(ctx, s.b); err != nil {
		return nil, err
	}
	// Assemble the transaction and obtain rlp
	// Quorum
	if args.IsPrivate() {
		err := args.setPrivateTransactionHash(false)
		if err != nil {
			return nil, err
		}
	}
	// /Quorum
	tx := args.toTransaction()

	// Quorum
	if args.IsPrivate() {
		tx.SetPrivate()
	}
	// /Quorum

	data, err := rlp.EncodeToBytes(tx)
	if err != nil {
		return nil, err
	}
	return &SignTransactionResult{data, tx}, nil
}

// SendRawTransaction will add the signed transaction to the transaction pool.
// The sender is responsible for signing the transaction and using the correct nonce.
func (s *PublicTransactionPoolAPI) SendRawTransaction(ctx context.Context, encodedTx hexutil.Bytes) (common.Hash, error) {
	tx := new(types.Transaction)
	if err := rlp.DecodeBytes(encodedTx, tx); err != nil {
		return common.Hash{}, err
	}
	return SubmitTransaction(ctx, s.b, tx)
}

// SendRawPrivateTransaction will add the signed transaction to the transaction pool.
// The sender is responsible for signing the transaction and using the correct nonce.
func (s *PublicTransactionPoolAPI) SendRawPrivateTransaction(ctx context.Context, encodedTx hexutil.Bytes, args SendRawTxArgs) (common.Hash, error) {

	tx := new(types.Transaction)
	if err := rlp.DecodeBytes(encodedTx, tx); err != nil {
		return common.Hash{}, err
	}

	txHash := []byte(tx.Data())
	isPrivate := (args.PrivateFor != nil) && tx.IsPrivate()

	if isPrivate {
		if len(txHash) > 0 {
			//Send private transaction to privacy manager
			log.Info("sending private tx", "data", fmt.Sprintf("%x", txHash), "privatefor", args.PrivateFor)
			result, err := private.P.SendSignedTx(txHash, args.PrivateFor)
			log.Info("sent private tx", "result", fmt.Sprintf("%x", result), "privatefor", args.PrivateFor)
			if err != nil {
				return common.Hash{}, err
			}
		}
	} else {
		return common.Hash{}, fmt.Errorf("transaction is not private")
	}
	return SubmitTransaction(ctx, s.b, tx)
}

// Sign calculates an ECDSA signature for:
// keccack256("\x19Ethereum Signed Message:\n" + len(message) + message).
//
// Note, the produced signature conforms to the secp256k1 curve R, S and V values,
// where the V value will be 27 or 28 for legacy reasons.
//
// The account associated with addr must be unlocked.
//
// https://github.com/ethereum/wiki/wiki/JSON-RPC#eth_sign
func (s *PublicTransactionPoolAPI) Sign(addr common.Address, data hexutil.Bytes) (hexutil.Bytes, error) {
	// Look up the wallet containing the requested signer
	account := accounts.Account{Address: addr}

	wallet, err := s.b.AccountManager().Find(account)
	if err != nil {
		return nil, err
	}
	// Sign the requested hash with the wallet
	signature, err := wallet.SignText(account, data)
	if err == nil {
		signature[64] += 27 // Transform V from 0/1 to 27/28 according to the yellow paper
	}
	return signature, err
}

// SignTransactionResult represents a RLP encoded signed transaction.
type SignTransactionResult struct {
	Raw hexutil.Bytes      `json:"raw"`
	Tx  *types.Transaction `json:"tx"`
}

// SignTransaction will sign the given transaction with the from account.
// The node needs to have the private key of the account corresponding with
// the given from address and it needs to be unlocked.
func (s *PublicTransactionPoolAPI) SignTransaction(ctx context.Context, args SendTxArgs) (*SignTransactionResult, error) {
	if args.Gas == nil {
		return nil, fmt.Errorf("gas not specified")
	}
	if args.GasPrice == nil {
		return nil, fmt.Errorf("gasPrice not specified")
	}
	if args.Nonce == nil {
		return nil, fmt.Errorf("nonce not specified")
	}
	// Quorum
	// setDefaults calls DoEstimateGas in ethereum1.9.0, private transaction is not supported for that feature
	// set gas to constant if nil
	if args.IsPrivate() && args.Gas == nil {
		gas := (hexutil.Uint64)(90000)
		args.Gas = (*hexutil.Uint64)(&gas)
	}
	// /Quorum
	if err := args.setDefaults(ctx, s.b); err != nil {
		return nil, err
	}
	// Quorum
	toSign := args.toTransaction()

	if args.IsPrivate() {
		toSign.SetPrivate()
	}
	// /Quorum
	tx, err := s.sign(args.From, toSign)
	if err != nil {
		return nil, err
	}
	data, err := rlp.EncodeToBytes(tx)
	if err != nil {
		return nil, err
	}
	return &SignTransactionResult{data, tx}, nil
}

// PendingTransactions returns the transactions that are in the transaction pool
// and have a from address that is one of the accounts this node manages.
func (s *PublicTransactionPoolAPI) PendingTransactions() ([]*RPCTransaction, error) {
	pending, err := s.b.GetPoolTransactions()
	if err != nil {
		return nil, err
	}
	accounts := make(map[common.Address]struct{})
	for _, wallet := range s.b.AccountManager().Wallets() {
		for _, account := range wallet.Accounts() {
			accounts[account.Address] = struct{}{}
		}
	}
	transactions := make([]*RPCTransaction, 0, len(pending))
	for _, tx := range pending {
		var signer types.Signer = types.HomesteadSigner{}
		if tx.Protected() && !tx.IsPrivate() {
			signer = types.NewEIP155Signer(tx.ChainId())
		}
		from, _ := types.Sender(signer, tx)
		if _, exists := accounts[from]; exists {
			transactions = append(transactions, newRPCPendingTransaction(tx))
		}
	}
	return transactions, nil
}

// Resend accepts an existing transaction and a new gas price and limit. It will remove
// the given transaction from the pool and reinsert it with the new gas price and limit.
func (s *PublicTransactionPoolAPI) Resend(ctx context.Context, sendArgs SendTxArgs, gasPrice *hexutil.Big, gasLimit *hexutil.Uint64) (common.Hash, error) {
	if sendArgs.Nonce == nil {
		return common.Hash{}, fmt.Errorf("missing transaction nonce in transaction spec")
	}
	// setDefaults calls DoEstimateGas in ethereum1.9.0, private transaction is not supported for that feature
	// set gas to constant if nil
	if sendArgs.IsPrivate() && sendArgs.Gas == nil {
		gas := (hexutil.Uint64)(90000)
		sendArgs.Gas = (*hexutil.Uint64)(&gas)
	}
	if err := sendArgs.setDefaults(ctx, s.b); err != nil {
		return common.Hash{}, err
	}
	matchTx := sendArgs.toTransaction()
	pending, err := s.b.GetPoolTransactions()
	if err != nil {
		return common.Hash{}, err
	}

	for _, p := range pending {
		var signer types.Signer = types.HomesteadSigner{}
		if p.IsPrivate() {
			signer = types.QuorumPrivateTxSigner{}
		} else if p.Protected() {
			signer = types.NewEIP155Signer(p.ChainId())
		}
		wantSigHash := signer.Hash(matchTx)

		if pFrom, err := types.Sender(signer, p); err == nil && pFrom == sendArgs.From && signer.Hash(p) == wantSigHash {
			// Match. Re-sign and send the transaction.
			if gasPrice != nil && (*big.Int)(gasPrice).Sign() != 0 {
				sendArgs.GasPrice = gasPrice
			}
			if gasLimit != nil && *gasLimit != 0 {
				sendArgs.Gas = gasLimit
			}
			newTx := sendArgs.toTransaction()
			// set v param to 37 to indicate private tx before submitting to the signer.
			if sendArgs.IsPrivate() {
				newTx.SetPrivate()
			}
			signedTx, err := s.sign(sendArgs.From, newTx)
			if err != nil {
				return common.Hash{}, err
			}
			if err = s.b.SendTx(ctx, signedTx); err != nil {
				return common.Hash{}, err
			}
			return signedTx.Hash(), nil
		}
	}

	return common.Hash{}, fmt.Errorf("Transaction %#x not found", matchTx.Hash())
}

// PublicDebugAPI is the collection of Ethereum APIs exposed over the public
// debugging endpoint.
type PublicDebugAPI struct {
	b Backend
}

// NewPublicDebugAPI creates a new API definition for the public debug methods
// of the Ethereum service.
func NewPublicDebugAPI(b Backend) *PublicDebugAPI {
	return &PublicDebugAPI{b: b}
}

// GetBlockRlp retrieves the RLP encoded for of a single block.
func (api *PublicDebugAPI) GetBlockRlp(ctx context.Context, number uint64) (string, error) {
	block, _ := api.b.BlockByNumber(ctx, rpc.BlockNumber(number))
	if block == nil {
		return "", fmt.Errorf("block #%d not found", number)
	}
	encoded, err := rlp.EncodeToBytes(block)
	if err != nil {
		return "", err
	}
	return fmt.Sprintf("%x", encoded), nil
}

// TestSignCliqueBlock fetches the given block number, and attempts to sign it as a clique header with the
// given address, returning the address of the recovered signature
//
// This is a temporary method to debug the externalsigner integration,
// TODO: Remove this method when the integration is mature
func (api *PublicDebugAPI) TestSignCliqueBlock(ctx context.Context, address common.Address, number uint64) (common.Address, error) {
	block, _ := api.b.BlockByNumber(ctx, rpc.BlockNumber(number))
	if block == nil {
		return common.Address{}, fmt.Errorf("block #%d not found", number)
	}
	header := block.Header()
	header.Extra = make([]byte, 32+65)
	encoded := clique.CliqueRLP(header)

	// Look up the wallet containing the requested signer
	account := accounts.Account{Address: address}
	wallet, err := api.b.AccountManager().Find(account)
	if err != nil {
		return common.Address{}, err
	}

	signature, err := wallet.SignData(account, accounts.MimetypeClique, encoded)
	if err != nil {
		return common.Address{}, err
	}
	sealHash := clique.SealHash(header).Bytes()
	log.Info("test signing of clique block",
		"Sealhash", fmt.Sprintf("%x", sealHash),
		"signature", fmt.Sprintf("%x", signature))
	pubkey, err := crypto.Ecrecover(sealHash, signature)
	if err != nil {
		return common.Address{}, err
	}
	var signer common.Address
	copy(signer[:], crypto.Keccak256(pubkey[1:])[12:])

	return signer, nil
}

// PrintBlock retrieves a block and returns its pretty printed form.
func (api *PublicDebugAPI) PrintBlock(ctx context.Context, number uint64) (string, error) {
	block, _ := api.b.BlockByNumber(ctx, rpc.BlockNumber(number))
	if block == nil {
		return "", fmt.Errorf("block #%d not found", number)
	}
	return spew.Sdump(block), nil
}

// SeedHash retrieves the seed hash of a block.
func (api *PublicDebugAPI) SeedHash(ctx context.Context, number uint64) (string, error) {
	block, _ := api.b.BlockByNumber(ctx, rpc.BlockNumber(number))
	if block == nil {
		return "", fmt.Errorf("block #%d not found", number)
	}
	return fmt.Sprintf("0x%x", ethash.SeedHash(number)), nil
}

// PrivateDebugAPI is the collection of Ethereum APIs exposed over the private
// debugging endpoint.
type PrivateDebugAPI struct {
	b Backend
}

// NewPrivateDebugAPI creates a new API definition for the private debug methods
// of the Ethereum service.
func NewPrivateDebugAPI(b Backend) *PrivateDebugAPI {
	return &PrivateDebugAPI{b: b}
}

// ChaindbProperty returns leveldb properties of the key-value database.
func (api *PrivateDebugAPI) ChaindbProperty(property string) (string, error) {
	if property == "" {
		property = "leveldb.stats"
	} else if !strings.HasPrefix(property, "leveldb.") {
		property = "leveldb." + property
	}
	return api.b.ChainDb().Stat(property)
}

// ChaindbCompact flattens the entire key-value database into a single level,
// removing all unused slots and merging all keys.
func (api *PrivateDebugAPI) ChaindbCompact() error {
	for b := byte(0); b < 255; b++ {
		log.Info("Compacting chain database", "range", fmt.Sprintf("0x%0.2X-0x%0.2X", b, b+1))
		if err := api.b.ChainDb().Compact([]byte{b}, []byte{b + 1}); err != nil {
			log.Error("Database compaction failed", "err", err)
			return err
		}
	}
	return nil
}

// SetHead rewinds the head of the blockchain to a previous block.
func (api *PrivateDebugAPI) SetHead(number hexutil.Uint64) {
	api.b.SetHead(uint64(number))
}

// PublicNetAPI offers network related RPC methods
type PublicNetAPI struct {
	net            *p2p.Server
	networkVersion uint64
}

// NewPublicNetAPI creates a new net API instance.
func NewPublicNetAPI(net *p2p.Server, networkVersion uint64) *PublicNetAPI {
	return &PublicNetAPI{net, networkVersion}
}

// Listening returns an indication if the node is listening for network connections.
func (s *PublicNetAPI) Listening() bool {
	return true // always listening
}

// PeerCount returns the number of connected peers
func (s *PublicNetAPI) PeerCount() hexutil.Uint {
	return hexutil.Uint(s.net.PeerCount())
}

// Version returns the current ethereum protocol version.
func (s *PublicNetAPI) Version() string {
	return fmt.Sprintf("%d", s.networkVersion)
}

// Quorum
// Please note: This is a temporary integration to improve performance in high-latency
// environments when sending many private transactions. It will be removed at a later
// date when account management is handled outside Ethereum.

type AsyncSendTxArgs struct {
	SendTxArgs
	CallbackUrl string `json:"callbackUrl"`
}

type AsyncResultSuccess struct {
	Id     string      `json:"id,omitempty"`
	TxHash common.Hash `json:"txHash"`
}

type AsyncResultFailure struct {
	Id    string `json:"id,omitempty"`
	Error string `json:"error"`
}

type Async struct {
	sync.Mutex
	sem chan struct{}
}

func (s *PublicTransactionPoolAPI) send(ctx context.Context, asyncArgs AsyncSendTxArgs) {

	txHash, err := s.SendTransaction(ctx, asyncArgs.SendTxArgs)

	if asyncArgs.CallbackUrl != "" {

		//don't need to nil check this since id is required for every geth rpc call
		//even though this is stated in the specification as an "optional" parameter
		jsonId := ctx.Value("id").(*json.RawMessage)
		id := string(*jsonId)

		var resultResponse interface{}
		if err != nil {
			resultResponse = &AsyncResultFailure{Id: id, Error: err.Error()}
		} else {
			resultResponse = &AsyncResultSuccess{Id: id, TxHash: txHash}
		}

		buf := new(bytes.Buffer)
		err := json.NewEncoder(buf).Encode(resultResponse)
		if err != nil {
			log.Info("Error encoding callback JSON", "err", err.Error())
			return
		}
		_, err = http.Post(asyncArgs.CallbackUrl, "application/json", buf)
		if err != nil {
			log.Info("Error sending callback", "err", err.Error())
			return
		}
	}

}

func newAsync(n int) *Async {
	a := &Async{
		sem: make(chan struct{}, n),
	}
	return a
}

var async = newAsync(100)

// SendTransactionAsync creates a transaction for the given argument, signs it, and
// submits it to the transaction pool. This call returns immediately to allow sending
// many private transactions/bursts of transactions without waiting for the recipient
// parties to confirm receipt of the encrypted payloads. An optional callbackUrl may
// be specified--when a transaction is submitted to the transaction pool, it will be
// called with a POST request containing either {"error": "error message"} or
// {"txHash": "0x..."}.
//
// Please note: This is a temporary integration to improve performance in high-latency
// environments when sending many private transactions. It will be removed at a later
// date when account management is handled outside Ethereum.
func (s *PublicTransactionPoolAPI) SendTransactionAsync(ctx context.Context, args AsyncSendTxArgs) (common.Hash, error) {

	select {
	case async.sem <- struct{}{}:
		go func() {
			s.send(ctx, args)
			<-async.sem
		}()
		return common.Hash{}, nil
	default:
		return common.Hash{}, errors.New("too many concurrent requests")
	}
}

// GetQuorumPayload returns the contents of a private transaction
func (s *PublicBlockChainAPI) GetQuorumPayload(digestHex string) (string, error) {
	if private.P == nil {
		return "", fmt.Errorf("PrivateTransactionManager is not enabled")
	}
	if len(digestHex) < 3 {
		return "", fmt.Errorf("Invalid digest hex")
	}
	if digestHex[:2] == "0x" {
		digestHex = digestHex[2:]
	}
	b, err := hex.DecodeString(digestHex)
	if err != nil {
		return "", err
	}
	if len(b) != 64 {
		return "", fmt.Errorf("Expected a Quorum digest of length 64, but got %d", len(b))
	}
	data, err := private.P.Receive(b)
	if err != nil {
		return "", err
	}
	return fmt.Sprintf("0x%x", data), nil
}

//End-Quorum<|MERGE_RESOLUTION|>--- conflicted
+++ resolved
@@ -1540,15 +1540,6 @@
 		var err error
 		if sendTxn {
 			//Send private transaction to local Constellation node
-<<<<<<< HEAD
-			log.Info("sending private tx", "input", fmt.Sprintf("%x", input), "privatefrom", args.PrivateFrom, "privatefor", args.PrivateFor)
-			data, err = private.P.Send(input, args.PrivateFrom, args.PrivateFor)
-			log.Info("sent private tx", "input", fmt.Sprintf("%x", input), "privatefrom", args.PrivateFrom, "privatefor", args.PrivateFor)
-		} else {
-			log.Info("storing private tx", "input", fmt.Sprintf("%x", input), "privatefrom", args.PrivateFrom)
-			data, err = private.P.StoreRaw(input, args.PrivateFrom)
-			log.Info("stored private tx", "input", fmt.Sprintf("%x", input), "privatefrom", args.PrivateFrom)
-=======
 			log.Debug("sending private tx", "privatefrom", args.PrivateFrom, "privatefor", args.PrivateFor)
 			data, err = private.P.Send(input, args.PrivateFrom, args.PrivateFor)
 			log.Debug("sent private tx", "privatefrom", args.PrivateFrom, "privatefor", args.PrivateFor)
@@ -1556,7 +1547,6 @@
 			log.Debug("storing private tx", "privatefrom", args.PrivateFrom)
 			data, err = private.P.StoreRaw(input, args.PrivateFrom)
 			log.Debug("stored private tx", "privatefrom", args.PrivateFrom)
->>>>>>> c04d1c8b
 		}
 
 		if err != nil {
