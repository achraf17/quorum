// Copyright 2015 The go-ethereum Authors
// This file is part of the go-ethereum library.
//
// The go-ethereum library is free software: you can redistribute it and/or modify
// it under the terms of the GNU Lesser General Public License as published by
// the Free Software Foundation, either version 3 of the License, or
// (at your option) any later version.
//
// The go-ethereum library is distributed in the hope that it will be useful,
// but WITHOUT ANY WARRANTY; without even the implied warranty of
// MERCHANTABILITY or FITNESS FOR A PARTICULAR PURPOSE. See the
// GNU Lesser General Public License for more details.
//
// You should have received a copy of the GNU Lesser General Public License
// along with the go-ethereum library. If not, see <http://www.gnu.org/licenses/>.

package ethapi

import (
	"bytes"
	"context"
	"encoding/hex"
	"encoding/json"
	"errors"
	"fmt"
	"math/big"
	"net/http"
	"strings"
	"sync"
	"time"

	"github.com/davecgh/go-spew/spew"
	"github.com/ethereum/go-ethereum/accounts"
	"github.com/ethereum/go-ethereum/accounts/keystore"
	"github.com/ethereum/go-ethereum/accounts/scwallet"
	"github.com/ethereum/go-ethereum/common"
	"github.com/ethereum/go-ethereum/common/hexutil"
	"github.com/ethereum/go-ethereum/common/math"
	"github.com/ethereum/go-ethereum/consensus/clique"
	"github.com/ethereum/go-ethereum/consensus/ethash"
	"github.com/ethereum/go-ethereum/core"
	"github.com/ethereum/go-ethereum/core/rawdb"
	"github.com/ethereum/go-ethereum/core/types"
	"github.com/ethereum/go-ethereum/core/vm"
	"github.com/ethereum/go-ethereum/crypto"
	"github.com/ethereum/go-ethereum/log"
	"github.com/ethereum/go-ethereum/p2p"
	"github.com/ethereum/go-ethereum/params"
	"github.com/ethereum/go-ethereum/private"
	"github.com/ethereum/go-ethereum/rlp"
	"github.com/ethereum/go-ethereum/rpc"
	"github.com/tyler-smith/go-bip39"
)

const (
	defaultGasPrice = params.GWei
	//Hex-encoded 64 byte array of "17" values
	maxPrivateIntrinsicDataHex = "11111111111111111111111111111111111111111111111111111111111111111111111111111111111111111111111111111111111111111111111111111111"
)

// PublicEthereumAPI provides an API to access Ethereum related information.
// It offers only methods that operate on public data that is freely available to anyone.
type PublicEthereumAPI struct {
	b Backend
}

// NewPublicEthereumAPI creates a new Ethereum protocol API.
func NewPublicEthereumAPI(b Backend) *PublicEthereumAPI {
	return &PublicEthereumAPI{b}
}

// GasPrice returns a suggestion for a gas price.
func (s *PublicEthereumAPI) GasPrice(ctx context.Context) (*hexutil.Big, error) {
	price, err := s.b.SuggestPrice(ctx)
	return (*hexutil.Big)(price), err
}

// ProtocolVersion returns the current Ethereum protocol version this node supports
func (s *PublicEthereumAPI) ProtocolVersion() hexutil.Uint {
	return hexutil.Uint(s.b.ProtocolVersion())
}

// Syncing returns false in case the node is currently not syncing with the network. It can be up to date or has not
// yet received the latest block headers from its pears. In case it is synchronizing:
// - startingBlock: block number this node started to synchronise from
// - currentBlock:  block number this node is currently importing
// - highestBlock:  block number of the highest block header this node has received from peers
// - pulledStates:  number of state entries processed until now
// - knownStates:   number of known state entries that still need to be pulled
func (s *PublicEthereumAPI) Syncing() (interface{}, error) {
	progress := s.b.Downloader().Progress()

	// Return not syncing if the synchronisation already completed
	if progress.CurrentBlock >= progress.HighestBlock {
		return false, nil
	}
	// Otherwise gather the block sync stats
	return map[string]interface{}{
		"startingBlock": hexutil.Uint64(progress.StartingBlock),
		"currentBlock":  hexutil.Uint64(progress.CurrentBlock),
		"highestBlock":  hexutil.Uint64(progress.HighestBlock),
		"pulledStates":  hexutil.Uint64(progress.PulledStates),
		"knownStates":   hexutil.Uint64(progress.KnownStates),
	}, nil
}

// PublicTxPoolAPI offers and API for the transaction pool. It only operates on data that is non confidential.
type PublicTxPoolAPI struct {
	b Backend
}

// NewPublicTxPoolAPI creates a new tx pool service that gives information about the transaction pool.
func NewPublicTxPoolAPI(b Backend) *PublicTxPoolAPI {
	return &PublicTxPoolAPI{b}
}

// Content returns the transactions contained within the transaction pool.
func (s *PublicTxPoolAPI) Content() map[string]map[string]map[string]*RPCTransaction {
	content := map[string]map[string]map[string]*RPCTransaction{
		"pending": make(map[string]map[string]*RPCTransaction),
		"queued":  make(map[string]map[string]*RPCTransaction),
	}
	pending, queue := s.b.TxPoolContent()

	// Flatten the pending transactions
	for account, txs := range pending {
		dump := make(map[string]*RPCTransaction)
		for _, tx := range txs {
			dump[fmt.Sprintf("%d", tx.Nonce())] = newRPCPendingTransaction(tx)
		}
		content["pending"][account.Hex()] = dump
	}
	// Flatten the queued transactions
	for account, txs := range queue {
		dump := make(map[string]*RPCTransaction)
		for _, tx := range txs {
			dump[fmt.Sprintf("%d", tx.Nonce())] = newRPCPendingTransaction(tx)
		}
		content["queued"][account.Hex()] = dump
	}
	return content
}

// Status returns the number of pending and queued transaction in the pool.
func (s *PublicTxPoolAPI) Status() map[string]hexutil.Uint {
	pending, queue := s.b.Stats()
	return map[string]hexutil.Uint{
		"pending": hexutil.Uint(pending),
		"queued":  hexutil.Uint(queue),
	}
}

// Inspect retrieves the content of the transaction pool and flattens it into an
// easily inspectable list.
func (s *PublicTxPoolAPI) Inspect() map[string]map[string]map[string]string {
	content := map[string]map[string]map[string]string{
		"pending": make(map[string]map[string]string),
		"queued":  make(map[string]map[string]string),
	}
	pending, queue := s.b.TxPoolContent()

	// Define a formatter to flatten a transaction into a string
	var format = func(tx *types.Transaction) string {
		if to := tx.To(); to != nil {
			return fmt.Sprintf("%s: %v wei + %v gas × %v wei", tx.To().Hex(), tx.Value(), tx.Gas(), tx.GasPrice())
		}
		return fmt.Sprintf("contract creation: %v wei + %v gas × %v wei", tx.Value(), tx.Gas(), tx.GasPrice())
	}
	// Flatten the pending transactions
	for account, txs := range pending {
		dump := make(map[string]string)
		for _, tx := range txs {
			dump[fmt.Sprintf("%d", tx.Nonce())] = format(tx)
		}
		content["pending"][account.Hex()] = dump
	}
	// Flatten the queued transactions
	for account, txs := range queue {
		dump := make(map[string]string)
		for _, tx := range txs {
			dump[fmt.Sprintf("%d", tx.Nonce())] = format(tx)
		}
		content["queued"][account.Hex()] = dump
	}
	return content
}

// PublicAccountAPI provides an API to access accounts managed by this node.
// It offers only methods that can retrieve accounts.
type PublicAccountAPI struct {
	am *accounts.Manager
}

// NewPublicAccountAPI creates a new PublicAccountAPI.
func NewPublicAccountAPI(am *accounts.Manager) *PublicAccountAPI {
	return &PublicAccountAPI{am: am}
}

// Accounts returns the collection of accounts this node manages
func (s *PublicAccountAPI) Accounts() []common.Address {
	return s.am.Accounts()
}

// PrivateAccountAPI provides an API to access accounts managed by this node.
// It offers methods to create, (un)lock en list accounts. Some methods accept
// passwords and are therefore considered private by default.
type PrivateAccountAPI struct {
	am        *accounts.Manager
	nonceLock *AddrLocker
	b         Backend
}

// NewPrivateAccountAPI create a new PrivateAccountAPI.
func NewPrivateAccountAPI(b Backend, nonceLock *AddrLocker) *PrivateAccountAPI {
	return &PrivateAccountAPI{
		am:        b.AccountManager(),
		nonceLock: nonceLock,
		b:         b,
	}
}

// listAccounts will return a list of addresses for accounts this node manages.
func (s *PrivateAccountAPI) ListAccounts() []common.Address {
	return s.am.Accounts()
}

// rawWallet is a JSON representation of an accounts.Wallet interface, with its
// data contents extracted into plain fields.
type rawWallet struct {
	URL      string             `json:"url"`
	Status   string             `json:"status"`
	Failure  string             `json:"failure,omitempty"`
	Accounts []accounts.Account `json:"accounts,omitempty"`
}

// ListWallets will return a list of wallets this node manages.
func (s *PrivateAccountAPI) ListWallets() []rawWallet {
	wallets := make([]rawWallet, 0) // return [] instead of nil if empty
	for _, wallet := range s.am.Wallets() {
		status, failure := wallet.Status()

		raw := rawWallet{
			URL:      wallet.URL().String(),
			Status:   status,
			Accounts: wallet.Accounts(),
		}
		if failure != nil {
			raw.Failure = failure.Error()
		}
		wallets = append(wallets, raw)
	}
	return wallets
}

// OpenWallet initiates a hardware wallet opening procedure, establishing a USB
// connection and attempting to authenticate via the provided passphrase. Note,
// the method may return an extra challenge requiring a second open (e.g. the
// Trezor PIN matrix challenge).
func (s *PrivateAccountAPI) OpenWallet(url string, passphrase *string) error {
	wallet, err := s.am.Wallet(url)
	if err != nil {
		return err
	}
	pass := ""
	if passphrase != nil {
		pass = *passphrase
	}
	return wallet.Open(pass)
}

// DeriveAccount requests a HD wallet to derive a new account, optionally pinning
// it for later reuse.
func (s *PrivateAccountAPI) DeriveAccount(url string, path string, pin *bool) (accounts.Account, error) {
	wallet, err := s.am.Wallet(url)
	if err != nil {
		return accounts.Account{}, err
	}
	derivPath, err := accounts.ParseDerivationPath(path)
	if err != nil {
		return accounts.Account{}, err
	}
	if pin == nil {
		pin = new(bool)
	}
	return wallet.Derive(derivPath, *pin)
}

// NewAccount will create a new account and returns the address for the new account.
func (s *PrivateAccountAPI) NewAccount(password string) (common.Address, error) {
	acc, err := fetchKeystore(s.am).NewAccount(password)
	if err == nil {
		log.Info("Your new key was generated", "address", acc.Address)
		log.Warn("Please backup your key file!", "path", acc.URL.Path)
		log.Warn("Please remember your password!")
		return acc.Address, nil
	}
	return common.Address{}, err
}

// fetchKeystore retrives the encrypted keystore from the account manager.
func fetchKeystore(am *accounts.Manager) *keystore.KeyStore {
	return am.Backends(keystore.KeyStoreType)[0].(*keystore.KeyStore)
}

// ImportRawKey stores the given hex encoded ECDSA key into the key directory,
// encrypting it with the passphrase.
func (s *PrivateAccountAPI) ImportRawKey(privkey string, password string) (common.Address, error) {
	key, err := crypto.HexToECDSA(privkey)
	if err != nil {
		return common.Address{}, err
	}
	acc, err := fetchKeystore(s.am).ImportECDSA(key, password)
	return acc.Address, err
}

// UnlockAccount will unlock the account associated with the given address with
// the given password for duration seconds. If duration is nil it will use a
// default of 300 seconds. It returns an indication if the account was unlocked.
func (s *PrivateAccountAPI) UnlockAccount(ctx context.Context, addr common.Address, password string, duration *uint64) (bool, error) {
	// When the API is exposed by external RPC(http, ws etc), unless the user
	// explicitly specifies to allow the insecure account unlocking, otherwise
	// it is disabled.
	if s.b.ExtRPCEnabled() && !s.b.AccountManager().Config().InsecureUnlockAllowed {
		//TODO (Amal): uncomment
		//return false, errors.New("account unlock with HTTP access is forbidden")
	}

	const max = uint64(time.Duration(math.MaxInt64) / time.Second)
	var d time.Duration
	if duration == nil {
		d = 300 * time.Second
	} else if *duration > max {
		return false, errors.New("unlock duration too large")
	} else {
		d = time.Duration(*duration) * time.Second
	}
	err := fetchKeystore(s.am).TimedUnlock(accounts.Account{Address: addr}, password, d)
	if err != nil {
		log.Warn("Failed account unlock attempt", "address", addr, "err", err)
	}
	return err == nil, err
}

// LockAccount will lock the account associated with the given address when it's unlocked.
func (s *PrivateAccountAPI) LockAccount(addr common.Address) bool {
	return fetchKeystore(s.am).Lock(addr) == nil
}

// signTransaction sets defaults and signs the given transaction
// NOTE: the caller needs to ensure that the nonceLock is held, if applicable,
// and release it after the transaction has been submitted to the tx pool
func (s *PrivateAccountAPI) signTransaction(ctx context.Context, args *SendTxArgs, passwd string) (*types.Transaction, error) {
	// Look up the wallet containing the requested signer
	account := accounts.Account{Address: args.From}
	wallet, err := s.am.Find(account)
	if err != nil {
		return nil, err
	}
	// Set some sanity defaults and terminate on failure
	if err := args.setDefaults(ctx, s.b); err != nil {
		return nil, err
	}

<<<<<<< HEAD
	// Quorum
	isPrivate := args.IsPrivate()
	var tx *types.Transaction
	if isPrivate {
		tx, err = args.toPrivateTransaction()
		if err != nil {
			return nil, err
		}
	} else {
		// Assemble the transaction and sign with the wallet
		tx = args.toTransaction()
	}
=======
	if args.PrivateFor != nil {
		tx.SetPrivate()
	}

>>>>>>> bdbeacdf
	var chainID *big.Int
	if config := s.b.ChainConfig(); config.IsEIP155(s.b.CurrentBlock().Number()) && !isPrivate {
		chainID = config.ChainID
	}
	// /Quorum

	return wallet.SignTxWithPassphrase(account, passwd, tx, chainID)
}

// SendTransaction will create a transaction from the given arguments and
// tries to sign it with the key associated with args.To. If the given passwd isn't
// able to decrypt the key it fails.
func (s *PrivateAccountAPI) SendTransaction(ctx context.Context, args SendTxArgs, passwd string) (common.Hash, error) {
	if args.Nonce == nil {
		// Hold the addresse's mutex around signing to prevent concurrent assignment of
		// the same nonce to multiple accounts.
		s.nonceLock.LockAddr(args.From)
		defer s.nonceLock.UnlockAddr(args.From)
	}
	signed, err := s.signTransaction(ctx, &args, passwd)
	if err != nil {
		log.Warn("Failed transaction send attempt", "from", args.From, "to", args.To, "value", args.Value.ToInt(), "err", err)
		return common.Hash{}, err
	}
	return SubmitTransaction(ctx, s.b, signed)
}

// SignTransaction will create a transaction from the given arguments and
// tries to sign it with the key associated with args.To. If the given passwd isn't
// able to decrypt the key it fails. The transaction is returned in RLP-form, not broadcast
// to other nodes
func (s *PrivateAccountAPI) SignTransaction(ctx context.Context, args SendTxArgs, passwd string) (*SignTransactionResult, error) {
	// No need to obtain the noncelock mutex, since we won't be sending this
	// tx into the transaction pool, but right back to the user
	if args.Gas == nil {
		return nil, fmt.Errorf("gas not specified")
	}
	if args.GasPrice == nil {
		return nil, fmt.Errorf("gasPrice not specified")
	}
	if args.Nonce == nil {
		return nil, fmt.Errorf("nonce not specified")
	}
	signed, err := s.signTransaction(ctx, &args, passwd)
	if err != nil {
		log.Warn("Failed transaction sign attempt", "from", args.From, "to", args.To, "value", args.Value.ToInt(), "err", err)
		return nil, err
	}
	data, err := rlp.EncodeToBytes(signed)
	if err != nil {
		return nil, err
	}
	return &SignTransactionResult{data, signed}, nil
}

// Sign calculates an Ethereum ECDSA signature for:
// keccack256("\x19Ethereum Signed Message:\n" + len(message) + message))
//
// Note, the produced signature conforms to the secp256k1 curve R, S and V values,
// where the V value will be 27 or 28 for legacy reasons.
//
// The key used to calculate the signature is decrypted with the given password.
//
// https://github.com/ethereum/go-ethereum/wiki/Management-APIs#personal_sign
func (s *PrivateAccountAPI) Sign(ctx context.Context, data hexutil.Bytes, addr common.Address, passwd string) (hexutil.Bytes, error) {
	// Look up the wallet containing the requested signer
	account := accounts.Account{Address: addr}

	wallet, err := s.b.AccountManager().Find(account)
	if err != nil {
		return nil, err
	}
	// Assemble sign the data with the wallet
	signature, err := wallet.SignTextWithPassphrase(account, passwd, data)
	if err != nil {
		log.Warn("Failed data sign attempt", "address", addr, "err", err)
		return nil, err
	}
	signature[crypto.RecoveryIDOffset] += 27 // Transform V from 0/1 to 27/28 according to the yellow paper
	return signature, nil
}

// EcRecover returns the address for the account that was used to create the signature.
// Note, this function is compatible with eth_sign and personal_sign. As such it recovers
// the address of:
// hash = keccak256("\x19Ethereum Signed Message:\n"${message length}${message})
// addr = ecrecover(hash, signature)
//
// Note, the signature must conform to the secp256k1 curve R, S and V values, where
// the V value must be 27 or 28 for legacy reasons.
//
// https://github.com/ethereum/go-ethereum/wiki/Management-APIs#personal_ecRecover
func (s *PrivateAccountAPI) EcRecover(ctx context.Context, data, sig hexutil.Bytes) (common.Address, error) {
	if len(sig) != crypto.SignatureLength {
		return common.Address{}, fmt.Errorf("signature must be %d bytes long", crypto.SignatureLength)
	}
	if sig[crypto.RecoveryIDOffset] != 27 && sig[crypto.RecoveryIDOffset] != 28 {
		return common.Address{}, fmt.Errorf("invalid Ethereum signature (V is not 27 or 28)")
	}
	sig[crypto.RecoveryIDOffset] -= 27 // Transform yellow paper V from 27/28 to 0/1

	rpk, err := crypto.SigToPub(accounts.TextHash(data), sig)
	if err != nil {
		return common.Address{}, err
	}
	return crypto.PubkeyToAddress(*rpk), nil
}

// SignAndSendTransaction was renamed to SendTransaction. This method is deprecated
// and will be removed in the future. It primary goal is to give clients time to update.
func (s *PrivateAccountAPI) SignAndSendTransaction(ctx context.Context, args SendTxArgs, passwd string) (common.Hash, error) {
	return s.SendTransaction(ctx, args, passwd)
}

// InitializeWallet initializes a new wallet at the provided URL, by generating and returning a new private key.
func (s *PrivateAccountAPI) InitializeWallet(ctx context.Context, url string) (string, error) {
	wallet, err := s.am.Wallet(url)
	if err != nil {
		return "", err
	}

	entropy, err := bip39.NewEntropy(256)
	if err != nil {
		return "", err
	}

	mnemonic, err := bip39.NewMnemonic(entropy)
	if err != nil {
		return "", err
	}

	seed := bip39.NewSeed(mnemonic, "")

	switch wallet := wallet.(type) {
	case *scwallet.Wallet:
		return mnemonic, wallet.Initialize(seed)
	default:
		return "", fmt.Errorf("Specified wallet does not support initialization")
	}
}

// Unpair deletes a pairing between wallet and geth.
func (s *PrivateAccountAPI) Unpair(ctx context.Context, url string, pin string) error {
	wallet, err := s.am.Wallet(url)
	if err != nil {
		return err
	}

	switch wallet := wallet.(type) {
	case *scwallet.Wallet:
		return wallet.Unpair([]byte(pin))
	default:
		return fmt.Errorf("Specified wallet does not support pairing")
	}
}

// PublicBlockChainAPI provides an API to access the Ethereum blockchain.
// It offers only methods that operate on public data that is freely available to anyone.
type PublicBlockChainAPI struct {
	b Backend
}

// NewPublicBlockChainAPI creates a new Ethereum blockchain API.
func NewPublicBlockChainAPI(b Backend) *PublicBlockChainAPI {
	return &PublicBlockChainAPI{b}
}

// ChainId returns the chainID value for transaction replay protection.
func (s *PublicBlockChainAPI) ChainId() *hexutil.Big {
	return (*hexutil.Big)(s.b.ChainConfig().ChainID)
}

// BlockNumber returns the block number of the chain head.
func (s *PublicBlockChainAPI) BlockNumber() hexutil.Uint64 {
	header, _ := s.b.HeaderByNumber(context.Background(), rpc.LatestBlockNumber) // latest header should always be available
	return hexutil.Uint64(header.Number.Uint64())
}

// GetBalance returns the amount of wei for the given address in the state of the
// given block number. The rpc.LatestBlockNumber and rpc.PendingBlockNumber meta
// block numbers are also allowed.
func (s *PublicBlockChainAPI) GetBalance(ctx context.Context, address common.Address, blockNrOrHash rpc.BlockNumberOrHash) (*hexutil.Big, error) {
	state, _, err := s.b.StateAndHeaderByNumberOrHash(ctx, blockNrOrHash)
	if state == nil || err != nil {
		return nil, err
	}
	return (*hexutil.Big)(state.GetBalance(address)), state.Error()
}

// Result structs for GetProof
type AccountResult struct {
	Address      common.Address  `json:"address"`
	AccountProof []string        `json:"accountProof"`
	Balance      *hexutil.Big    `json:"balance"`
	CodeHash     common.Hash     `json:"codeHash"`
	Nonce        hexutil.Uint64  `json:"nonce"`
	StorageHash  common.Hash     `json:"storageHash"`
	StorageProof []StorageResult `json:"storageProof"`
}
type StorageResult struct {
	Key   string       `json:"key"`
	Value *hexutil.Big `json:"value"`
	Proof []string     `json:"proof"`
}

// GetProof returns the Merkle-proof for a given account and optionally some storage keys.
func (s *PublicBlockChainAPI) GetProof(ctx context.Context, address common.Address, storageKeys []string, blockNrOrHash rpc.BlockNumberOrHash) (*AccountResult, error) {
	state, _, err := s.b.StateAndHeaderByNumberOrHash(ctx, blockNrOrHash)
	if state == nil || err != nil {
		return nil, err
	}

	storageTrie := state.StorageTrie(address)
	storageHash := types.EmptyRootHash
	codeHash := state.GetCodeHash(address)
	storageProof := make([]StorageResult, len(storageKeys))

	// if we have a storageTrie, (which means the account exists), we can update the storagehash
	if storageTrie != nil {
		storageHash = storageTrie.Hash()
	} else {
		// no storageTrie means the account does not exist, so the codeHash is the hash of an empty bytearray.
		codeHash = crypto.Keccak256Hash(nil)
	}

	// create the proof for the storageKeys
	for i, key := range storageKeys {
		if storageTrie != nil {
			proof, storageError := state.GetStorageProof(address, common.HexToHash(key))
			if storageError != nil {
				return nil, storageError
			}
			storageProof[i] = StorageResult{key, (*hexutil.Big)(state.GetState(address, common.HexToHash(key)).Big()), common.ToHexArray(proof)}
		} else {
			storageProof[i] = StorageResult{key, &hexutil.Big{}, []string{}}
		}
	}

	// create the accountProof
	accountProof, proofErr := state.GetProof(address)
	if proofErr != nil {
		return nil, proofErr
	}

	return &AccountResult{
		Address:      address,
		AccountProof: common.ToHexArray(accountProof),
		Balance:      (*hexutil.Big)(state.GetBalance(address)),
		CodeHash:     codeHash,
		Nonce:        hexutil.Uint64(state.GetNonce(address)),
		StorageHash:  storageHash,
		StorageProof: storageProof,
	}, state.Error()
}

// GetHeaderByNumber returns the requested canonical block header.
// * When blockNr is -1 the chain head is returned.
// * When blockNr is -2 the pending chain head is returned.
func (s *PublicBlockChainAPI) GetHeaderByNumber(ctx context.Context, number rpc.BlockNumber) (map[string]interface{}, error) {
	header, err := s.b.HeaderByNumber(ctx, number)
	if header != nil && err == nil {
		response := s.rpcMarshalHeader(header)
		if number == rpc.PendingBlockNumber {
			// Pending header need to nil out a few fields
			for _, field := range []string{"hash", "nonce", "miner"} {
				response[field] = nil
			}
		}
		return response, err
	}
	return nil, err
}

// GetHeaderByHash returns the requested header by hash.
func (s *PublicBlockChainAPI) GetHeaderByHash(ctx context.Context, hash common.Hash) map[string]interface{} {
	header, _ := s.b.HeaderByHash(ctx, hash)
	if header != nil {
		return s.rpcMarshalHeader(header)
	}
	return nil
}

// GetBlockByNumber returns the requested canonical block.
// * When blockNr is -1 the chain head is returned.
// * When blockNr is -2 the pending chain head is returned.
// * When fullTx is true all transactions in the block are returned, otherwise
//   only the transaction hash is returned.
func (s *PublicBlockChainAPI) GetBlockByNumber(ctx context.Context, number rpc.BlockNumber, fullTx bool) (map[string]interface{}, error) {
	block, err := s.b.BlockByNumber(ctx, number)
	if block != nil && err == nil {
		response, err := s.rpcMarshalBlock(block, true, fullTx)
		if err == nil && number == rpc.PendingBlockNumber {
			// Pending blocks need to nil out a few fields
			for _, field := range []string{"hash", "nonce", "miner"} {
				response[field] = nil
			}
		}
		return response, err
	}
	return nil, err
}

// GetBlockByHash returns the requested block. When fullTx is true all transactions in the block are returned in full
// detail, otherwise only the transaction hash is returned.
func (s *PublicBlockChainAPI) GetBlockByHash(ctx context.Context, hash common.Hash, fullTx bool) (map[string]interface{}, error) {
	block, err := s.b.BlockByHash(ctx, hash)
	if block != nil {
		return s.rpcMarshalBlock(block, true, fullTx)
	}
	return nil, err
}

// GetUncleByBlockNumberAndIndex returns the uncle block for the given block hash and index. When fullTx is true
// all transactions in the block are returned in full detail, otherwise only the transaction hash is returned.
func (s *PublicBlockChainAPI) GetUncleByBlockNumberAndIndex(ctx context.Context, blockNr rpc.BlockNumber, index hexutil.Uint) (map[string]interface{}, error) {
	block, err := s.b.BlockByNumber(ctx, blockNr)
	if block != nil {
		uncles := block.Uncles()
		if index >= hexutil.Uint(len(uncles)) {
			log.Debug("Requested uncle not found", "number", blockNr, "hash", block.Hash(), "index", index)
			return nil, nil
		}
		block = types.NewBlockWithHeader(uncles[index])
		return s.rpcMarshalBlock(block, false, false)
	}
	return nil, err
}

// GetUncleByBlockHashAndIndex returns the uncle block for the given block hash and index. When fullTx is true
// all transactions in the block are returned in full detail, otherwise only the transaction hash is returned.
func (s *PublicBlockChainAPI) GetUncleByBlockHashAndIndex(ctx context.Context, blockHash common.Hash, index hexutil.Uint) (map[string]interface{}, error) {
	block, err := s.b.BlockByHash(ctx, blockHash)
	if block != nil {
		uncles := block.Uncles()
		if index >= hexutil.Uint(len(uncles)) {
			log.Debug("Requested uncle not found", "number", block.Number(), "hash", blockHash, "index", index)
			return nil, nil
		}
		block = types.NewBlockWithHeader(uncles[index])
		return s.rpcMarshalBlock(block, false, false)
	}
	return nil, err
}

// GetUncleCountByBlockNumber returns number of uncles in the block for the given block number
func (s *PublicBlockChainAPI) GetUncleCountByBlockNumber(ctx context.Context, blockNr rpc.BlockNumber) *hexutil.Uint {
	if block, _ := s.b.BlockByNumber(ctx, blockNr); block != nil {
		n := hexutil.Uint(len(block.Uncles()))
		return &n
	}
	return nil
}

// GetUncleCountByBlockHash returns number of uncles in the block for the given block hash
func (s *PublicBlockChainAPI) GetUncleCountByBlockHash(ctx context.Context, blockHash common.Hash) *hexutil.Uint {
	if block, _ := s.b.BlockByHash(ctx, blockHash); block != nil {
		n := hexutil.Uint(len(block.Uncles()))
		return &n
	}
	return nil
}

// GetCode returns the code stored at the given address in the state for the given block number.
func (s *PublicBlockChainAPI) GetCode(ctx context.Context, address common.Address, blockNrOrHash rpc.BlockNumberOrHash) (hexutil.Bytes, error) {
	state, _, err := s.b.StateAndHeaderByNumberOrHash(ctx, blockNrOrHash)
	if state == nil || err != nil {
		return nil, err
	}
	code := state.GetCode(address)
	return code, state.Error()
}

// GetStorageAt returns the storage from the state at the given address, key and
// block number. The rpc.LatestBlockNumber and rpc.PendingBlockNumber meta block
// numbers are also allowed.
func (s *PublicBlockChainAPI) GetStorageAt(ctx context.Context, address common.Address, key string, blockNrOrHash rpc.BlockNumberOrHash) (hexutil.Bytes, error) {
	state, _, err := s.b.StateAndHeaderByNumberOrHash(ctx, blockNrOrHash)
	if state == nil || err != nil {
		return nil, err
	}
	res := state.GetState(address, common.HexToHash(key))
	return res[:], state.Error()
}

// CallArgs represents the arguments for a call.
type CallArgs struct {
	From     *common.Address `json:"from"`
	To       *common.Address `json:"to"`
	Gas      *hexutil.Uint64 `json:"gas"`
	GasPrice *hexutil.Big    `json:"gasPrice"`
	Value    *hexutil.Big    `json:"value"`
	Data     *hexutil.Bytes  `json:"data"`
}

// account indicates the overriding fields of account during the execution of
// a message call.
// Note, state and stateDiff can't be specified at the same time. If state is
// set, message execution will only use the data in the given state. Otherwise
// if statDiff is set, all diff will be applied first and then execute the call
// message.
type account struct {
	Nonce     *hexutil.Uint64              `json:"nonce"`
	Code      *hexutil.Bytes               `json:"code"`
	Balance   **hexutil.Big                `json:"balance"`
	State     *map[common.Hash]common.Hash `json:"state"`
	StateDiff *map[common.Hash]common.Hash `json:"stateDiff"`
}

func DoCall(ctx context.Context, b Backend, args CallArgs, blockNrOrHash rpc.BlockNumberOrHash, overrides map[common.Address]account, vmCfg vm.Config, timeout time.Duration, globalGasCap *big.Int) ([]byte, uint64, bool, error) {
	defer func(start time.Time) { log.Debug("Executing EVM call finished", "runtime", time.Since(start)) }(time.Now())

	state, header, err := b.StateAndHeaderByNumberOrHash(ctx, blockNrOrHash)
	if state == nil || err != nil {
		return nil, 0, false, err
	}
	// Set sender address or use a default if none specified
	var addr common.Address
	if args.From == nil {
		if wallets := b.AccountManager().Wallets(); len(wallets) > 0 {
			if accounts := wallets[0].Accounts(); len(accounts) > 0 {
				addr = accounts[0].Address
			}
		}
	} else {
		addr = *args.From
	}
	// Override the fields of specified contracts before execution.
	for addr, account := range overrides {
		// Override account nonce.
		if account.Nonce != nil {
			state.SetNonce(addr, uint64(*account.Nonce))
		}
		// Override account(contract) code.
		if account.Code != nil {
			state.SetCode(addr, *account.Code)
		}
		// Override account balance.
		if account.Balance != nil {
			state.SetBalance(addr, (*big.Int)(*account.Balance))
		}
		if account.State != nil && account.StateDiff != nil {
			return nil, 0, false, fmt.Errorf("account %s has both 'state' and 'stateDiff'", addr.Hex())
		}
		// Replace entire state if caller requires.
		if account.State != nil {
			state.SetStorage(addr, *account.State)
		}
		// Apply state diff into specified accounts.
		if account.StateDiff != nil {
			for key, value := range *account.StateDiff {
				state.SetState(addr, key, value)
			}
		}
	}
	// Set default gas & gas price if none were set
	gas := uint64(math.MaxUint64 / 2)
	if args.Gas != nil {
		gas = uint64(*args.Gas)
	}
	if globalGasCap != nil && globalGasCap.Uint64() < gas {
		log.Warn("Caller gas above allowance, capping", "requested", gas, "cap", globalGasCap)
		gas = globalGasCap.Uint64()
	}
	gasPrice := new(big.Int).SetUint64(defaultGasPrice)
	// Set Quorum default gas price
	if b.ChainConfig().IsQuorum {
		gasPrice = new(big.Int).SetUint64(0)
	}
	if args.GasPrice != nil {
		gasPrice = args.GasPrice.ToInt()
	}

	value := new(big.Int)
	if args.Value != nil {
		value = args.Value.ToInt()
	}

	var data []byte
	if args.Data != nil {
		data = []byte(*args.Data)
	}

	// Create new call message
	msg := types.NewMessage(addr, args.To, 0, value, gas, gasPrice, data, false)

	// Setup context so it may be cancelled the call has completed
	// or, in case of unmetered gas, setup a context with a timeout.
	var cancel context.CancelFunc
	if timeout > 0 {
		ctx, cancel = context.WithTimeout(ctx, timeout)
	} else {
		ctx, cancel = context.WithCancel(ctx)
	}
	// Make sure the context is cancelled when the call has completed
	// this makes sure resources are cleaned up.
	defer cancel()

	// Get a new instance of the EVM.
	evm, vmError, err := b.GetEVM(ctx, msg, state, header)
	if err != nil {
		return nil, 0, false, err
	}
	// Wait for the context to be done and cancel the evm. Even if the
	// EVM has finished, cancelling may be done (repeatedly)
	go func() {
		<-ctx.Done()
		evm.Cancel()
	}()

	// Setup the gas pool (also for unmetered requests)
	// and apply the message.
	gp := new(core.GasPool).AddGas(math.MaxUint64)
	res, gas, failed, err := core.ApplyMessage(evm, msg, gp)
	if err := vmError(); err != nil {
		return nil, 0, false, err
	}
	// If the timer caused an abort, return an appropriate error message
	if evm.Cancelled() {
		return nil, 0, false, fmt.Errorf("execution aborted (timeout = %v)", timeout)
	}
	return res, gas, failed, err
}

// Call executes the given transaction on the state for the given block number.
//
// Additionally, the caller can specify a batch of contract for fields overriding.
//
// Note, this function doesn't make and changes in the state/blockchain and is
// useful to execute and retrieve values.
func (s *PublicBlockChainAPI) Call(ctx context.Context, args CallArgs, blockNrOrHash rpc.BlockNumberOrHash, overrides *map[common.Address]account) (hexutil.Bytes, error) {
	var accounts map[common.Address]account
	if overrides != nil {
		accounts = *overrides
	}
	result, _, _, err := DoCall(ctx, s.b, args, blockNrOrHash, accounts, vm.Config{}, 5*time.Second, s.b.RPCGasCap())
	return (hexutil.Bytes)(result), err
}

func DoEstimateGas(ctx context.Context, b Backend, args CallArgs, blockNrOrHash rpc.BlockNumberOrHash, gasCap *big.Int) (hexutil.Uint64, error) {
	// Binary search the gas requirement, as it may be higher than the amount used
	var (
		lo  uint64 = params.TxGas - 1
		hi  uint64
		cap uint64
	)
	if args.Gas != nil && uint64(*args.Gas) >= params.TxGas {
		hi = uint64(*args.Gas)
	} else {
		// Retrieve the block to act as the gas ceiling
		block, err := b.BlockByNumberOrHash(ctx, blockNrOrHash)
		if err != nil {
			return 0, err
		}
		hi = block.GasLimit()
	}
	if gasCap != nil && hi > gasCap.Uint64() {
		log.Warn("Caller gas above allowance, capping", "requested", hi, "cap", gasCap)
		hi = gasCap.Uint64()
	}
	cap = hi

	// Create a helper to check if a gas allowance results in an executable transaction
	executable := func(gas uint64) bool {
		args.Gas = (*hexutil.Uint64)(&gas)

		_, _, failed, err := DoCall(ctx, b, args, blockNrOrHash, nil, vm.Config{}, 0, gasCap)
		if err != nil || failed {
			return false
		}
		return true
	}
	// Execute the binary search and hone in on an executable gas limit
	for lo+1 < hi {
		mid := (hi + lo) / 2
		if !executable(mid) {
			lo = mid
		} else {
			hi = mid
		}
	}
	// Reject the transaction as invalid if it still fails at the highest allowance
	if hi == cap {
		if !executable(hi) {
			return 0, fmt.Errorf("gas required exceeds allowance (%d) or always failing transaction", cap)
		}
	}

	//QUORUM

	//We don't know if this is going to be a private or public transaction
	//It is possible to have a data field that has a lower intrinsic value than the PTM hash
	//so this checks that if we were to place a PTM hash (with all non-zero values) here then the transaction would
	//still run
	//This makes the return value a potential over-estimate of gas, rather than the exact cost to run right now

	//if the transaction has a value then it cannot be private, so we can skip this check
	if args.Value.ToInt().Cmp(big.NewInt(0)) == 0 {
		homestead := b.ChainConfig().IsHomestead(new(big.Int).SetInt64(int64(rpc.PendingBlockNumber)))
		istanbul := b.ChainConfig().IsIstanbul(new(big.Int).SetInt64(int64(rpc.PendingBlockNumber)))
		intrinsicGasPublic, _ := core.IntrinsicGas([]byte(*args.Data), args.To == nil, homestead, istanbul)
		intrinsicGasPrivate, _ := core.IntrinsicGas(common.Hex2Bytes(maxPrivateIntrinsicDataHex), args.To == nil, homestead, istanbul)

		if intrinsicGasPrivate > intrinsicGasPublic {
			if math.MaxUint64-hi < intrinsicGasPrivate-intrinsicGasPublic {
				return 0, fmt.Errorf("private intrinsic gas addition exceeds allowance")
			}
			return hexutil.Uint64(hi + (intrinsicGasPrivate - intrinsicGasPublic)), nil
		}

	}

	//END QUORUM

	return hexutil.Uint64(hi), nil
}

// EstimateGas returns an estimate of the amount of gas needed to execute the
// given transaction against the current pending block.
func (s *PublicBlockChainAPI) EstimateGas(ctx context.Context, args CallArgs) (hexutil.Uint64, error) {
	blockNrOrHash := rpc.BlockNumberOrHashWithNumber(rpc.PendingBlockNumber)
	return DoEstimateGas(ctx, s.b, args, blockNrOrHash, s.b.RPCGasCap())
}

// ExecutionResult groups all structured logs emitted by the EVM
// while replaying a transaction in debug mode as well as transaction
// execution status, the amount of gas used and the return value
type ExecutionResult struct {
	Gas         uint64         `json:"gas"`
	Failed      bool           `json:"failed"`
	ReturnValue string         `json:"returnValue"`
	StructLogs  []StructLogRes `json:"structLogs"`
}

// StructLogRes stores a structured log emitted by the EVM while replaying a
// transaction in debug mode
type StructLogRes struct {
	Pc      uint64             `json:"pc"`
	Op      string             `json:"op"`
	Gas     uint64             `json:"gas"`
	GasCost uint64             `json:"gasCost"`
	Depth   int                `json:"depth"`
	Error   error              `json:"error,omitempty"`
	Stack   *[]string          `json:"stack,omitempty"`
	Memory  *[]string          `json:"memory,omitempty"`
	Storage *map[string]string `json:"storage,omitempty"`
}

// FormatLogs formats EVM returned structured logs for json output
func FormatLogs(logs []vm.StructLog) []StructLogRes {
	formatted := make([]StructLogRes, len(logs))
	for index, trace := range logs {
		formatted[index] = StructLogRes{
			Pc:      trace.Pc,
			Op:      trace.Op.String(),
			Gas:     trace.Gas,
			GasCost: trace.GasCost,
			Depth:   trace.Depth,
			Error:   trace.Err,
		}
		if trace.Stack != nil {
			stack := make([]string, len(trace.Stack))
			for i, stackValue := range trace.Stack {
				stack[i] = fmt.Sprintf("%x", math.PaddedBigBytes(stackValue, 32))
			}
			formatted[index].Stack = &stack
		}
		if trace.Memory != nil {
			memory := make([]string, 0, (len(trace.Memory)+31)/32)
			for i := 0; i+32 <= len(trace.Memory); i += 32 {
				memory = append(memory, fmt.Sprintf("%x", trace.Memory[i:i+32]))
			}
			formatted[index].Memory = &memory
		}
		if trace.Storage != nil {
			storage := make(map[string]string)
			for i, storageValue := range trace.Storage {
				storage[fmt.Sprintf("%x", i)] = fmt.Sprintf("%x", storageValue)
			}
			formatted[index].Storage = &storage
		}
	}
	return formatted
}

// RPCMarshalHeader converts the given header to the RPC output .
func RPCMarshalHeader(head *types.Header) map[string]interface{} {
	return map[string]interface{}{
		"number":           (*hexutil.Big)(head.Number),
		"hash":             head.Hash(),
		"parentHash":       head.ParentHash,
		"nonce":            head.Nonce,
		"mixHash":          head.MixDigest,
		"sha3Uncles":       head.UncleHash,
		"logsBloom":        head.Bloom,
		"stateRoot":        head.Root,
		"miner":            head.Coinbase,
		"difficulty":       (*hexutil.Big)(head.Difficulty),
		"extraData":        hexutil.Bytes(head.Extra),
		"size":             hexutil.Uint64(head.Size()),
		"gasLimit":         hexutil.Uint64(head.GasLimit),
		"gasUsed":          hexutil.Uint64(head.GasUsed),
		"timestamp":        hexutil.Uint64(head.Time),
		"transactionsRoot": head.TxHash,
		"receiptsRoot":     head.ReceiptHash,
	}
}

// RPCMarshalBlock converts the given block to the RPC output which depends on fullTx. If inclTx is true transactions are
// returned. When fullTx is true the returned block contains full transaction details, otherwise it will only contain
// transaction hashes.
func RPCMarshalBlock(block *types.Block, inclTx bool, fullTx bool) (map[string]interface{}, error) {
	fields := RPCMarshalHeader(block.Header())
	fields["size"] = hexutil.Uint64(block.Size())

	if inclTx {
		formatTx := func(tx *types.Transaction) (interface{}, error) {
			return tx.Hash(), nil
		}
		if fullTx {
			formatTx = func(tx *types.Transaction) (interface{}, error) {
				return newRPCTransactionFromBlockHash(block, tx.Hash()), nil
			}
		}
		txs := block.Transactions()
		transactions := make([]interface{}, len(txs))
		var err error
		for i, tx := range txs {
			if transactions[i], err = formatTx(tx); err != nil {
				return nil, err
			}
		}
		fields["transactions"] = transactions
	}
	uncles := block.Uncles()
	uncleHashes := make([]common.Hash, len(uncles))
	for i, uncle := range uncles {
		uncleHashes[i] = uncle.Hash()
	}
	fields["uncles"] = uncleHashes

	return fields, nil
}

// rpcMarshalHeader uses the generalized output filler, then adds the total difficulty field, which requires
// a `PublicBlockchainAPI`.
func (s *PublicBlockChainAPI) rpcMarshalHeader(header *types.Header) map[string]interface{} {
	fields := RPCMarshalHeader(header)
	fields["totalDifficulty"] = (*hexutil.Big)(s.b.GetTd(header.Hash()))
	return fields
}

// rpcMarshalBlock uses the generalized output filler, then adds the total difficulty field, which requires
// a `PublicBlockchainAPI`.
func (s *PublicBlockChainAPI) rpcMarshalBlock(b *types.Block, inclTx bool, fullTx bool) (map[string]interface{}, error) {
	fields, err := RPCMarshalBlock(b, inclTx, fullTx)
	if err != nil {
		return nil, err
	}
	fields["totalDifficulty"] = (*hexutil.Big)(s.b.GetTd(b.Hash()))
	return fields, err
}

// RPCTransaction represents a transaction that will serialize to the RPC representation of a transaction
type RPCTransaction struct {
	BlockHash        *common.Hash    `json:"blockHash"`
	BlockNumber      *hexutil.Big    `json:"blockNumber"`
	From             common.Address  `json:"from"`
	Gas              hexutil.Uint64  `json:"gas"`
	GasPrice         *hexutil.Big    `json:"gasPrice"`
	Hash             common.Hash     `json:"hash"`
	Input            hexutil.Bytes   `json:"input"`
	Nonce            hexutil.Uint64  `json:"nonce"`
	To               *common.Address `json:"to"`
	TransactionIndex *hexutil.Uint64 `json:"transactionIndex"`
	Value            *hexutil.Big    `json:"value"`
	V                *hexutil.Big    `json:"v"`
	R                *hexutil.Big    `json:"r"`
	S                *hexutil.Big    `json:"s"`
}

// newRPCTransaction returns a transaction that will serialize to the RPC
// representation, with the given location metadata set (if available).
func newRPCTransaction(tx *types.Transaction, blockHash common.Hash, blockNumber uint64, index uint64) *RPCTransaction {
	var signer types.Signer = types.HomesteadSigner{}
	// joel: this is one of the two places we used a wrong signer to print txes
	if tx.Protected() && !tx.IsPrivate() {
		signer = types.NewEIP155Signer(tx.ChainId())
	}
	from, _ := types.Sender(signer, tx)
	v, r, s := tx.RawSignatureValues()

	result := &RPCTransaction{
		From:     from,
		Gas:      hexutil.Uint64(tx.Gas()),
		GasPrice: (*hexutil.Big)(tx.GasPrice()),
		Hash:     tx.Hash(),
		Input:    hexutil.Bytes(tx.Data()),
		Nonce:    hexutil.Uint64(tx.Nonce()),
		To:       tx.To(),
		Value:    (*hexutil.Big)(tx.Value()),
		V:        (*hexutil.Big)(v),
		R:        (*hexutil.Big)(r),
		S:        (*hexutil.Big)(s),
	}
	if blockHash != (common.Hash{}) {
		result.BlockHash = &blockHash
		result.BlockNumber = (*hexutil.Big)(new(big.Int).SetUint64(blockNumber))
		result.TransactionIndex = (*hexutil.Uint64)(&index)
	}
	return result
}

// newRPCPendingTransaction returns a pending transaction that will serialize to the RPC representation
func newRPCPendingTransaction(tx *types.Transaction) *RPCTransaction {
	return newRPCTransaction(tx, common.Hash{}, 0, 0)
}

// newRPCTransactionFromBlockIndex returns a transaction that will serialize to the RPC representation.
func newRPCTransactionFromBlockIndex(b *types.Block, index uint64) *RPCTransaction {
	txs := b.Transactions()
	if index >= uint64(len(txs)) {
		return nil
	}
	return newRPCTransaction(txs[index], b.Hash(), b.NumberU64(), index)
}

// newRPCRawTransactionFromBlockIndex returns the bytes of a transaction given a block and a transaction index.
func newRPCRawTransactionFromBlockIndex(b *types.Block, index uint64) hexutil.Bytes {
	txs := b.Transactions()
	if index >= uint64(len(txs)) {
		return nil
	}
	blob, _ := rlp.EncodeToBytes(txs[index])
	return blob
}

// newRPCTransactionFromBlockHash returns a transaction that will serialize to the RPC representation.
func newRPCTransactionFromBlockHash(b *types.Block, hash common.Hash) *RPCTransaction {
	for idx, tx := range b.Transactions() {
		if tx.Hash() == hash {
			return newRPCTransactionFromBlockIndex(b, uint64(idx))
		}
	}
	return nil
}

// PublicTransactionPoolAPI exposes methods for the RPC interface
type PublicTransactionPoolAPI struct {
	b         Backend
	nonceLock *AddrLocker
}

// NewPublicTransactionPoolAPI creates a new RPC service with methods specific for the transaction pool.
func NewPublicTransactionPoolAPI(b Backend, nonceLock *AddrLocker) *PublicTransactionPoolAPI {
	return &PublicTransactionPoolAPI{b, nonceLock}
}

// GetBlockTransactionCountByNumber returns the number of transactions in the block with the given block number.
func (s *PublicTransactionPoolAPI) GetBlockTransactionCountByNumber(ctx context.Context, blockNr rpc.BlockNumber) *hexutil.Uint {
	if block, _ := s.b.BlockByNumber(ctx, blockNr); block != nil {
		n := hexutil.Uint(len(block.Transactions()))
		return &n
	}
	return nil
}

// GetBlockTransactionCountByHash returns the number of transactions in the block with the given hash.
func (s *PublicTransactionPoolAPI) GetBlockTransactionCountByHash(ctx context.Context, blockHash common.Hash) *hexutil.Uint {
	if block, _ := s.b.BlockByHash(ctx, blockHash); block != nil {
		n := hexutil.Uint(len(block.Transactions()))
		return &n
	}
	return nil
}

// GetTransactionByBlockNumberAndIndex returns the transaction for the given block number and index.
func (s *PublicTransactionPoolAPI) GetTransactionByBlockNumberAndIndex(ctx context.Context, blockNr rpc.BlockNumber, index hexutil.Uint) *RPCTransaction {
	if block, _ := s.b.BlockByNumber(ctx, blockNr); block != nil {
		return newRPCTransactionFromBlockIndex(block, uint64(index))
	}
	return nil
}

// GetTransactionByBlockHashAndIndex returns the transaction for the given block hash and index.
func (s *PublicTransactionPoolAPI) GetTransactionByBlockHashAndIndex(ctx context.Context, blockHash common.Hash, index hexutil.Uint) *RPCTransaction {
	if block, _ := s.b.BlockByHash(ctx, blockHash); block != nil {
		return newRPCTransactionFromBlockIndex(block, uint64(index))
	}
	return nil
}

// GetRawTransactionByBlockNumberAndIndex returns the bytes of the transaction for the given block number and index.
func (s *PublicTransactionPoolAPI) GetRawTransactionByBlockNumberAndIndex(ctx context.Context, blockNr rpc.BlockNumber, index hexutil.Uint) hexutil.Bytes {
	if block, _ := s.b.BlockByNumber(ctx, blockNr); block != nil {
		return newRPCRawTransactionFromBlockIndex(block, uint64(index))
	}
	return nil
}

// GetRawTransactionByBlockHashAndIndex returns the bytes of the transaction for the given block hash and index.
func (s *PublicTransactionPoolAPI) GetRawTransactionByBlockHashAndIndex(ctx context.Context, blockHash common.Hash, index hexutil.Uint) hexutil.Bytes {
	if block, _ := s.b.BlockByHash(ctx, blockHash); block != nil {
		return newRPCRawTransactionFromBlockIndex(block, uint64(index))
	}
	return nil
}

// GetTransactionCount returns the number of transactions the given address has sent for the given block number
func (s *PublicTransactionPoolAPI) GetTransactionCount(ctx context.Context, address common.Address, blockNrOrHash rpc.BlockNumberOrHash) (*hexutil.Uint64, error) {
	// Ask transaction pool for the nonce which includes pending transactions
	if blockNr, ok := blockNrOrHash.Number(); ok && blockNr == rpc.PendingBlockNumber {
		nonce, err := s.b.GetPoolNonce(ctx, address)
		if err != nil {
			return nil, err
		}
		return (*hexutil.Uint64)(&nonce), nil
	}
	// Resolve block number and use its state to ask for the nonce
	state, _, err := s.b.StateAndHeaderByNumberOrHash(ctx, blockNrOrHash)
	if state == nil || err != nil {
		return nil, err
	}
	nonce := state.GetNonce(address)
	return (*hexutil.Uint64)(&nonce), state.Error()
}

// GetTransactionByHash returns the transaction for the given hash
func (s *PublicTransactionPoolAPI) GetTransactionByHash(ctx context.Context, hash common.Hash) (*RPCTransaction, error) {
	// Try to return an already finalized transaction
	tx, blockHash, blockNumber, index, err := s.b.GetTransaction(ctx, hash)
	if err != nil {
		return nil, err
	}
	if tx != nil {
		return newRPCTransaction(tx, blockHash, blockNumber, index), nil
	}
	// No finalized transaction, try to retrieve it from the pool
	if tx := s.b.GetPoolTransaction(hash); tx != nil {
		return newRPCPendingTransaction(tx), nil
	}

	// Transaction unknown, return as such
	return nil, nil
}

// GetRawTransactionByHash returns the bytes of the transaction for the given hash.
func (s *PublicTransactionPoolAPI) GetRawTransactionByHash(ctx context.Context, hash common.Hash) (hexutil.Bytes, error) {
	// Retrieve a finalized transaction, or a pooled otherwise
	tx, _, _, _, err := s.b.GetTransaction(ctx, hash)
	if err != nil {
		return nil, err
	}
	if tx == nil {
		if tx = s.b.GetPoolTransaction(hash); tx == nil {
			// Transaction not found anywhere, abort
			return nil, nil
		}
	}
	// Serialize to RLP and return
	return rlp.EncodeToBytes(tx)
}

// GetTransactionReceipt returns the transaction receipt for the given transaction hash.
func (s *PublicTransactionPoolAPI) GetTransactionReceipt(ctx context.Context, hash common.Hash) (map[string]interface{}, error) {
	tx, blockHash, blockNumber, index := rawdb.ReadTransaction(s.b.ChainDb(), hash)
	if tx == nil {
		return nil, nil
	}
	receipts, err := s.b.GetReceipts(ctx, blockHash)
	if err != nil {
		return nil, err
	}
	if len(receipts) <= int(index) {
		return nil, nil
	}
	receipt := receipts[index]

	var signer types.Signer = types.HomesteadSigner{}
	if tx.Protected() && !tx.IsPrivate() {
		signer = types.NewEIP155Signer(tx.ChainId())
	}
	from, _ := types.Sender(signer, tx)

	fields := map[string]interface{}{
		"blockHash":         blockHash,
		"blockNumber":       hexutil.Uint64(blockNumber),
		"transactionHash":   hash,
		"transactionIndex":  hexutil.Uint64(index),
		"from":              from,
		"to":                tx.To(),
		"gasUsed":           hexutil.Uint64(receipt.GasUsed),
		"cumulativeGasUsed": hexutil.Uint64(receipt.CumulativeGasUsed),
		"contractAddress":   nil,
		"logs":              receipt.Logs,
		"logsBloom":         receipt.Bloom,
	}

	// Assign receipt status or post state.
	if len(receipt.PostState) > 0 {
		fields["root"] = hexutil.Bytes(receipt.PostState)
	} else {
		fields["status"] = hexutil.Uint(receipt.Status)
	}
	if receipt.Logs == nil {
		fields["logs"] = [][]*types.Log{}
	}
	// If the ContractAddress is 20 0x0 bytes, assume it is not a contract creation
	if receipt.ContractAddress != (common.Address{}) {
		fields["contractAddress"] = receipt.ContractAddress
	}
	return fields, nil
}

// quorum: if signing a private TX set with tx.SetPrivate() before calling this method.
// sign is a helper function that signs a transaction with the private key of the given address.
func (s *PublicTransactionPoolAPI) sign(addr common.Address, tx *types.Transaction) (*types.Transaction, error) {
	// Look up the wallet containing the requested signer
	account := accounts.Account{Address: addr}

	wallet, err := s.b.AccountManager().Find(account)
	if err != nil {
		return nil, err
	}
	// Request the wallet to sign the transaction
	var chainID *big.Int
	if config := s.b.ChainConfig(); config.IsEIP155(s.b.CurrentBlock().Number()) && !tx.IsPrivate() {
		chainID = config.ChainID
	}
	return wallet.SignTx(account, tx, chainID)
}

// SendTxArgs represents the arguments to sumbit a new transaction into the transaction pool.
type SendTxArgs struct {
	From     common.Address  `json:"from"`
	To       *common.Address `json:"to"`
	Gas      *hexutil.Uint64 `json:"gas"`
	GasPrice *hexutil.Big    `json:"gasPrice"`
	Value    *hexutil.Big    `json:"value"`
	Nonce    *hexutil.Uint64 `json:"nonce"`
	// We accept "data" and "input" for backwards-compatibility reasons. "input" is the
	// newer name and should be preferred by clients.
	Data  *hexutil.Bytes `json:"data"`
	Input *hexutil.Bytes `json:"input"`

	//Quorum
	PrivateFrom   string   `json:"privateFrom"`
	PrivateFor    []string `json:"privateFor"`
	PrivateTxType string   `json:"restriction"`
	//End-Quorum
}

func (s SendTxArgs) IsPrivate() bool {
	return s.PrivateFor != nil
}

// SendRawTxArgs represents the arguments to submit a new signed private transaction into the transaction pool.
type SendRawTxArgs struct {
	PrivateFor []string `json:"privateFor"`
}

// setDefaults is a helper function that fills in default values for unspecified tx fields.
func (args *SendTxArgs) setDefaults(ctx context.Context, b Backend) error {
	if args.GasPrice == nil {
		price, err := b.SuggestPrice(ctx)
		if err != nil {
			return err
		}
		args.GasPrice = (*hexutil.Big)(price)
	}
	if args.Value == nil {
		args.Value = new(hexutil.Big)
	}
	if args.Nonce == nil {
		nonce, err := b.GetPoolNonce(ctx, args.From)
		if err != nil {
			return err
		}
		args.Nonce = (*hexutil.Uint64)(&nonce)
	}
	if args.Data != nil && args.Input != nil && !bytes.Equal(*args.Data, *args.Input) {
		return errors.New(`Both "data" and "input" are set and not equal. Please use "input" to pass transaction call data.`)
	}
	if args.To == nil {
		// Contract creation
		var input []byte
		if args.Data != nil {
			input = *args.Data
		} else if args.Input != nil {
			input = *args.Input
		}
		if len(input) == 0 {
			return errors.New(`contract creation without any data provided`)
		}
	}
	// Estimate the gas usage if necessary.
	if args.Gas == nil {
		// For backwards-compatibility reason, we try both input and data
		// but input is preferred.
		input := args.Input
		if input == nil {
			input = args.Data
		}
		callArgs := CallArgs{
			From:     &args.From, // From shouldn't be nil
			To:       args.To,
			GasPrice: args.GasPrice,
			Value:    args.Value,
			Data:     input,
		}
		pendingBlockNr := rpc.BlockNumberOrHashWithNumber(rpc.PendingBlockNumber)
		estimated, err := DoEstimateGas(ctx, b, callArgs, pendingBlockNr, b.RPCGasCap())
		if err != nil {
			return err
		}
		args.Gas = &estimated
		log.Trace("Estimate gas usage automatically", "gas", args.Gas)
	}
	//Quorum
	if args.PrivateTxType == "" {
		args.PrivateTxType = "restricted"
	}
	//End-Quorum
	return nil
}

func (args *SendTxArgs) toTransaction() *types.Transaction {
	var input []byte
	if args.Input != nil {
		input = *args.Input
	} else if args.Data != nil {
		input = *args.Data
	}
	if args.To == nil {
		return types.NewContractCreation(uint64(*args.Nonce), (*big.Int)(args.Value), uint64(*args.Gas), (*big.Int)(args.GasPrice), input)
	}
	return types.NewTransaction(uint64(*args.Nonce), *args.To, (*big.Int)(args.Value), uint64(*args.Gas), (*big.Int)(args.GasPrice), input)
}

// args to Quorum private transaction
func (args *SendTxArgs) toPrivateTransaction() (tx *types.Transaction, err error) {
	// create quorum tx
	var data []byte
	if args.Data != nil {
		data = []byte(*args.Data)
	} else {
		log.Info("args.data is nil")
	}

	if len(data) > 0 {
		//Send private transaction to local Constellation node
		log.Info("sending private tx", "data", fmt.Sprintf("%x", data), "privatefrom", args.PrivateFrom, "privatefor", args.PrivateFor)
		data, err = private.P.Send(data, args.PrivateFrom, args.PrivateFor)
		log.Info("sent private tx", "data", fmt.Sprintf("%x", data), "privatefrom", args.PrivateFrom, "privatefor", args.PrivateFor)
		if err != nil {
			return nil, err
		}
	}
	d := hexutil.Bytes(data)
	args.Data = &d
	// Assemble the transaction and sign with the wallet
	tx = args.toTransaction()
	tx.SetPrivate()
	return tx, nil
}

// TODO: this submits a signed transaction, if it is a signed private transaction that should already be recorded in the tx.
// SubmitTransaction is a helper function that submits tx to txPool and logs a message.
func SubmitTransaction(ctx context.Context, b Backend, tx *types.Transaction) (common.Hash, error) {
	if err := b.SendTx(ctx, tx); err != nil {
		return common.Hash{}, err
	}
	if tx.To() == nil {
		var signer types.Signer
		if tx.IsPrivate() {
			signer = types.QuorumPrivateTxSigner{}
		} else {
			signer = types.MakeSigner(b.ChainConfig(), b.CurrentBlock().Number())
		}
		from, err := types.Sender(signer, tx)
		if err != nil {
			return common.Hash{}, err
		}
		addr := crypto.CreateAddress(from, tx.Nonce())
		log.Info("Submitted contract creation", "fullhash", tx.Hash().Hex(), "to", addr.Hex())
		log.EmitCheckpoint(log.TxCreated, "tx", tx.Hash().Hex(), "to", addr.Hex())
	} else {
		log.Info("Submitted transaction", "fullhash", tx.Hash().Hex(), "recipient", tx.To())
		log.EmitCheckpoint(log.TxCreated, "tx", tx.Hash().Hex(), "to", tx.To().Hex())
	}
	return tx.Hash(), nil
}

// SendTransaction creates a transaction for the given argument, sign it and submit it to the
// transaction pool.
func (s *PublicTransactionPoolAPI) SendTransaction(ctx context.Context, args SendTxArgs) (common.Hash, error) {
	// Look up the wallet containing the requested signer
	account := accounts.Account{Address: args.From}

	wallet, err := s.b.AccountManager().Find(account)
	if err != nil {
		return common.Hash{}, err
	}

	if args.Nonce == nil {
		// Hold the addresse's mutex around signing to prevent concurrent assignment of
		// the same nonce to multiple accounts.
		s.nonceLock.LockAddr(args.From)
		defer s.nonceLock.UnlockAddr(args.From)
	}

	// Set some sanity defaults and terminate on failure
	if err := args.setDefaults(ctx, s.b); err != nil {
		return common.Hash{}, err
	}

	// Quorum
	isPrivate := args.IsPrivate()
	var tx *types.Transaction
	if isPrivate {
		tx, err = args.toPrivateTransaction()
		if err != nil {
			return common.Hash{}, err
		}
	} else {
		// Assemble the transaction and sign with the wallet
		tx = args.toTransaction()
	}
	var chainID *big.Int
	if config := s.b.ChainConfig(); config.IsEIP155(s.b.CurrentBlock().Number()) && !isPrivate {
		chainID = config.ChainID
	}
	// /Quorum

	signed, err := wallet.SignTx(account, tx, chainID)
	if err != nil {
		return common.Hash{}, err
	}
	return SubmitTransaction(ctx, s.b, signed)
}

// FillTransaction fills the defaults (nonce, gas, gasPrice) on a given unsigned transaction,
// and returns it to the caller for further processing (signing + broadcast)
func (s *PublicTransactionPoolAPI) FillTransaction(ctx context.Context, args SendTxArgs) (*SignTransactionResult, error) {
	// Set some sanity defaults and terminate on failure
	if err := args.setDefaults(ctx, s.b); err != nil {
		return nil, err
	}
	// Assemble the transaction and obtain rlp
	tx := args.toTransaction()
	data, err := rlp.EncodeToBytes(tx)
	if err != nil {
		return nil, err
	}
	return &SignTransactionResult{data, tx}, nil
}

// SendRawTransaction will add the signed transaction to the transaction pool.
// The sender is responsible for signing the transaction and using the correct nonce.
func (s *PublicTransactionPoolAPI) SendRawTransaction(ctx context.Context, encodedTx hexutil.Bytes) (common.Hash, error) {
	tx := new(types.Transaction)
	if err := rlp.DecodeBytes(encodedTx, tx); err != nil {
		return common.Hash{}, err
	}
	return SubmitTransaction(ctx, s.b, tx)
}

// SendRawPrivateTransaction will add the signed transaction to the transaction pool.
// The sender is responsible for signing the transaction and using the correct nonce.
func (s *PublicTransactionPoolAPI) SendRawPrivateTransaction(ctx context.Context, encodedTx hexutil.Bytes, args SendRawTxArgs) (common.Hash, error) {

	tx := new(types.Transaction)
	if err := rlp.DecodeBytes(encodedTx, tx); err != nil {
		return common.Hash{}, err
	}

	txHash := []byte(tx.Data())
	isPrivate := (args.PrivateFor != nil) && tx.IsPrivate()

	if isPrivate {
		if len(txHash) > 0 {
			//Send private transaction to privacy manager
			log.Info("sending private tx", "data", fmt.Sprintf("%x", txHash), "privatefor", args.PrivateFor)
			result, err := private.P.SendSignedTx(txHash, args.PrivateFor)
			log.Info("sent private tx", "result", fmt.Sprintf("%x", result), "privatefor", args.PrivateFor)
			if err != nil {
				return common.Hash{}, err
			}
		}
	} else {
		return common.Hash{}, fmt.Errorf("transaction is not private")
	}
	return SubmitTransaction(ctx, s.b, tx)
}

// Sign calculates an ECDSA signature for:
// keccack256("\x19Ethereum Signed Message:\n" + len(message) + message).
//
// Note, the produced signature conforms to the secp256k1 curve R, S and V values,
// where the V value will be 27 or 28 for legacy reasons.
//
// The account associated with addr must be unlocked.
//
// https://github.com/ethereum/wiki/wiki/JSON-RPC#eth_sign
func (s *PublicTransactionPoolAPI) Sign(addr common.Address, data hexutil.Bytes) (hexutil.Bytes, error) {
	// Look up the wallet containing the requested signer
	account := accounts.Account{Address: addr}

	wallet, err := s.b.AccountManager().Find(account)
	if err != nil {
		return nil, err
	}
	// Sign the requested hash with the wallet
	signature, err := wallet.SignText(account, data)
	if err == nil {
		signature[64] += 27 // Transform V from 0/1 to 27/28 according to the yellow paper
	}
	return signature, err
}

// SignTransactionResult represents a RLP encoded signed transaction.
type SignTransactionResult struct {
	Raw hexutil.Bytes      `json:"raw"`
	Tx  *types.Transaction `json:"tx"`
}

// SignTransaction will sign the given transaction with the from account.
// The node needs to have the private key of the account corresponding with
// the given from address and it needs to be unlocked.
func (s *PublicTransactionPoolAPI) SignTransaction(ctx context.Context, args SendTxArgs) (*SignTransactionResult, error) {
	if args.Gas == nil {
		return nil, fmt.Errorf("gas not specified")
	}
	if args.GasPrice == nil {
		return nil, fmt.Errorf("gasPrice not specified")
	}
	if args.Nonce == nil {
		return nil, fmt.Errorf("nonce not specified")
	}
	// Quorum
	// setDefaults calls DoEstimateGas in ethereum1.9.0, private transaction is not supported for that feature
	// set gas to constant if nil
	if args.IsPrivate() && args.Gas == nil {
		gas := (hexutil.Uint64)(90000)
		args.Gas = (*hexutil.Uint64)(&gas)
	}
	if err := args.setDefaults(ctx, s.b); err != nil {
		return nil, err
	}

	toSign := args.toTransaction()

	if args.PrivateFor != nil {
		toSign.SetPrivate()
	}

	tx, err := s.sign(args.From, toSign)
	if err != nil {
		return nil, err
	}
<<<<<<< HEAD
	if args.IsPrivate() {
		tx.SetPrivate()
	}
=======
>>>>>>> bdbeacdf
	data, err := rlp.EncodeToBytes(tx)
	if err != nil {
		return nil, err
	}
	return &SignTransactionResult{data, tx}, nil
}

// PendingTransactions returns the transactions that are in the transaction pool
// and have a from address that is one of the accounts this node manages.
func (s *PublicTransactionPoolAPI) PendingTransactions() ([]*RPCTransaction, error) {
	pending, err := s.b.GetPoolTransactions()
	if err != nil {
		return nil, err
	}
	accounts := make(map[common.Address]struct{})
	for _, wallet := range s.b.AccountManager().Wallets() {
		for _, account := range wallet.Accounts() {
			accounts[account.Address] = struct{}{}
		}
	}
	transactions := make([]*RPCTransaction, 0, len(pending))
	for _, tx := range pending {
		var signer types.Signer = types.HomesteadSigner{}
		if tx.Protected() && !tx.IsPrivate() {
			signer = types.NewEIP155Signer(tx.ChainId())
		}
		from, _ := types.Sender(signer, tx)
		if _, exists := accounts[from]; exists {
			transactions = append(transactions, newRPCPendingTransaction(tx))
		}
	}
	return transactions, nil
}

// Resend accepts an existing transaction and a new gas price and limit. It will remove
// the given transaction from the pool and reinsert it with the new gas price and limit.
func (s *PublicTransactionPoolAPI) Resend(ctx context.Context, sendArgs SendTxArgs, gasPrice *hexutil.Big, gasLimit *hexutil.Uint64) (common.Hash, error) {
	if sendArgs.Nonce == nil {
		return common.Hash{}, fmt.Errorf("missing transaction nonce in transaction spec")
	}
	// setDefaults calls DoEstimateGas in ethereum1.9.0, private transaction is not supported for that feature
	// set gas to constant if nil
	if sendArgs.IsPrivate() && sendArgs.Gas == nil {
		gas := (hexutil.Uint64)(90000)
		sendArgs.Gas = (*hexutil.Uint64)(&gas)
	}
	if err := sendArgs.setDefaults(ctx, s.b); err != nil {
		return common.Hash{}, err
	}
	matchTx := sendArgs.toTransaction()
	pending, err := s.b.GetPoolTransactions()
	if err != nil {
		return common.Hash{}, err
	}

	for _, p := range pending {
		var signer types.Signer = types.HomesteadSigner{}
		if p.IsPrivate() {
			signer = types.QuorumPrivateTxSigner{}
		} else if p.Protected() {
			signer = types.NewEIP155Signer(p.ChainId())
		}
		wantSigHash := signer.Hash(matchTx)

		if pFrom, err := types.Sender(signer, p); err == nil && pFrom == sendArgs.From && signer.Hash(p) == wantSigHash {
			// Match. Re-sign and send the transaction.
			if gasPrice != nil && (*big.Int)(gasPrice).Sign() != 0 {
				sendArgs.GasPrice = gasPrice
			}
			if gasLimit != nil && *gasLimit != 0 {
				sendArgs.Gas = gasLimit
			}
			newTx := sendArgs.toTransaction()
			// set v param to 37 to indicate private tx before submitting to the signer.
			if sendArgs.PrivateFor != nil {
				newTx.SetPrivate()
			}
			signedTx, err := s.sign(sendArgs.From, newTx)
			if err != nil {
				return common.Hash{}, err
			}
			if err = s.b.SendTx(ctx, signedTx); err != nil {
				return common.Hash{}, err
			}
			return signedTx.Hash(), nil
		}
	}

	return common.Hash{}, fmt.Errorf("Transaction %#x not found", matchTx.Hash())
}

// PublicDebugAPI is the collection of Ethereum APIs exposed over the public
// debugging endpoint.
type PublicDebugAPI struct {
	b Backend
}

// NewPublicDebugAPI creates a new API definition for the public debug methods
// of the Ethereum service.
func NewPublicDebugAPI(b Backend) *PublicDebugAPI {
	return &PublicDebugAPI{b: b}
}

// GetBlockRlp retrieves the RLP encoded for of a single block.
func (api *PublicDebugAPI) GetBlockRlp(ctx context.Context, number uint64) (string, error) {
	block, _ := api.b.BlockByNumber(ctx, rpc.BlockNumber(number))
	if block == nil {
		return "", fmt.Errorf("block #%d not found", number)
	}
	encoded, err := rlp.EncodeToBytes(block)
	if err != nil {
		return "", err
	}
	return fmt.Sprintf("%x", encoded), nil
}

// TestSignCliqueBlock fetches the given block number, and attempts to sign it as a clique header with the
// given address, returning the address of the recovered signature
//
// This is a temporary method to debug the externalsigner integration,
// TODO: Remove this method when the integration is mature
func (api *PublicDebugAPI) TestSignCliqueBlock(ctx context.Context, address common.Address, number uint64) (common.Address, error) {
	block, _ := api.b.BlockByNumber(ctx, rpc.BlockNumber(number))
	if block == nil {
		return common.Address{}, fmt.Errorf("block #%d not found", number)
	}
	header := block.Header()
	header.Extra = make([]byte, 32+65)
	encoded := clique.CliqueRLP(header)

	// Look up the wallet containing the requested signer
	account := accounts.Account{Address: address}
	wallet, err := api.b.AccountManager().Find(account)
	if err != nil {
		return common.Address{}, err
	}

	signature, err := wallet.SignData(account, accounts.MimetypeClique, encoded)
	if err != nil {
		return common.Address{}, err
	}
	sealHash := clique.SealHash(header).Bytes()
	log.Info("test signing of clique block",
		"Sealhash", fmt.Sprintf("%x", sealHash),
		"signature", fmt.Sprintf("%x", signature))
	pubkey, err := crypto.Ecrecover(sealHash, signature)
	if err != nil {
		return common.Address{}, err
	}
	var signer common.Address
	copy(signer[:], crypto.Keccak256(pubkey[1:])[12:])

	return signer, nil
}

// PrintBlock retrieves a block and returns its pretty printed form.
func (api *PublicDebugAPI) PrintBlock(ctx context.Context, number uint64) (string, error) {
	block, _ := api.b.BlockByNumber(ctx, rpc.BlockNumber(number))
	if block == nil {
		return "", fmt.Errorf("block #%d not found", number)
	}
	return spew.Sdump(block), nil
}

// SeedHash retrieves the seed hash of a block.
func (api *PublicDebugAPI) SeedHash(ctx context.Context, number uint64) (string, error) {
	block, _ := api.b.BlockByNumber(ctx, rpc.BlockNumber(number))
	if block == nil {
		return "", fmt.Errorf("block #%d not found", number)
	}
	return fmt.Sprintf("0x%x", ethash.SeedHash(number)), nil
}

// PrivateDebugAPI is the collection of Ethereum APIs exposed over the private
// debugging endpoint.
type PrivateDebugAPI struct {
	b Backend
}

// NewPrivateDebugAPI creates a new API definition for the private debug methods
// of the Ethereum service.
func NewPrivateDebugAPI(b Backend) *PrivateDebugAPI {
	return &PrivateDebugAPI{b: b}
}

// ChaindbProperty returns leveldb properties of the key-value database.
func (api *PrivateDebugAPI) ChaindbProperty(property string) (string, error) {
	if property == "" {
		property = "leveldb.stats"
	} else if !strings.HasPrefix(property, "leveldb.") {
		property = "leveldb." + property
	}
	return api.b.ChainDb().Stat(property)
}

// ChaindbCompact flattens the entire key-value database into a single level,
// removing all unused slots and merging all keys.
func (api *PrivateDebugAPI) ChaindbCompact() error {
	for b := byte(0); b < 255; b++ {
		log.Info("Compacting chain database", "range", fmt.Sprintf("0x%0.2X-0x%0.2X", b, b+1))
		if err := api.b.ChainDb().Compact([]byte{b}, []byte{b + 1}); err != nil {
			log.Error("Database compaction failed", "err", err)
			return err
		}
	}
	return nil
}

// SetHead rewinds the head of the blockchain to a previous block.
func (api *PrivateDebugAPI) SetHead(number hexutil.Uint64) {
	api.b.SetHead(uint64(number))
}

// PublicNetAPI offers network related RPC methods
type PublicNetAPI struct {
	net            *p2p.Server
	networkVersion uint64
}

// NewPublicNetAPI creates a new net API instance.
func NewPublicNetAPI(net *p2p.Server, networkVersion uint64) *PublicNetAPI {
	return &PublicNetAPI{net, networkVersion}
}

// Listening returns an indication if the node is listening for network connections.
func (s *PublicNetAPI) Listening() bool {
	return true // always listening
}

// PeerCount returns the number of connected peers
func (s *PublicNetAPI) PeerCount() hexutil.Uint {
	return hexutil.Uint(s.net.PeerCount())
}

// Version returns the current ethereum protocol version.
func (s *PublicNetAPI) Version() string {
	return fmt.Sprintf("%d", s.networkVersion)
}

// Quorum
// Please note: This is a temporary integration to improve performance in high-latency
// environments when sending many private transactions. It will be removed at a later
// date when account management is handled outside Ethereum.

type AsyncSendTxArgs struct {
	SendTxArgs
	CallbackUrl string `json:"callbackUrl"`
}

type AsyncResultSuccess struct {
	Id     string      `json:"id,omitempty"`
	TxHash common.Hash `json:"txHash"`
}

type AsyncResultFailure struct {
	Id    string `json:"id,omitempty"`
	Error string `json:"error"`
}

type Async struct {
	sync.Mutex
	sem chan struct{}
}

func (s *PublicTransactionPoolAPI) send(ctx context.Context, asyncArgs AsyncSendTxArgs) {

	txHash, err := s.SendTransaction(ctx, asyncArgs.SendTxArgs)

	if asyncArgs.CallbackUrl != "" {

		//don't need to nil check this since id is required for every geth rpc call
		//even though this is stated in the specification as an "optional" parameter
		jsonId := ctx.Value("id").(*json.RawMessage)
		id := string(*jsonId)

		var resultResponse interface{}
		if err != nil {
			resultResponse = &AsyncResultFailure{Id: id, Error: err.Error()}
		} else {
			resultResponse = &AsyncResultSuccess{Id: id, TxHash: txHash}
		}

		buf := new(bytes.Buffer)
		err := json.NewEncoder(buf).Encode(resultResponse)
		if err != nil {
			log.Info("Error encoding callback JSON: %v", err)
			return
		}
		_, err = http.Post(asyncArgs.CallbackUrl, "application/json", buf)
		if err != nil {
			log.Info("Error sending callback: %v", err)
			return
		}
	}

}

func newAsync(n int) *Async {
	a := &Async{
		sem: make(chan struct{}, n),
	}
	return a
}

var async = newAsync(100)

// SendTransactionAsync creates a transaction for the given argument, signs it, and
// submits it to the transaction pool. This call returns immediately to allow sending
// many private transactions/bursts of transactions without waiting for the recipient
// parties to confirm receipt of the encrypted payloads. An optional callbackUrl may
// be specified--when a transaction is submitted to the transaction pool, it will be
// called with a POST request containing either {"error": "error message"} or
// {"txHash": "0x..."}.
//
// Please note: This is a temporary integration to improve performance in high-latency
// environments when sending many private transactions. It will be removed at a later
// date when account management is handled outside Ethereum.
func (s *PublicTransactionPoolAPI) SendTransactionAsync(ctx context.Context, args AsyncSendTxArgs) (common.Hash, error) {

	select {
	case async.sem <- struct{}{}:
		go func() {
			s.send(ctx, args)
			<-async.sem
		}()
		return common.Hash{}, nil
	default:
		return common.Hash{}, errors.New("too many concurrent requests")
	}
}

// GetQuorumPayload returns the contents of a private transaction
func (s *PublicBlockChainAPI) GetQuorumPayload(digestHex string) (string, error) {
	if private.P == nil {
		return "", fmt.Errorf("PrivateTransactionManager is not enabled")
	}
	if len(digestHex) < 3 {
		return "", fmt.Errorf("Invalid digest hex")
	}
	if digestHex[:2] == "0x" {
		digestHex = digestHex[2:]
	}
	b, err := hex.DecodeString(digestHex)
	if err != nil {
		return "", err
	}
	if len(b) != 64 {
		return "", fmt.Errorf("Expected a Quorum digest of length 64, but got %d", len(b))
	}
	data, err := private.P.Receive(b)
	if err != nil {
		return "", err
	}
	return fmt.Sprintf("0x%x", data), nil
}

//End-Quorum<|MERGE_RESOLUTION|>--- conflicted
+++ resolved
@@ -361,7 +361,6 @@
 		return nil, err
 	}
 
-<<<<<<< HEAD
 	// Quorum
 	isPrivate := args.IsPrivate()
 	var tx *types.Transaction
@@ -374,12 +373,6 @@
 		// Assemble the transaction and sign with the wallet
 		tx = args.toTransaction()
 	}
-=======
-	if args.PrivateFor != nil {
-		tx.SetPrivate()
-	}
-
->>>>>>> bdbeacdf
 	var chainID *big.Int
 	if config := s.b.ChainConfig(); config.IsEIP155(s.b.CurrentBlock().Number()) && !isPrivate {
 		chainID = config.ChainID
@@ -1739,12 +1732,9 @@
 	if err != nil {
 		return nil, err
 	}
-<<<<<<< HEAD
 	if args.IsPrivate() {
 		tx.SetPrivate()
 	}
-=======
->>>>>>> bdbeacdf
 	data, err := rlp.EncodeToBytes(tx)
 	if err != nil {
 		return nil, err
