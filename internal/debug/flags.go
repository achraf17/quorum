// Copyright 2016 The go-ethereum Authors
// This file is part of the go-ethereum library.
//
// The go-ethereum library is free software: you can redistribute it and/or modify
// it under the terms of the GNU Lesser General Public License as published by
// the Free Software Foundation, either version 3 of the License, or
// (at your option) any later version.
//
// The go-ethereum library is distributed in the hope that it will be useful,
// but WITHOUT ANY WARRANTY; without even the implied warranty of
// MERCHANTABILITY or FITNESS FOR A PARTICULAR PURPOSE. See the
// GNU Lesser General Public License for more details.
//
// You should have received a copy of the GNU Lesser General Public License
// along with the go-ethereum library. If not, see <http://www.gnu.org/licenses/>.

package debug

import (
	"fmt"
	"io"
	"net/http"
	_ "net/http/pprof"
	"os"
	"runtime"

	"github.com/ethereum/go-ethereum/log"
	"github.com/ethereum/go-ethereum/metrics"
	"github.com/ethereum/go-ethereum/metrics/exp"
	"github.com/fjl/memsize/memsizeui"
	"github.com/mattn/go-colorable"
	"github.com/mattn/go-isatty"
	"gopkg.in/urfave/cli.v1"
)

var Memsize memsizeui.Handler

var (
	verbosityFlag = cli.IntFlag{
		Name:  "verbosity",
		Usage: "Logging verbosity: 0=silent, 1=error, 2=warn, 3=info, 4=debug, 5=detail",
		Value: 3,
	}
	logjsonFlag = cli.BoolFlag{
		Name:  "log.json",
		Usage: "Format logs with JSON",
	}
	vmoduleFlag = cli.StringFlag{
		Name:  "vmodule",
		Usage: "Per-module verbosity: comma-separated list of <pattern>=<level> (e.g. eth/*=5,p2p=4)",
		Value: "",
	}
	logjsonFlag = cli.BoolFlag{
		Name:  "log.json",
		Usage: "Format logs with JSON",
	}
	backtraceAtFlag = cli.StringFlag{
		Name:  "log.backtrace",
		Usage: "Request a stack trace at a specific logging statement (e.g. \"block.go:271\")",
		Value: "",
	}
	debugFlag = cli.BoolFlag{
		Name:  "log.debug",
		Usage: "Prepends log messages with call-site location (file and line number)",
	}
	pprofFlag = cli.BoolFlag{
		Name:  "pprof",
		Usage: "Enable the pprof HTTP server",
	}
	pprofPortFlag = cli.IntFlag{
		Name:  "pprof.port",
		Usage: "pprof HTTP server listening port",
		Value: 6060,
	}
	pprofAddrFlag = cli.StringFlag{
		Name:  "pprof.addr",
		Usage: "pprof HTTP server listening interface",
		Value: "127.0.0.1",
	}
	memprofilerateFlag = cli.IntFlag{
		Name:  "pprof.memprofilerate",
		Usage: "Turn on memory profiling with the given rate",
		Value: runtime.MemProfileRate,
	}
	blockprofilerateFlag = cli.IntFlag{
		Name:  "pprof.blockprofilerate",
		Usage: "Turn on block profiling with the given rate",
	}
	cpuprofileFlag = cli.StringFlag{
		Name:  "pprof.cpuprofile",
		Usage: "Write CPU profile to the given file",
	}
	traceFlag = cli.StringFlag{
		Name:  "trace",
		Usage: "Write execution trace to the given file",
	}
	// (Deprecated April 2020)
	legacyPprofPortFlag = cli.IntFlag{
		Name:  "pprofport",
		Usage: "pprof HTTP server listening port (deprecated, use --pprof.port)",
		Value: 6060,
	}
	legacyPprofAddrFlag = cli.StringFlag{
		Name:  "pprofaddr",
		Usage: "pprof HTTP server listening interface (deprecated, use --pprof.addr)",
		Value: "127.0.0.1",
	}
	legacyMemprofilerateFlag = cli.IntFlag{
		Name:  "memprofilerate",
		Usage: "Turn on memory profiling with the given rate (deprecated, use --pprof.memprofilerate)",
		Value: runtime.MemProfileRate,
	}
	legacyBlockprofilerateFlag = cli.IntFlag{
		Name:  "blockprofilerate",
		Usage: "Turn on block profiling with the given rate (deprecated, use --pprof.blockprofilerate)",
	}
	legacyCpuprofileFlag = cli.StringFlag{
		Name:  "cpuprofile",
		Usage: "Write CPU profile to the given file (deprecated, use --pprof.cpuprofile)",
	}
	legacyBacktraceAtFlag = cli.StringFlag{
		Name:  "backtrace",
		Usage: "Request a stack trace at a specific logging statement (e.g. \"block.go:271\") (deprecated, use --log.backtrace)",
		Value: "",
	}
	legacyDebugFlag = cli.BoolFlag{
		Name:  "debug",
		Usage: "Prepends log messages with call-site location (file and line number) (deprecated, use --log.debug)",
	}
)

// Flags holds all command-line flags required for debugging.
var Flags = []cli.Flag{
	verbosityFlag,
	vmoduleFlag,
	logjsonFlag,
	backtraceAtFlag,
	debugFlag,
	pprofFlag,
	pprofAddrFlag,
	pprofPortFlag,
	memprofilerateFlag,
	blockprofilerateFlag,
	cpuprofileFlag,
	traceFlag,
}

// This is the list of deprecated debugging flags.
var DeprecatedFlags = []cli.Flag{
	legacyPprofPortFlag,
	legacyPprofAddrFlag,
	legacyMemprofilerateFlag,
	legacyBlockprofilerateFlag,
	legacyCpuprofileFlag,
	legacyBacktraceAtFlag,
	legacyDebugFlag,
}

var glogger *log.GlogHandler

func init() {
	glogger = log.NewGlogHandler(log.StreamHandler(os.Stderr, log.TerminalFormat(false)))
	glogger.Verbosity(log.LvlInfo)
	log.Root().SetHandler(glogger)
}

// Setup initializes profiling and logging based on the CLI flags.
// It should be called as early as possible in the program.
func Setup(ctx *cli.Context) error {
	var ostream log.Handler
	output := io.Writer(os.Stderr)
	if ctx.GlobalBool(logjsonFlag.Name) {
		ostream = log.StreamHandler(output, log.JSONFormat())
	} else {
		usecolor := (isatty.IsTerminal(os.Stderr.Fd()) || isatty.IsCygwinTerminal(os.Stderr.Fd())) && os.Getenv("TERM") != "dumb"
		if usecolor {
			output = colorable.NewColorableStderr()
		}
		ostream = log.StreamHandler(output, log.TerminalFormat(usecolor))
	}
	glogger.SetHandler(ostream)
<<<<<<< HEAD
=======

>>>>>>> 9c76ee9a
	// logging
	verbosity := ctx.GlobalInt(verbosityFlag.Name)
	glogger.Verbosity(log.Lvl(verbosity))
	vmodule := ctx.GlobalString(vmoduleFlag.Name)
	glogger.Vmodule(vmodule)

	debug := ctx.GlobalBool(debugFlag.Name)
	if ctx.GlobalIsSet(legacyDebugFlag.Name) {
		debug = ctx.GlobalBool(legacyDebugFlag.Name)
		log.Warn("The flag --debug is deprecated and will be removed in the future, please use --log.debug")
	}
	if ctx.GlobalIsSet(debugFlag.Name) {
		debug = ctx.GlobalBool(debugFlag.Name)
	}
	log.PrintOrigins(debug)

	backtrace := ctx.GlobalString(backtraceAtFlag.Name)
	if b := ctx.GlobalString(legacyBacktraceAtFlag.Name); b != "" {
		backtrace = b
		log.Warn("The flag --backtrace is deprecated and will be removed in the future, please use --log.backtrace")
	}
	if b := ctx.GlobalString(backtraceAtFlag.Name); b != "" {
		backtrace = b
	}
	glogger.BacktraceAt(backtrace)

	log.Root().SetHandler(glogger)

	// profiling, tracing
	runtime.MemProfileRate = memprofilerateFlag.Value
	if ctx.GlobalIsSet(legacyMemprofilerateFlag.Name) {
		runtime.MemProfileRate = ctx.GlobalInt(legacyMemprofilerateFlag.Name)
		log.Warn("The flag --memprofilerate is deprecated and will be removed in the future, please use --pprof.memprofilerate")
	}
	if ctx.GlobalIsSet(memprofilerateFlag.Name) {
		runtime.MemProfileRate = ctx.GlobalInt(memprofilerateFlag.Name)
	}

	blockProfileRate := blockprofilerateFlag.Value
	if ctx.GlobalIsSet(legacyBlockprofilerateFlag.Name) {
		blockProfileRate = ctx.GlobalInt(legacyBlockprofilerateFlag.Name)
		log.Warn("The flag --blockprofilerate is deprecated and will be removed in the future, please use --pprof.blockprofilerate")
	}
	if ctx.GlobalIsSet(blockprofilerateFlag.Name) {
		blockProfileRate = ctx.GlobalInt(blockprofilerateFlag.Name)
	}
	Handler.SetBlockProfileRate(blockProfileRate)

	if traceFile := ctx.GlobalString(traceFlag.Name); traceFile != "" {
		if err := Handler.StartGoTrace(traceFile); err != nil {
			return err
		}
	}

	if cpuFile := ctx.GlobalString(cpuprofileFlag.Name); cpuFile != "" {
		if err := Handler.StartCPUProfile(cpuFile); err != nil {
			return err
		}
	}

	// pprof server
	if ctx.GlobalBool(pprofFlag.Name) {
		listenHost := ctx.GlobalString(pprofAddrFlag.Name)

		port := ctx.GlobalInt(pprofPortFlag.Name)

		address := fmt.Sprintf("%s:%d", listenHost, port)
		// This context value ("metrics.addr") represents the utils.MetricsHTTPFlag.Name.
		// It cannot be imported because it will cause a cyclical dependency.
		StartPProf(address, !ctx.GlobalIsSet("metrics.addr"))
	}
	return nil
}

func StartPProf(address string, withMetrics bool) {
	// Hook go-metrics into expvar on any /debug/metrics request, load all vars
	// from the registry into expvar, and execute regular expvar handler.
	if withMetrics {
		exp.Exp(metrics.DefaultRegistry)
	}
	http.Handle("/memsize/", http.StripPrefix("/memsize", &Memsize))
	log.Info("Starting pprof server", "addr", fmt.Sprintf("http://%s/debug/pprof", address))
	go func() {
		if err := http.ListenAndServe(address, nil); err != nil {
			log.Error("Failure in running pprof server", "err", err)
		}
	}()
}

// Exit stops all running profiles, flushing their output to the
// respective file.
func Exit() {
	Handler.StopCPUProfile()
	Handler.StopGoTrace()
}<|MERGE_RESOLUTION|>--- conflicted
+++ resolved
@@ -179,10 +179,6 @@
 		ostream = log.StreamHandler(output, log.TerminalFormat(usecolor))
 	}
 	glogger.SetHandler(ostream)
-<<<<<<< HEAD
-=======
-
->>>>>>> 9c76ee9a
 	// logging
 	verbosity := ctx.GlobalInt(verbosityFlag.Name)
 	glogger.Verbosity(log.Lvl(verbosity))
