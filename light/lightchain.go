// Copyright 2016 The go-ethereum Authors
// This file is part of the go-ethereum library.
//
// The go-ethereum library is free software: you can redistribute it and/or modify
// it under the terms of the GNU Lesser General Public License as published by
// the Free Software Foundation, either version 3 of the License, or
// (at your option) any later version.
//
// The go-ethereum library is distributed in the hope that it will be useful,
// but WITHOUT ANY WARRANTY; without even the implied warranty of
// MERCHANTABILITY or FITNESS FOR A PARTICULAR PURPOSE. See the
// GNU Lesser General Public License for more details.
//
// You should have received a copy of the GNU Lesser General Public License
// along with the go-ethereum library. If not, see <http://www.gnu.org/licenses/>.

// Package light implements on-demand retrieval capable state and chain objects
// for the Ethereum Light Client.
package light

import (
	"context"
	"errors"
	"math/big"
	"sync"
	"sync/atomic"
	"time"

	"github.com/ethereum/go-ethereum/common"
	"github.com/ethereum/go-ethereum/consensus"
	"github.com/ethereum/go-ethereum/core"
	"github.com/ethereum/go-ethereum/core/rawdb"
	"github.com/ethereum/go-ethereum/core/state"
	"github.com/ethereum/go-ethereum/core/types"
	"github.com/ethereum/go-ethereum/ethdb"
	"github.com/ethereum/go-ethereum/event"
	"github.com/ethereum/go-ethereum/log"
	"github.com/ethereum/go-ethereum/params"
	"github.com/ethereum/go-ethereum/rlp"
	lru "github.com/hashicorp/golang-lru"
)

var (
	bodyCacheLimit  = 256
	blockCacheLimit = 256
)

// LightChain represents a canonical chain that by default only handles block
// headers, downloading block bodies and receipts on demand through an ODR
// interface. It only does header validation during chain insertion.
type LightChain struct {
	hc            *core.HeaderChain
	indexerConfig *IndexerConfig
	chainDb       ethdb.Database
	engine        consensus.Engine
	odr           OdrBackend
	chainFeed     event.Feed
	chainSideFeed event.Feed
	chainHeadFeed event.Feed
	scope         event.SubscriptionScope
	genesisBlock  *types.Block

	bodyCache    *lru.Cache // Cache for the most recent block bodies
	bodyRLPCache *lru.Cache // Cache for the most recent block bodies in RLP encoded format
	blockCache   *lru.Cache // Cache for the most recent entire blocks

	chainmu sync.RWMutex // protects header inserts
	quit    chan struct{}
	wg      sync.WaitGroup

	// Atomic boolean switches:
	running          int32 // whether LightChain is running or stopped
	procInterrupt    int32 // interrupts chain insert
	disableCheckFreq int32 // disables header verification
}

// NewLightChain returns a fully initialised light chain using information
// available in the database. It initialises the default Ethereum header
// validator.
func NewLightChain(odr OdrBackend, config *params.ChainConfig, engine consensus.Engine, checkpoint *params.TrustedCheckpoint) (*LightChain, error) {
	bodyCache, _ := lru.New(bodyCacheLimit)
	bodyRLPCache, _ := lru.New(bodyCacheLimit)
	blockCache, _ := lru.New(blockCacheLimit)

	bc := &LightChain{
		chainDb:       odr.Database(),
		indexerConfig: odr.IndexerConfig(),
		odr:           odr,
		quit:          make(chan struct{}),
		bodyCache:     bodyCache,
		bodyRLPCache:  bodyRLPCache,
		blockCache:    blockCache,
		engine:        engine,
	}
	var err error
	bc.hc, err = core.NewHeaderChain(odr.Database(), config, bc.engine, bc.getProcInterrupt)
	if err != nil {
		return nil, err
	}
	bc.genesisBlock, _ = bc.GetBlockByNumber(NoOdr, 0)
	if bc.genesisBlock == nil {
		return nil, core.ErrNoGenesis
	}
	if checkpoint != nil {
		bc.AddTrustedCheckpoint(checkpoint)
	}
	if err := bc.loadLastState(); err != nil {
		return nil, err
	}
	// Check the current state of the block hashes and make sure that we do not have any of the bad blocks in our chain
	for hash := range core.BadHashes {
		if header := bc.GetHeaderByHash(hash); header != nil {
			log.Error("Found bad hash, rewinding chain", "number", header.Number, "hash", header.ParentHash)
			bc.SetHead(header.Number.Uint64() - 1)
			log.Error("Chain rewind was successful, resuming normal operation")
		}
	}
	return bc, nil
}

// AddTrustedCheckpoint adds a trusted checkpoint to the blockchain
func (lc *LightChain) AddTrustedCheckpoint(cp *params.TrustedCheckpoint) {
	if lc.odr.ChtIndexer() != nil {
		StoreChtRoot(lc.chainDb, cp.SectionIndex, cp.SectionHead, cp.CHTRoot)
		lc.odr.ChtIndexer().AddCheckpoint(cp.SectionIndex, cp.SectionHead)
	}
	if lc.odr.BloomTrieIndexer() != nil {
		StoreBloomTrieRoot(lc.chainDb, cp.SectionIndex, cp.SectionHead, cp.BloomRoot)
		lc.odr.BloomTrieIndexer().AddCheckpoint(cp.SectionIndex, cp.SectionHead)
	}
	if lc.odr.BloomIndexer() != nil {
		lc.odr.BloomIndexer().AddCheckpoint(cp.SectionIndex, cp.SectionHead)
	}
	log.Info("Added trusted checkpoint", "block", (cp.SectionIndex+1)*lc.indexerConfig.ChtSize-1, "hash", cp.SectionHead)
}

func (lc *LightChain) getProcInterrupt() bool {
	return atomic.LoadInt32(&lc.procInterrupt) == 1
}

// Odr returns the ODR backend of the chain
func (lc *LightChain) Odr() OdrBackend {
	return lc.odr
<<<<<<< HEAD
=======
}

// HeaderChain returns the underlying header chain.
func (lc *LightChain) HeaderChain() *core.HeaderChain {
	return lc.hc
>>>>>>> d62e9b28
}

// loadLastState loads the last known chain state from the database. This method
// assumes that the chain manager mutex is held.
func (lc *LightChain) loadLastState() error {
	if head := rawdb.ReadHeadHeaderHash(lc.chainDb); head == (common.Hash{}) {
		// Corrupt or empty database, init from scratch
		lc.Reset()
	} else {
		if header := lc.GetHeaderByHash(head); header != nil {
			lc.hc.SetCurrentHeader(header)
		}
	}

	// Issue a status log and return
	header := lc.hc.CurrentHeader()
	headerTd := lc.GetTd(header.Hash(), header.Number.Uint64())
	log.Info("Loaded most recent local header", "number", header.Number, "hash", header.Hash(), "td", headerTd, "age", common.PrettyAge(time.Unix(int64(header.Time), 0)))

	return nil
}

// SetHead rewinds the local chain to a new head. Everything above the new
// head will be deleted and the new one set.
func (lc *LightChain) SetHead(head uint64) error {
	lc.chainmu.Lock()
	defer lc.chainmu.Unlock()

	lc.hc.SetHead(head, nil, nil)
	return lc.loadLastState()
}

// GasLimit returns the gas limit of the current HEAD block.
func (lc *LightChain) GasLimit() uint64 {
	return lc.hc.CurrentHeader().GasLimit
}

// Reset purges the entire blockchain, restoring it to its genesis state.
func (lc *LightChain) Reset() {
	lc.ResetWithGenesisBlock(lc.genesisBlock)
}

// ResetWithGenesisBlock purges the entire blockchain, restoring it to the
// specified genesis state.
func (lc *LightChain) ResetWithGenesisBlock(genesis *types.Block) {
	// Dump the entire block chain and purge the caches
	lc.SetHead(0)

	lc.chainmu.Lock()
	defer lc.chainmu.Unlock()

	// Prepare the genesis block and reinitialise the chain
	rawdb.WriteTd(lc.chainDb, genesis.Hash(), genesis.NumberU64(), genesis.Difficulty())
	rawdb.WriteBlock(lc.chainDb, genesis)

	lc.genesisBlock = genesis
	lc.hc.SetGenesis(lc.genesisBlock.Header())
	lc.hc.SetCurrentHeader(lc.genesisBlock.Header())
}

// Accessors

// Engine retrieves the light chain's consensus engine.
func (lc *LightChain) Engine() consensus.Engine { return lc.engine }

// Genesis returns the genesis block
func (lc *LightChain) Genesis() *types.Block {
	return lc.genesisBlock
}

<<<<<<< HEAD
func (lc *LightChain) StateCache() (state.Database, state.Database) {
=======
func (lc *LightChain) StateCache() state.Database {
>>>>>>> d62e9b28
	panic("not implemented")
}

// GetBody retrieves a block body (transactions and uncles) from the database
// or ODR service by hash, caching it if found.
func (lc *LightChain) GetBody(ctx context.Context, hash common.Hash) (*types.Body, error) {
	// Short circuit if the body's already in the cache, retrieve otherwise
	if cached, ok := lc.bodyCache.Get(hash); ok {
		body := cached.(*types.Body)
		return body, nil
	}
	number := lc.hc.GetBlockNumber(hash)
	if number == nil {
		return nil, errors.New("unknown block")
	}
	body, err := GetBody(ctx, lc.odr, hash, *number)
	if err != nil {
		return nil, err
	}
	// Cache the found body for next time and return
	lc.bodyCache.Add(hash, body)
	return body, nil
}

// GetBodyRLP retrieves a block body in RLP encoding from the database or
// ODR service by hash, caching it if found.
func (lc *LightChain) GetBodyRLP(ctx context.Context, hash common.Hash) (rlp.RawValue, error) {
	// Short circuit if the body's already in the cache, retrieve otherwise
	if cached, ok := lc.bodyRLPCache.Get(hash); ok {
		return cached.(rlp.RawValue), nil
	}
	number := lc.hc.GetBlockNumber(hash)
	if number == nil {
		return nil, errors.New("unknown block")
	}
	body, err := GetBodyRLP(ctx, lc.odr, hash, *number)
	if err != nil {
		return nil, err
	}
	// Cache the found body for next time and return
	lc.bodyRLPCache.Add(hash, body)
	return body, nil
}

// HasBlock checks if a block is fully present in the database or not, caching
// it if present.
func (lc *LightChain) HasBlock(hash common.Hash, number uint64) bool {
	blk, _ := lc.GetBlock(NoOdr, hash, number)
	return blk != nil
}

// GetBlock retrieves a block from the database or ODR service by hash and number,
// caching it if found.
func (lc *LightChain) GetBlock(ctx context.Context, hash common.Hash, number uint64) (*types.Block, error) {
	// Short circuit if the block's already in the cache, retrieve otherwise
	if block, ok := lc.blockCache.Get(hash); ok {
		return block.(*types.Block), nil
	}
	block, err := GetBlock(ctx, lc.odr, hash, number)
	if err != nil {
		return nil, err
	}
	// Cache the found block for next time and return
	lc.blockCache.Add(block.Hash(), block)
	return block, nil
}

// GetBlockByHash retrieves a block from the database or ODR service by hash,
// caching it if found.
func (lc *LightChain) GetBlockByHash(ctx context.Context, hash common.Hash) (*types.Block, error) {
	number := lc.hc.GetBlockNumber(hash)
	if number == nil {
		return nil, errors.New("unknown block")
	}
	return lc.GetBlock(ctx, hash, *number)
}

// GetBlockByNumber retrieves a block from the database or ODR service by
// number, caching it (associated with its hash) if found.
func (lc *LightChain) GetBlockByNumber(ctx context.Context, number uint64) (*types.Block, error) {
	hash, err := GetCanonicalHash(ctx, lc.odr, number)
	if hash == (common.Hash{}) || err != nil {
		return nil, err
	}
	return lc.GetBlock(ctx, hash, number)
}

// Stop stops the blockchain service. If any imports are currently in progress
// it will abort them using the procInterrupt.
func (lc *LightChain) Stop() {
	if !atomic.CompareAndSwapInt32(&lc.running, 0, 1) {
		return
	}
	close(lc.quit)
	atomic.StoreInt32(&lc.procInterrupt, 1)

	lc.wg.Wait()
	log.Info("Blockchain manager stopped")
}

// Rollback is designed to remove a chain of links from the database that aren't
// certain enough to be valid.
func (lc *LightChain) Rollback(chain []common.Hash) {
	lc.chainmu.Lock()
	defer lc.chainmu.Unlock()

	for i := len(chain) - 1; i >= 0; i-- {
		hash := chain[i]

		if head := lc.hc.CurrentHeader(); head.Hash() == hash {
			lc.hc.SetCurrentHeader(lc.GetHeader(head.ParentHash, head.Number.Uint64()-1))
		}
	}
}

// postChainEvents iterates over the events generated by a chain insertion and
// posts them into the event feed.
func (lc *LightChain) postChainEvents(events []interface{}) {
	for _, event := range events {
		switch ev := event.(type) {
		case core.ChainEvent:
			if lc.CurrentHeader().Hash() == ev.Hash {
				lc.chainHeadFeed.Send(core.ChainHeadEvent{Block: ev.Block})
			}
			lc.chainFeed.Send(ev)
		case core.ChainSideEvent:
			lc.chainSideFeed.Send(ev)
		}
	}
}

// InsertHeaderChain attempts to insert the given header chain in to the local
// chain, possibly creating a reorg. If an error is returned, it will return the
// index number of the failing header as well an error describing what went wrong.
//
// The verify parameter can be used to fine tune whether nonce verification
// should be done or not. The reason behind the optional check is because some
// of the header retrieval mechanisms already need to verfy nonces, as well as
// because nonces can be verified sparsely, not needing to check each.
//
// In the case of a light chain, InsertHeaderChain also creates and posts light
// chain events when necessary.
func (lc *LightChain) InsertHeaderChain(chain []*types.Header, checkFreq int) (int, error) {
	if atomic.LoadInt32(&lc.disableCheckFreq) == 1 {
		checkFreq = 0
	}
	start := time.Now()
	if i, err := lc.hc.ValidateHeaderChain(chain, checkFreq); err != nil {
		return i, err
	}

	// Make sure only one thread manipulates the chain at once
	lc.chainmu.Lock()
	defer lc.chainmu.Unlock()

	lc.wg.Add(1)
	defer lc.wg.Done()

	var events []interface{}
	whFunc := func(header *types.Header) error {
		status, err := lc.hc.WriteHeader(header)

		switch status {
		case core.CanonStatTy:
			log.Debug("Inserted new header", "number", header.Number, "hash", header.Hash())
			events = append(events, core.ChainEvent{Block: types.NewBlockWithHeader(header), Hash: header.Hash()})

		case core.SideStatTy:
			log.Debug("Inserted forked header", "number", header.Number, "hash", header.Hash())
			events = append(events, core.ChainSideEvent{Block: types.NewBlockWithHeader(header)})
		}
		return err
	}
	i, err := lc.hc.InsertHeaderChain(chain, whFunc, start)
	lc.postChainEvents(events)
	return i, err
}

// CurrentHeader retrieves the current head header of the canonical chain. The
// header is retrieved from the HeaderChain's internal cache.
func (lc *LightChain) CurrentHeader() *types.Header {
	return lc.hc.CurrentHeader()
}

// GetTd retrieves a block's total difficulty in the canonical chain from the
// database by hash and number, caching it if found.
func (lc *LightChain) GetTd(hash common.Hash, number uint64) *big.Int {
	return lc.hc.GetTd(hash, number)
}

// GetTdByHash retrieves a block's total difficulty in the canonical chain from the
// database by hash, caching it if found.
func (lc *LightChain) GetTdByHash(hash common.Hash) *big.Int {
	return lc.hc.GetTdByHash(hash)
}

// GetHeader retrieves a block header from the database by hash and number,
// caching it if found.
func (lc *LightChain) GetHeader(hash common.Hash, number uint64) *types.Header {
	return lc.hc.GetHeader(hash, number)
}

// GetHeaderByHash retrieves a block header from the database by hash, caching it if
// found.
func (lc *LightChain) GetHeaderByHash(hash common.Hash) *types.Header {
	return lc.hc.GetHeaderByHash(hash)
}

// HasHeader checks if a block header is present in the database or not, caching
// it if present.
func (lc *LightChain) HasHeader(hash common.Hash, number uint64) bool {
	return lc.hc.HasHeader(hash, number)
}

// GetCanonicalHash returns the canonical hash for a given block number
func (bc *LightChain) GetCanonicalHash(number uint64) common.Hash {
	return bc.hc.GetCanonicalHash(number)
}

// GetBlockHashesFromHash retrieves a number of block hashes starting at a given
// hash, fetching towards the genesis block.
func (lc *LightChain) GetBlockHashesFromHash(hash common.Hash, max uint64) []common.Hash {
	return lc.hc.GetBlockHashesFromHash(hash, max)
}

// GetAncestor retrieves the Nth ancestor of a given block. It assumes that either the given block or
// a close ancestor of it is canonical. maxNonCanonical points to a downwards counter limiting the
// number of blocks to be individually checked before we reach the canonical chain.
//
// Note: ancestor == 0 returns the same block, 1 returns its parent and so on.
func (lc *LightChain) GetAncestor(hash common.Hash, number, ancestor uint64, maxNonCanonical *uint64) (common.Hash, uint64) {
	return lc.hc.GetAncestor(hash, number, ancestor, maxNonCanonical)
}

// GetHeaderByNumber retrieves a block header from the database by number,
// caching it (associated with its hash) if found.
func (lc *LightChain) GetHeaderByNumber(number uint64) *types.Header {
	return lc.hc.GetHeaderByNumber(number)
}

// GetHeaderByNumberOdr retrieves a block header from the database or network
// by number, caching it (associated with its hash) if found.
func (lc *LightChain) GetHeaderByNumberOdr(ctx context.Context, number uint64) (*types.Header, error) {
	if header := lc.hc.GetHeaderByNumber(number); header != nil {
		return header, nil
	}
	return GetHeaderByNumber(ctx, lc.odr, number)
}

// Config retrieves the header chain's chain configuration.
func (lc *LightChain) Config() *params.ChainConfig { return lc.hc.Config() }

// SyncCheckpoint fetches the checkpoint point block header according to
// the checkpoint provided by the remote peer.
//
// Note if we are running the clique, fetches the last epoch snapshot header
// which covered by checkpoint.
func (lc *LightChain) SyncCheckpoint(ctx context.Context, checkpoint *params.TrustedCheckpoint) bool {
	// Ensure the remote checkpoint head is ahead of us
	head := lc.CurrentHeader().Number.Uint64()

	latest := (checkpoint.SectionIndex+1)*lc.indexerConfig.ChtSize - 1
	if clique := lc.hc.Config().Clique; clique != nil {
		latest -= latest % clique.Epoch // epoch snapshot for clique
	}
	if head >= latest {
		return true
	}
	// Retrieve the latest useful header and update to it
	if header, err := GetHeaderByNumber(ctx, lc.odr, latest); header != nil && err == nil {
		lc.chainmu.Lock()
		defer lc.chainmu.Unlock()

		// Ensure the chain didn't move past the latest block while retrieving it
		if lc.hc.CurrentHeader().Number.Uint64() < header.Number.Uint64() {
			log.Info("Updated latest header based on CHT", "number", header.Number, "hash", header.Hash(), "age", common.PrettyAge(time.Unix(int64(header.Time), 0)))
			lc.hc.SetCurrentHeader(header)
		}
		return true
	}
	return false
}

// LockChain locks the chain mutex for reading so that multiple canonical hashes can be
// retrieved while it is guaranteed that they belong to the same version of the chain
func (lc *LightChain) LockChain() {
	lc.chainmu.RLock()
}

// UnlockChain unlocks the chain mutex
func (lc *LightChain) UnlockChain() {
	lc.chainmu.RUnlock()
}

// SubscribeChainEvent registers a subscription of ChainEvent.
func (lc *LightChain) SubscribeChainEvent(ch chan<- core.ChainEvent) event.Subscription {
	return lc.scope.Track(lc.chainFeed.Subscribe(ch))
}

// SubscribeChainHeadEvent registers a subscription of ChainHeadEvent.
func (lc *LightChain) SubscribeChainHeadEvent(ch chan<- core.ChainHeadEvent) event.Subscription {
	return lc.scope.Track(lc.chainHeadFeed.Subscribe(ch))
}

// SubscribeChainSideEvent registers a subscription of ChainSideEvent.
func (lc *LightChain) SubscribeChainSideEvent(ch chan<- core.ChainSideEvent) event.Subscription {
	return lc.scope.Track(lc.chainSideFeed.Subscribe(ch))
}

// SubscribeLogsEvent implements the interface of filters.Backend
// LightChain does not send logs events, so return an empty subscription.
func (lc *LightChain) SubscribeLogsEvent(ch chan<- []*types.Log) event.Subscription {
	return lc.scope.Track(new(event.Feed).Subscribe(ch))
}

// SubscribeRemovedLogsEvent implements the interface of filters.Backend
// LightChain does not send core.RemovedLogsEvent, so return an empty subscription.
func (lc *LightChain) SubscribeRemovedLogsEvent(ch chan<- core.RemovedLogsEvent) event.Subscription {
	return lc.scope.Track(new(event.Feed).Subscribe(ch))
}

// DisableCheckFreq disables header validation. This is used for ultralight mode.
func (lc *LightChain) DisableCheckFreq() {
	atomic.StoreInt32(&lc.disableCheckFreq, 1)
}

// EnableCheckFreq enables header validation.
func (lc *LightChain) EnableCheckFreq() {
	atomic.StoreInt32(&lc.disableCheckFreq, 0)
}<|MERGE_RESOLUTION|>--- conflicted
+++ resolved
@@ -141,14 +141,11 @@
 // Odr returns the ODR backend of the chain
 func (lc *LightChain) Odr() OdrBackend {
 	return lc.odr
-<<<<<<< HEAD
-=======
 }
 
 // HeaderChain returns the underlying header chain.
 func (lc *LightChain) HeaderChain() *core.HeaderChain {
 	return lc.hc
->>>>>>> d62e9b28
 }
 
 // loadLastState loads the last known chain state from the database. This method
@@ -219,11 +216,7 @@
 	return lc.genesisBlock
 }
 
-<<<<<<< HEAD
 func (lc *LightChain) StateCache() (state.Database, state.Database) {
-=======
-func (lc *LightChain) StateCache() state.Database {
->>>>>>> d62e9b28
 	panic("not implemented")
 }
 
