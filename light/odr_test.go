--- conflicted
+++ resolved
@@ -194,17 +194,10 @@
 
 		// Perform read-only call.
 		st.SetBalance(testBankAddress, math.MaxBig256)
-<<<<<<< HEAD
 		msg := callmsg{types.NewMessage(testBankAddress, &testContractAddr, 0, new(big.Int), 1000000, new(big.Int), data, nil, false)}
 		txContext := core.NewEVMTxContext(msg)
 		context := core.NewEVMBlockContext(header, chain, nil)
-		vmenv := vm.NewEVM(context, txContext, st, config, vm.Config{})
-=======
-		msg := callmsg{types.NewMessage(testBankAddress, &testContractAddr, 0, new(big.Int), 1000000, new(big.Int), data, false)}
-		txContext := core.NewEVMTxContext(msg)
-		context := core.NewEVMBlockContext(header, chain, nil)
-		vmenv := vm.NewEVM(context, txContext, st, st, config, vm.Config{})
->>>>>>> 155bcdb4
+		vmenv := vm.NewEVM(context, txContext, st, nil, config, vm.Config{})
 		gp := new(core.GasPool).AddGas(math.MaxUint64)
 		result, _ := core.ApplyMessage(vmenv, msg, gp)
 		res = append(res, result.Return()...)
