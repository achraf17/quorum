--- conflicted
+++ resolved
@@ -73,7 +73,7 @@
 	return ec, nil
 }
 
-// /Quorum
+// End Quorum
 
 func (ec *Client) Close() {
 	ec.c.Close()
@@ -540,13 +540,8 @@
 //
 // If the transaction was a contract creation use the TransactionReceipt method to get the
 // contract address after the transaction has been mined.
-<<<<<<< HEAD
-func (ec *Client) SendTransaction(ctx context.Context, tx *types.Transaction) error {
+func (ec *Client) SendTransaction(ctx context.Context, tx *types.Transaction, args bind.PrivateTxArgs) error {
 	data, err := tx.MarshalBinary()
-=======
-func (ec *Client) SendTransaction(ctx context.Context, tx *types.Transaction, args bind.PrivateTxArgs) error {
-	data, err := rlp.EncodeToBytes(tx)
->>>>>>> 155bcdb4
 	if err != nil {
 		return err
 	}
@@ -569,7 +564,7 @@
 }
 
 func (ec *Client) DistributeTransaction(ctx context.Context, tx *types.Transaction, args bind.PrivateTxArgs) (string, error) {
-	data, err := rlp.EncodeToBytes(tx)
+	data, err := tx.MarshalBinary()
 	if err != nil {
 		return "", err
 	}
