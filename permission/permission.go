package permission

import (
	"crypto/ecdsa"
	"encoding/json"
	"fmt"
	"io/ioutil"
	"math/big"
	"os"
	"path/filepath"
	"reflect"
	"sync"
	"time"

	"github.com/ethereum/go-ethereum/accounts/abi/bind"
	"github.com/ethereum/go-ethereum/common"
	"github.com/ethereum/go-ethereum/core"
	"github.com/ethereum/go-ethereum/core/types"
	"github.com/ethereum/go-ethereum/eth"
	"github.com/ethereum/go-ethereum/ethclient"
	"github.com/ethereum/go-ethereum/event"
	"github.com/ethereum/go-ethereum/log"
	"github.com/ethereum/go-ethereum/node"
	"github.com/ethereum/go-ethereum/p2p"
	"github.com/ethereum/go-ethereum/p2p/enode"
	"github.com/ethereum/go-ethereum/params"
	pbind "github.com/ethereum/go-ethereum/permission/bind"
	"github.com/ethereum/go-ethereum/raft"
	"github.com/ethereum/go-ethereum/rpc"
)

type NodeOperation uint8

const (
	NodeAdd NodeOperation = iota
	NodeDelete
)

type PermissionCtrl struct {
	node       *node.Node
	ethClnt    bind.ContractBackend
	eth        *eth.Ethereum
	key        *ecdsa.PrivateKey
	dataDir    string
	permUpgr   *pbind.PermUpgr
	permInterf *pbind.PermInterface
	permNode   *pbind.NodeManager
	permAcct   *pbind.AcctManager
	permRole   *pbind.RoleManager
	permOrg    *pbind.OrgManager
	permConfig *types.PermissionConfig

	startWaitGroup *sync.WaitGroup // waitgroup to make sure all dependenies are ready before we start the service
	stopFeed       event.Feed      // broadcasting stopEvent when service is being stopped
	errorChan      chan error      // channel to capture error when starting aysnc

	mux sync.Mutex
}

// to signal all watches when service is stopped
type stopEvent struct {
}

// function reads the permissions config file passed and populates the
// config structure accordingly
func ParsePermissionConfig(dir string) (types.PermissionConfig, error) {
	fullPath := filepath.Join(dir, params.PERMISSION_MODEL_CONFIG)
	f, err := os.Open(fullPath)
	if err != nil {
		log.Error("can't open file", "file", fullPath, "error", err)
		return types.PermissionConfig{}, err
	}
	defer func() {
		_ = f.Close()
	}()

	var permConfig types.PermissionConfig
	blob, err := ioutil.ReadFile(fullPath)
	if err != nil {
		log.Error("error reading file", "err", err, "file", fullPath)
	}

	err = json.Unmarshal(blob, &permConfig)
	if err != nil {
		log.Error("error unmarshalling the file", "err", err, "file", fullPath)
	}

	if len(permConfig.Accounts) == 0 {
		return types.PermissionConfig{}, fmt.Errorf("no accounts given in %s. Network cannot boot up", params.PERMISSION_MODEL_CONFIG)
	}
	if permConfig.SubOrgDepth.Cmp(big.NewInt(0)) == 0 || permConfig.SubOrgBreadth.Cmp(big.NewInt(0)) == 0 {
		return types.PermissionConfig{}, fmt.Errorf("sub org breadth depth not passed in %s. Network cannot boot up", params.PERMISSION_MODEL_CONFIG)
	}
	if permConfig.IsEmpty() {
		return types.PermissionConfig{}, fmt.Errorf("missing contract addresses in %s", params.PERMISSION_MODEL_CONFIG)
	}

	return permConfig, nil
}

// Create a service instance for permissioning
//
// Permission Service depends on the following:
// 1. EthService to be ready
// 2. Downloader to sync up blocks
// 3. InProc RPC server to be ready
func NewQuorumPermissionCtrl(stack *node.Node, pconfig *types.PermissionConfig) (*PermissionCtrl, error) {
	wg := &sync.WaitGroup{}
	wg.Add(1)
	p := &PermissionCtrl{
		node:           stack,
		key:            stack.GetNodeKey(),
		dataDir:        stack.DataDir(),
		permConfig:     pconfig,
		startWaitGroup: wg,
		errorChan:      make(chan error),
	}

	stopChan, stopSubscription := p.subscribeStopEvent()
	inProcRPCServerSub := stack.EventMux().Subscribe(rpc.InProcServerReadyEvent{})
	log.Debug("permission service: waiting for InProcRPC Server")

	go func(_wg *sync.WaitGroup) {
		defer func(start time.Time) {
			log.Debug("permission service: InProcRPC server is ready", "took", time.Since(start))
			stopSubscription.Unsubscribe()
			inProcRPCServerSub.Unsubscribe()
			_wg.Done()
		}(time.Now())
		select {
		case <-inProcRPCServerSub.Chan():
		case <-stopChan:
		}
	}(wg) // wait for inproc RPC to be ready
	return p, nil
}

func (p *PermissionCtrl) bindContract(contractInstance interface{}, bindFunc func() (interface{}, error)) error {
	element := reflect.ValueOf(contractInstance).Elem()
	instance, err := bindFunc()
	if err != nil {
		return err
	}
	element.Set(reflect.ValueOf(instance))
	return nil
}

// This is to make sure all contract instances are ready and initialized
//
// Required to be call after standard service start lifecycle
func (p *PermissionCtrl) AfterStart() error {
	log.Debug("permission service: binding contracts")
	err := <-p.errorChan // capture any error happened during asyncStart. Also wait here if asyncStart is not yet finish
	if err != nil {
		return err
	}
	if err := p.bindContract(&p.permUpgr, func() (interface{}, error) { return pbind.NewPermUpgr(p.permConfig.UpgrdAddress, p.ethClnt) }); err != nil {
		return err
	}
	if err := p.bindContract(&p.permInterf, func() (interface{}, error) { return pbind.NewPermInterface(p.permConfig.InterfAddress, p.ethClnt) }); err != nil {
		return err
	}
	if err := p.bindContract(&p.permAcct, func() (interface{}, error) { return pbind.NewAcctManager(p.permConfig.AccountAddress, p.ethClnt) }); err != nil {
		return err
	}
	if err := p.bindContract(&p.permNode, func() (interface{}, error) { return pbind.NewNodeManager(p.permConfig.NodeAddress, p.ethClnt) }); err != nil {
		return err
	}
	if err := p.bindContract(&p.permRole, func() (interface{}, error) { return pbind.NewRoleManager(p.permConfig.RoleAddress, p.ethClnt) }); err != nil {
		return err
	}
	if err := p.bindContract(&p.permOrg, func() (interface{}, error) { return pbind.NewOrgManager(p.permConfig.OrgAddress, p.ethClnt) }); err != nil {
		return err
	}

	// populate the initial list of permissioned nodes and account accesses
	if err := p.populateInitPermissions(params.DEFAULT_ORGCACHE_SIZE, params.DEFAULT_ROLECACHE_SIZE,
		params.DEFAULT_NODECACHE_SIZE, params.DEFAULT_ACCOUNTCACHE_SIZE); err != nil {
		return fmt.Errorf("populateInitPermissions failed: %v", err)
	}

	// set the default access to ReadOnly
	types.SetDefaults(p.permConfig.NwAdminRole, p.permConfig.OrgAdminRole)

	for _, f := range []func() error{
		p.monitorQIP714Block,       // monitor block number to activate new permissions controls
		p.manageOrgPermissions,     // monitor org management related events
		p.manageNodePermissions,    // monitor org  level node management events
		p.manageRolePermissions,    // monitor org level role management events
		p.manageAccountPermissions, // monitor org level account management events
	} {
		if err := f(); err != nil {
			return err
		}
	}

	log.Info("permission service: is now ready")

	return nil
}

// start service asynchronously due to dependencies
func (p *PermissionCtrl) asyncStart() {
	var ethereum *eth.Ethereum
	// will be blocked here until node is up
	if err := p.node.Service(&ethereum); err != nil {
		p.errorChan <- fmt.Errorf("dependent ethereum service not started")
		return
	}
	defer func() {
		p.errorChan <- nil
	}()
	// for cases where the node is joining an existing network, permission service
	// can be brought up only after block syncing is complete. This function
	// waits for block syncing before the starting permissions
	p.startWaitGroup.Add(1)
	go func(_wg *sync.WaitGroup) {
		log.Debug("permission service: waiting for downloader")
		stopChan, stopSubscription := p.subscribeStopEvent()
		pollingTicker := time.NewTicker(10 * time.Millisecond)
		defer func(start time.Time) {
			log.Debug("permission service: downloader completed", "took", time.Since(start))
			stopSubscription.Unsubscribe()
			pollingTicker.Stop()
			_wg.Done()
		}(time.Now())
		for {
			select {
			case <-pollingTicker.C:
				if types.GetSyncStatus() && !ethereum.Downloader().Synchronising() {
					return
				}
			case <-stopChan:
				return
			}
		}
	}(p.startWaitGroup) // wait for downloader to sync if any

	log.Debug("permission service: waiting for all dependencies to be ready")
	p.startWaitGroup.Wait()
	client, err := p.node.Attach()
	if err != nil {
		p.errorChan <- fmt.Errorf("unable to create rpc client: %v", err)
		return
	}
	p.ethClnt = ethclient.NewClient(client)
	p.eth = ethereum
}

func (p *PermissionCtrl) Start(srvr *p2p.Server) error {
	log.Debug("permission service: starting")
	go func() {
		log.Debug("permission service: starting async")
		p.asyncStart()
	}()
	return nil
}

func (p *PermissionCtrl) APIs() []rpc.API {
	return []rpc.API{
		{
			Namespace: "quorumPermission",
			Version:   "1.0",
			Service:   NewQuorumControlsAPI(p),
			Public:    true,
		},
	}
}

func (p *PermissionCtrl) Protocols() []p2p.Protocol {
	return []p2p.Protocol{}
}

func (p *PermissionCtrl) Stop() error {
	log.Info("permission service: stopping")
	p.stopFeed.Send(stopEvent{})
	log.Info("permission service: stopped")
	return nil
}

// monitors QIP714Block and set default access
func (p *PermissionCtrl) monitorQIP714Block() error {
	// if QIP714block is not given, set the default access
	// to readonly
	if p.eth.BlockChain().Config().QIP714Block == nil {
		types.SetDefaultAccess()
		return nil
	}
	//QIP714block is given, monitor block count
	go func() {
		chainHeadCh := make(chan core.ChainHeadEvent, 1)
		headSub := p.eth.BlockChain().SubscribeChainHeadEvent(chainHeadCh)
		defer headSub.Unsubscribe()
		stopChan, stopSubscription := p.subscribeStopEvent()
		defer stopSubscription.Unsubscribe()
		for {
			select {
<<<<<<< HEAD
			case head := <-chainHeadCh:
				if p.eth.ChainConfig().IsQIP714(head.Block.Number()) {
=======
			case  head := <-chainHeadCh:
				if p.eth.BlockChain().Config().IsQIP714(head.Block.Number()) {
>>>>>>> c04d1c8b
					types.SetDefaultAccess()
					return
				}
			case <-stopChan:
				return
			}
		}
	}()
	return nil
}

// monitors org management related events happening via smart contracts
// and updates cache accordingly
func (p *PermissionCtrl) manageOrgPermissions() error {
	chPendingApproval := make(chan *pbind.OrgManagerOrgPendingApproval, 1)
	chOrgApproved := make(chan *pbind.OrgManagerOrgApproved, 1)
	chOrgSuspended := make(chan *pbind.OrgManagerOrgSuspended, 1)
	chOrgReactivated := make(chan *pbind.OrgManagerOrgSuspensionRevoked, 1)

	opts := &bind.WatchOpts{}
	var blockNumber uint64 = 1
	opts.Start = &blockNumber

	if _, err := p.permOrg.OrgManagerFilterer.WatchOrgPendingApproval(opts, chPendingApproval); err != nil {
		return fmt.Errorf("failed WatchNodePendingApproval: %v", err)
	}

	if _, err := p.permOrg.OrgManagerFilterer.WatchOrgApproved(opts, chOrgApproved); err != nil {
		return fmt.Errorf("failed WatchNodePendingApproval: %v", err)
	}

	if _, err := p.permOrg.OrgManagerFilterer.WatchOrgSuspended(opts, chOrgSuspended); err != nil {
		return fmt.Errorf("failed WatchNodePendingApproval: %v", err)
	}

	if _, err := p.permOrg.OrgManagerFilterer.WatchOrgSuspensionRevoked(opts, chOrgReactivated); err != nil {
		return fmt.Errorf("failed WatchNodePendingApproval: %v", err)
	}

	go func() {
		stopChan, stopSubscription := p.subscribeStopEvent()
		defer stopSubscription.Unsubscribe()
		for {
			select {
			case evtPendingApproval := <-chPendingApproval:
				types.OrgInfoMap.UpsertOrg(evtPendingApproval.OrgId, evtPendingApproval.PorgId, evtPendingApproval.UltParent, evtPendingApproval.Level, types.OrgStatus(evtPendingApproval.Status.Uint64()))

			case evtOrgApproved := <-chOrgApproved:
				types.OrgInfoMap.UpsertOrg(evtOrgApproved.OrgId, evtOrgApproved.PorgId, evtOrgApproved.UltParent, evtOrgApproved.Level, types.OrgApproved)

			case evtOrgSuspended := <-chOrgSuspended:
				types.OrgInfoMap.UpsertOrg(evtOrgSuspended.OrgId, evtOrgSuspended.PorgId, evtOrgSuspended.UltParent, evtOrgSuspended.Level, types.OrgSuspended)

			case evtOrgReactivated := <-chOrgReactivated:
				types.OrgInfoMap.UpsertOrg(evtOrgReactivated.OrgId, evtOrgReactivated.PorgId, evtOrgReactivated.UltParent, evtOrgReactivated.Level, types.OrgApproved)
			case <-stopChan:
				log.Info("quit org contract watch")
				return
			}
		}
	}()
	return nil
}

func (p *PermissionCtrl) subscribeStopEvent() (chan stopEvent, event.Subscription) {
	c := make(chan stopEvent)
	s := p.stopFeed.Subscribe(c)
	return c, s
}

// Monitors node management events and updates cache accordingly
func (p *PermissionCtrl) manageNodePermissions() error {
	chNodeApproved := make(chan *pbind.NodeManagerNodeApproved, 1)
	chNodeProposed := make(chan *pbind.NodeManagerNodeProposed, 1)
	chNodeDeactivated := make(chan *pbind.NodeManagerNodeDeactivated, 1)
	chNodeActivated := make(chan *pbind.NodeManagerNodeActivated, 1)
	chNodeBlacklisted := make(chan *pbind.NodeManagerNodeBlacklisted)
	chNodeRecoveryInit := make(chan *pbind.NodeManagerNodeRecoveryInitiated, 1)
	chNodeRecoveryDone := make(chan *pbind.NodeManagerNodeRecoveryCompleted, 1)

	opts := &bind.WatchOpts{}
	var blockNumber uint64 = 1
	opts.Start = &blockNumber

	if _, err := p.permNode.NodeManagerFilterer.WatchNodeApproved(opts, chNodeApproved); err != nil {
		return fmt.Errorf("failed WatchNodeApproved: %v", err)
	}

	if _, err := p.permNode.NodeManagerFilterer.WatchNodeProposed(opts, chNodeProposed); err != nil {
		return fmt.Errorf("failed WatchNodeProposed: %v", err)
	}

	if _, err := p.permNode.NodeManagerFilterer.WatchNodeDeactivated(opts, chNodeDeactivated); err != nil {
		return fmt.Errorf("failed NodeDeactivated: %v", err)
	}
	if _, err := p.permNode.NodeManagerFilterer.WatchNodeActivated(opts, chNodeActivated); err != nil {
		return fmt.Errorf("failed WatchNodeActivated: %v", err)
	}

	if _, err := p.permNode.NodeManagerFilterer.WatchNodeBlacklisted(opts, chNodeBlacklisted); err != nil {
		return fmt.Errorf("failed NodeBlacklisting: %v", err)
	}

	if _, err := p.permNode.NodeManagerFilterer.WatchNodeRecoveryInitiated(opts, chNodeRecoveryInit); err != nil {
		return fmt.Errorf("failed NodeRecoveryInitiated: %v", err)
	}

	if _, err := p.permNode.NodeManagerFilterer.WatchNodeRecoveryCompleted(opts, chNodeRecoveryDone); err != nil {
		return fmt.Errorf("failed NodeRecoveryCompleted: %v", err)
	}

	go func() {
		stopChan, stopSubscription := p.subscribeStopEvent()
		defer stopSubscription.Unsubscribe()
		for {
			select {
			case evtNodeApproved := <-chNodeApproved:
				p.updatePermissionedNodes(evtNodeApproved.EnodeId, NodeAdd)
				types.NodeInfoMap.UpsertNode(evtNodeApproved.OrgId, evtNodeApproved.EnodeId, types.NodeApproved)

			case evtNodeProposed := <-chNodeProposed:
				types.NodeInfoMap.UpsertNode(evtNodeProposed.OrgId, evtNodeProposed.EnodeId, types.NodePendingApproval)

			case evtNodeDeactivated := <-chNodeDeactivated:
				p.updatePermissionedNodes(evtNodeDeactivated.EnodeId, NodeDelete)
				types.NodeInfoMap.UpsertNode(evtNodeDeactivated.OrgId, evtNodeDeactivated.EnodeId, types.NodeDeactivated)

			case evtNodeActivated := <-chNodeActivated:
				p.updatePermissionedNodes(evtNodeActivated.EnodeId, NodeAdd)
				types.NodeInfoMap.UpsertNode(evtNodeActivated.OrgId, evtNodeActivated.EnodeId, types.NodeApproved)

			case evtNodeBlacklisted := <-chNodeBlacklisted:
				types.NodeInfoMap.UpsertNode(evtNodeBlacklisted.OrgId, evtNodeBlacklisted.EnodeId, types.NodeBlackListed)
				p.updateDisallowedNodes(evtNodeBlacklisted.EnodeId, NodeAdd)
				p.updatePermissionedNodes(evtNodeBlacklisted.EnodeId, NodeDelete)

			case evtNodeRecoveryInit := <-chNodeRecoveryInit:
				types.NodeInfoMap.UpsertNode(evtNodeRecoveryInit.OrgId, evtNodeRecoveryInit.EnodeId, types.NodeRecoveryInitiated)

			case evtNodeRecoveryDone := <-chNodeRecoveryDone:
				types.NodeInfoMap.UpsertNode(evtNodeRecoveryDone.OrgId, evtNodeRecoveryDone.EnodeId, types.NodeApproved)
				p.updateDisallowedNodes(evtNodeRecoveryDone.EnodeId, NodeDelete)
				p.updatePermissionedNodes(evtNodeRecoveryDone.EnodeId, NodeAdd)

			case <-stopChan:
				log.Info("quit node contract watch")
				return
			}
		}
	}()
	return nil
}

// adds or deletes and entry from a given file
func (p *PermissionCtrl) updateFile(fileName, enodeId string, operation NodeOperation, createFile bool) {
	// Load the nodes from the config file
	var nodeList []string
	index := 0
	// if createFile is false means the file is already existing. read the file
	if !createFile {
		blob, err := ioutil.ReadFile(fileName)
		if err != nil && !createFile {
			log.Error("Failed to access the file", "fileName", fileName, "err", err)
			return
		}

		if err := json.Unmarshal(blob, &nodeList); err != nil {
			log.Error("Failed to load nodes list from file", "fileName", fileName, "err", err)
			return
		}

		// logic to update the permissioned-nodes.json file based on action

		recExists := false
		for i, eid := range nodeList {
			if eid == enodeId {
				index = i
				recExists = true
				break
			}
		}
		if (operation == NodeAdd && recExists) || (operation == NodeDelete && !recExists) {
			return
		}
	}
	if operation == NodeAdd {
		nodeList = append(nodeList, enodeId)
	} else {
		nodeList = append(nodeList[:index], nodeList[index+1:]...)
	}
	blob, _ := json.Marshal(nodeList)

	p.mux.Lock()
	defer p.mux.Unlock()

	if err := ioutil.WriteFile(fileName, blob, 0644); err != nil {
		log.Error("Error writing new node info to file", "fileName", fileName, "err", err)
	}
}

// updates node information in the permissioned-nodes.json file based on node
// management activities in smart contract
func (p *PermissionCtrl) updatePermissionedNodes(enodeId string, operation NodeOperation) {
	log.Debug("updatePermissionedNodes", "DataDir", p.dataDir, "file", params.PERMISSIONED_CONFIG)

	path := filepath.Join(p.dataDir, params.PERMISSIONED_CONFIG)
	if _, err := os.Stat(path); err != nil {
		log.Error("Read Error for permissioned-nodes.json file. This is because 'permissioned' flag is specified but no permissioned-nodes.json file is present", "err", err)
		return
	}

	p.updateFile(path, enodeId, operation, false)
	if operation == NodeDelete {
		p.disconnectNode(enodeId)
	}
}

//this function populates the black listed node information into the disallowed-nodes.json file
func (p *PermissionCtrl) updateDisallowedNodes(url string, operation NodeOperation) {
	log.Debug("updateDisallowedNodes", "DataDir", p.dataDir, "file", params.BLACKLIST_CONFIG)

	fileExists := true
	path := filepath.Join(p.dataDir, params.BLACKLIST_CONFIG)
	// Check if the file is existing. If the file is not existing create the file
	if _, err := os.Stat(path); err != nil {
		log.Error("Read Error for disallowed-nodes.json file", "err", err)
		if _, err := os.OpenFile(path, os.O_CREATE|os.O_RDWR, 0644); err != nil {
			log.Error("Failed to create disallowed-nodes.json file", "err", err)
			return
		}
		fileExists = false
	}

	if fileExists {
		p.updateFile(path, url, operation, false)
	} else {
		p.updateFile(path, url, operation, true)
	}
}

// Monitors account access related events and updates the cache accordingly
func (p *PermissionCtrl) manageAccountPermissions() error {
	chAccessModified := make(chan *pbind.AcctManagerAccountAccessModified)
	chAccessRevoked := make(chan *pbind.AcctManagerAccountAccessRevoked)
	chStatusChanged := make(chan *pbind.AcctManagerAccountStatusChanged)

	opts := &bind.WatchOpts{}
	var blockNumber uint64 = 1
	opts.Start = &blockNumber

	if _, err := p.permAcct.AcctManagerFilterer.WatchAccountAccessModified(opts, chAccessModified); err != nil {
		return fmt.Errorf("failed AccountAccessModified: %v", err)
	}

	if _, err := p.permAcct.AcctManagerFilterer.WatchAccountAccessRevoked(opts, chAccessRevoked); err != nil {
		return fmt.Errorf("failed AccountAccessRevoked: %v", err)
	}

	if _, err := p.permAcct.AcctManagerFilterer.WatchAccountStatusChanged(opts, chStatusChanged); err != nil {
		return fmt.Errorf("failed AccountStatusChanged: %v", err)
	}

	go func() {
		stopChan, stopSubscription := p.subscribeStopEvent()
		defer stopSubscription.Unsubscribe()
		for {
			select {
			case evtAccessModified := <-chAccessModified:
				types.AcctInfoMap.UpsertAccount(evtAccessModified.OrgId, evtAccessModified.RoleId, evtAccessModified.Account, evtAccessModified.OrgAdmin, types.AcctStatus(int(evtAccessModified.Status.Uint64())))

			case evtAccessRevoked := <-chAccessRevoked:
				types.AcctInfoMap.UpsertAccount(evtAccessRevoked.OrgId, evtAccessRevoked.RoleId, evtAccessRevoked.Account, evtAccessRevoked.OrgAdmin, types.AcctActive)

			case evtStatusChanged := <-chStatusChanged:
				if ac, err := types.AcctInfoMap.GetAccount(evtStatusChanged.Account); ac != nil {
					types.AcctInfoMap.UpsertAccount(evtStatusChanged.OrgId, ac.RoleId, evtStatusChanged.Account, ac.IsOrgAdmin, types.AcctStatus(int(evtStatusChanged.Status.Uint64())))
				} else {
					log.Info("error fetching account information", "err", err)
				}
			case <-stopChan:
				log.Info("quit account contract watch")
				return
			}
		}
	}()
	return nil
}

// Disconnect the node from the network
func (p *PermissionCtrl) disconnectNode(enodeId string) {
	if p.eth.BlockChain().Config().Istanbul == nil && p.eth.BlockChain().Config().Clique == nil {
		var raftService *raft.RaftService
		if err := p.node.Service(&raftService); err == nil {
			raftApi := raft.NewPublicRaftAPI(raftService)

			//get the raftId for the given enodeId
			raftId, err := raftApi.GetRaftId(enodeId)
			if err == nil {
				raftApi.RemovePeer(raftId)
			} else {
				log.Error("failed to get raft id", "err", err, "enodeId", enodeId)
			}
		}
	} else {
		// Istanbul  or clique - disconnect the peer
		server := p.node.Server()
		if server != nil {
			node, err := enode.ParseV4(enodeId)
			if err == nil {
				server.RemovePeer(node)
			} else {
				log.Error("failed parse node id", "err", err, "enodeId", enodeId)
			}
		}
	}

}

func (p *PermissionCtrl) instantiateCache(orgCacheSize, roleCacheSize, nodeCacheSize, accountCacheSize int) {
	// instantiate the cache objects for permissions
	types.OrgInfoMap = types.NewOrgCache(orgCacheSize)
	types.OrgInfoMap.PopulateCacheFunc(p.populateOrgToCache)

	types.RoleInfoMap = types.NewRoleCache(roleCacheSize)
	types.RoleInfoMap.PopulateCacheFunc(p.populateRoleToCache)

	types.NodeInfoMap = types.NewNodeCache(nodeCacheSize)
	types.NodeInfoMap.PopulateCacheFunc(p.populateNodeCache)
	types.NodeInfoMap.PopulateValidateFunc(p.populateNodeCacheAndValidate)

	types.AcctInfoMap = types.NewAcctCache(accountCacheSize)
	types.AcctInfoMap.PopulateCacheFunc(p.populateAccountToCache)
}

// Thus function checks if the initial network boot up status and if no
// populates permissions model with details from permission-config.json
func (p *PermissionCtrl) populateInitPermissions(orgCacheSize, roleCacheSize, nodeCacheSize, accountCacheSize int) error {
	auth := bind.NewKeyedTransactor(p.key)
	permInterfSession := &pbind.PermInterfaceSession{
		Contract: p.permInterf,
		CallOpts: bind.CallOpts{
			Pending: true,
		},
		TransactOpts: bind.TransactOpts{
			From:     auth.From,
			Signer:   auth.Signer,
			GasLimit: 47000000,
			GasPrice: big.NewInt(0),
		},
	}

	p.instantiateCache(orgCacheSize, roleCacheSize, nodeCacheSize, accountCacheSize)

	networkInitialized, err := permInterfSession.GetNetworkBootStatus()
	if err != nil {
		// handle the scenario of no contract code.
		log.Warn("Failed to retrieve network boot status ", "err", err)
		return err
	}

	if !networkInitialized {
		if err := p.bootupNetwork(permInterfSession); err != nil {
			return err
		}
	} else {
		//populate orgs, nodes, roles and accounts from contract
		for _, f := range []func(auth *bind.TransactOpts) error{
			p.populateOrgsFromContract,
			p.populateNodesFromContract,
			p.populateRolesFromContract,
			p.populateAccountsFromContract,
		} {
			if err := f(auth); err != nil {
				return err
			}
		}
	}
	return nil
}

// initialize the permissions model and populate initial values
func (p *PermissionCtrl) bootupNetwork(permInterfSession *pbind.PermInterfaceSession) error {
	if _, err := permInterfSession.SetPolicy(p.permConfig.NwAdminOrg, p.permConfig.NwAdminRole, p.permConfig.OrgAdminRole); err != nil {
		log.Error("bootupNetwork SetPolicy failed", "err", err)
		return err
	}
	if _, err := permInterfSession.Init(p.permConfig.SubOrgBreadth, p.permConfig.SubOrgDepth); err != nil {
		log.Error("bootupNetwork init failed", "err", err)
		return err
	}

	types.OrgInfoMap.UpsertOrg(p.permConfig.NwAdminOrg, "", p.permConfig.NwAdminOrg, big.NewInt(1), types.OrgApproved)
	types.RoleInfoMap.UpsertRole(p.permConfig.NwAdminOrg, p.permConfig.NwAdminRole, true, true, types.FullAccess, true)
	// populate the initial node list from static-nodes.json
	if err := p.populateStaticNodesToContract(permInterfSession); err != nil {
		return err
	}
	// populate initial account access to full access
	if err := p.populateInitAccountAccess(permInterfSession); err != nil {
		return err
	}

	// update network status to boot completed
	if err := p.updateNetworkStatus(permInterfSession); err != nil {
		log.Error("failed to updated network boot status", "error", err)
		return err
	}
	return nil
}

// populates the account access details from contract into cache
func (p *PermissionCtrl) populateAccountsFromContract(auth *bind.TransactOpts) error {
	//populate accounts
	permAcctSession := &pbind.AcctManagerSession{
		Contract: p.permAcct,
		CallOpts: bind.CallOpts{
			Pending: true,
		},
	}

	if numberOfRoles, err := permAcctSession.GetNumberOfAccounts(); err == nil {
		iOrgNum := numberOfRoles.Uint64()
		for k := uint64(0); k < iOrgNum; k++ {
			if addr, org, role, status, orgAdmin, err := permAcctSession.GetAccountDetailsFromIndex(big.NewInt(int64(k))); err == nil {
				types.AcctInfoMap.UpsertAccount(org, role, addr, orgAdmin, types.AcctStatus(int(status.Int64())))
			}
		}
	} else {
		return err
	}
	return nil
}

// populates the role details from contract into cache
func (p *PermissionCtrl) populateRolesFromContract(auth *bind.TransactOpts) error {
	//populate roles
	permRoleSession := &pbind.RoleManagerSession{
		Contract: p.permRole,
		CallOpts: bind.CallOpts{
			Pending: true,
		},
	}
	if numberOfRoles, err := permRoleSession.GetNumberOfRoles(); err == nil {
		iOrgNum := numberOfRoles.Uint64()
		for k := uint64(0); k < iOrgNum; k++ {
			if roleStruct, err := permRoleSession.GetRoleDetailsFromIndex(big.NewInt(int64(k))); err == nil {
				types.RoleInfoMap.UpsertRole(roleStruct.OrgId, roleStruct.RoleId, roleStruct.Voter, roleStruct.Admin, types.AccessType(int(roleStruct.AccessType.Int64())), roleStruct.Active)
			}
		}

	} else {
		return err
	}
	return nil
}

// populates the node details from contract into cache
func (p *PermissionCtrl) populateNodesFromContract(auth *bind.TransactOpts) error {
	//populate nodes
	permNodeSession := &pbind.NodeManagerSession{
		Contract: p.permNode,
		CallOpts: bind.CallOpts{
			Pending: true,
		},
	}
	if numberOfNodes, err := permNodeSession.GetNumberOfNodes(); err == nil {
		iOrgNum := numberOfNodes.Uint64()
		for k := uint64(0); k < iOrgNum; k++ {
			if nodeStruct, err := permNodeSession.GetNodeDetailsFromIndex(big.NewInt(int64(k))); err == nil {
				types.NodeInfoMap.UpsertNode(nodeStruct.OrgId, nodeStruct.EnodeId, types.NodeStatus(int(nodeStruct.NodeStatus.Int64())))
			}
		}
	} else {
		return err
	}
	return nil
}

// populates the org details from contract into cache
func (p *PermissionCtrl) populateOrgsFromContract(auth *bind.TransactOpts) error {
	//populate orgs
	permOrgSession := &pbind.OrgManagerSession{
		Contract: p.permOrg,
		CallOpts: bind.CallOpts{
			Pending: true,
		},
	}
	if numberOfOrgs, err := permOrgSession.GetNumberOfOrgs(); err == nil {
		iOrgNum := numberOfOrgs.Uint64()
		for k := uint64(0); k < iOrgNum; k++ {
			if orgId, porgId, ultParent, level, status, err := permOrgSession.GetOrgInfo(big.NewInt(int64(k))); err == nil {
				types.OrgInfoMap.UpsertOrg(orgId, porgId, ultParent, level, types.OrgStatus(int(status.Int64())))
			}
		}
	} else {
		return err
	}
	return nil
}

// Reads the node list from static-nodes.json and populates into the contract
func (p *PermissionCtrl) populateStaticNodesToContract(permissionsSession *pbind.PermInterfaceSession) error {
	nodes := p.node.Server().Config.StaticNodes
	for _, node := range nodes {
		_, err := permissionsSession.AddAdminNode(node.String())
		if err != nil {
			log.Warn("Failed to propose node", "err", err, "enode", node.EnodeID())
			return err
		}
		types.NodeInfoMap.UpsertNode(p.permConfig.NwAdminOrg, node.String(), 2)
	}
	return nil
}

// Invokes the initAccounts function of smart contract to set the initial
// set of accounts access to full access
func (p *PermissionCtrl) populateInitAccountAccess(permissionsSession *pbind.PermInterfaceSession) error {
	for _, a := range p.permConfig.Accounts {
		_, er := permissionsSession.AddAdminAccount(a)
		if er != nil {
			log.Warn("Error adding permission initial account list", "err", er, "account", a)
			return er
		}
		types.AcctInfoMap.UpsertAccount(p.permConfig.NwAdminOrg, p.permConfig.NwAdminRole, a, true, 2)
	}
	return nil
}

// updates network boot status to true
func (p *PermissionCtrl) updateNetworkStatus(permissionsSession *pbind.PermInterfaceSession) error {
	_, err := permissionsSession.UpdateNetworkBootStatus()
	if err != nil {
		log.Warn("Failed to udpate network boot status ", "err", err)
		return err
	}
	return nil
}

// monitors role management related events and updated cache
func (p *PermissionCtrl) manageRolePermissions() error {
	chRoleCreated := make(chan *pbind.RoleManagerRoleCreated, 1)
	chRoleRevoked := make(chan *pbind.RoleManagerRoleRevoked, 1)

	opts := &bind.WatchOpts{}
	var blockNumber uint64 = 1
	opts.Start = &blockNumber

	if _, err := p.permRole.RoleManagerFilterer.WatchRoleCreated(opts, chRoleCreated); err != nil {
		return fmt.Errorf("failed WatchRoleCreated: %v", err)
	}

	if _, err := p.permRole.RoleManagerFilterer.WatchRoleRevoked(opts, chRoleRevoked); err != nil {
		return fmt.Errorf("failed WatchRoleRemoved: %v", err)
	}

	go func() {
		stopChan, stopSubscription := p.subscribeStopEvent()
		defer stopSubscription.Unsubscribe()
		for {
			select {
			case evtRoleCreated := <-chRoleCreated:
				types.RoleInfoMap.UpsertRole(evtRoleCreated.OrgId, evtRoleCreated.RoleId, evtRoleCreated.IsVoter, evtRoleCreated.IsAdmin, types.AccessType(int(evtRoleCreated.BaseAccess.Uint64())), true)

			case evtRoleRevoked := <-chRoleRevoked:
				if r, _ := types.RoleInfoMap.GetRole(evtRoleRevoked.OrgId, evtRoleRevoked.RoleId); r != nil {
					types.RoleInfoMap.UpsertRole(evtRoleRevoked.OrgId, evtRoleRevoked.RoleId, r.IsVoter, r.IsAdmin, r.Access, false)
				} else {
					log.Error("Revoke role - cache is missing role", "org", evtRoleRevoked.OrgId, "role", evtRoleRevoked.RoleId)
				}
			case <-stopChan:
				log.Info("quit role contract watch")
				return
			}
		}
	}()
	return nil
}

// getter to get an account record from the contract
func (p *PermissionCtrl) populateAccountToCache(acctId common.Address) (*types.AccountInfo, error) {
	permAcctInterface := &pbind.AcctManagerSession{
		Contract: p.permAcct,
		CallOpts: bind.CallOpts{
			Pending: true,
		},
	}
	account, orgId, roleId, status, isAdmin, err := permAcctInterface.GetAccountDetails(acctId)
	if err != nil {
		return nil, err
	}

	if status.Int64() == 0 {
		return nil, types.ErrAccountNotThere
	}
	return &types.AccountInfo{AcctId: account, OrgId: orgId, RoleId: roleId, Status: types.AcctStatus(status.Int64()), IsOrgAdmin: isAdmin}, nil
}

// getter to get a org record from the contract
func (p *PermissionCtrl) populateOrgToCache(orgId string) (*types.OrgInfo, error) {
	permOrgInterface := &pbind.OrgManagerSession{
		Contract: p.permOrg,
		CallOpts: bind.CallOpts{
			Pending: true,
		},
	}
	org, parentOrgId, ultimateParentId, orgLevel, orgStatus, err := permOrgInterface.GetOrgDetails(orgId)
	if err != nil {
		return nil, err
	}
	if orgStatus.Int64() == 0 {
		return nil, types.ErrOrgDoesNotExists
	}
	orgInfo := types.OrgInfo{OrgId: org, ParentOrgId: parentOrgId, UltimateParent: ultimateParentId, Status: types.OrgStatus(orgStatus.Int64()), Level: orgLevel}
	// now need to build the list of sub orgs for this org
	subOrgIndexes, err := permOrgInterface.GetSubOrgIndexes(orgId)
	if err != nil {
		return nil, err
	}

	if len(subOrgIndexes) == 0 {
		return &orgInfo, nil
	}

	// range through the sub org indexes and get the org ids to populate the suborg list
	for _, s := range subOrgIndexes {
		subOrgId, _, _, _, _, err := permOrgInterface.GetOrgInfo(s)

		if err != nil {
			return nil, err
		}
		orgInfo.SubOrgList = append(orgInfo.SubOrgList, orgId+"."+subOrgId)

	}
	return &orgInfo, nil
}

// getter to get a role record from the contract
func (p *PermissionCtrl) populateRoleToCache(roleKey *types.RoleKey) (*types.RoleInfo, error) {
	permRoleInterface := &pbind.RoleManagerSession{
		Contract: p.permRole,
		CallOpts: bind.CallOpts{
			Pending: true,
		},
	}
	roleDetails, err := permRoleInterface.GetRoleDetails(roleKey.RoleId, roleKey.OrgId)

	if err != nil {
		return nil, err
	}

	if roleDetails.OrgId == "" {
		return nil, types.ErrInvalidRole
	}
	return &types.RoleInfo{OrgId: roleDetails.OrgId, RoleId: roleDetails.RoleId, IsVoter: roleDetails.Voter, IsAdmin: roleDetails.Admin, Access: types.AccessType(roleDetails.AccessType.Int64()), Active: roleDetails.Active}, nil
}

// getter to get a role record from the contract
func (p *PermissionCtrl) populateNodeCache(url string) (*types.NodeInfo, error) {
	permNodeInterface := &pbind.NodeManagerSession{
		Contract: p.permNode,
		CallOpts: bind.CallOpts{
			Pending: true,
		},
	}
	nodeDetails, err := permNodeInterface.GetNodeDetails(url)
	if err != nil {
		return nil, err
	}

	if nodeDetails.NodeStatus.Int64() == 0 {
		return nil, types.ErrNodeDoesNotExists
	}
	return &types.NodeInfo{OrgId: nodeDetails.OrgId, Url: nodeDetails.EnodeId, Status: types.NodeStatus(nodeDetails.NodeStatus.Int64())}, nil
}

// getter to get a node record from the contract
func (p *PermissionCtrl) populateNodeCacheAndValidate(hexNodeId, ultimateParentId string) bool {
	permNodeInterface := &pbind.NodeManagerSession{
		Contract: p.permNode,
		CallOpts: bind.CallOpts{
			Pending: true,
		},
	}
	txnAllowed := false
	passedEnode, _ := enode.ParseV4(hexNodeId)
	if numberOfNodes, err := permNodeInterface.GetNumberOfNodes(); err == nil {
		numNodes := numberOfNodes.Uint64()
		for k := uint64(0); k < numNodes; k++ {
			if nodeStruct, err := permNodeInterface.GetNodeDetailsFromIndex(big.NewInt(int64(k))); err == nil {
				if orgRec, err := types.OrgInfoMap.GetOrg(nodeStruct.OrgId); err != nil {
					if orgRec.UltimateParent == ultimateParentId {
						recEnode, _ := enode.ParseV4(nodeStruct.EnodeId)
						if recEnode.ID() == passedEnode.ID() {
							txnAllowed = true
							types.NodeInfoMap.UpsertNode(nodeStruct.OrgId, nodeStruct.EnodeId, types.NodeStatus(int(nodeStruct.NodeStatus.Int64())))
						}
					}
				}
			}
		}
	}
	return txnAllowed
}<|MERGE_RESOLUTION|>--- conflicted
+++ resolved
@@ -295,13 +295,8 @@
 		defer stopSubscription.Unsubscribe()
 		for {
 			select {
-<<<<<<< HEAD
-			case head := <-chainHeadCh:
-				if p.eth.ChainConfig().IsQIP714(head.Block.Number()) {
-=======
 			case  head := <-chainHeadCh:
 				if p.eth.BlockChain().Config().IsQIP714(head.Block.Number()) {
->>>>>>> c04d1c8b
 					types.SetDefaultAccess()
 					return
 				}
